--- conflicted
+++ resolved
@@ -289,10 +289,7 @@
   listener_ = listener;
   waiting_connect_ = true;
   processing_incoming_ = false;
-<<<<<<< HEAD
-=======
   closed_ = false;
->>>>>>> bba2d3e0
 #if defined(OS_MACOSX)
   last_pending_fd_id_ = 0;
 #endif
@@ -724,12 +721,8 @@
 
 #if defined(OS_MACOSX)
       if (!msg->file_descriptor_set()->empty())
-<<<<<<< HEAD
-        pending_fds_.push_back(PendingDescriptors(msg->fd_cookie(), msg->file_descriptor_set()));
-=======
         pending_fds_.push_back(PendingDescriptors(msg->fd_cookie(),
                                                   msg->file_descriptor_set()));
->>>>>>> bba2d3e0
 #endif
 
       // Message sent OK!
@@ -845,11 +838,6 @@
       return;
     }
   }
-<<<<<<< HEAD
-  NOTREACHED();
-=======
-  DCHECK(false) << "pending_fd_id not in our list!";
->>>>>>> bba2d3e0
 }
 #endif
 
@@ -912,11 +900,8 @@
   }
   pending_fds_.clear();
 #endif
-<<<<<<< HEAD
-=======
 
   closed_ = true;
->>>>>>> bba2d3e0
 }
 
 //------------------------------------------------------------------------------
