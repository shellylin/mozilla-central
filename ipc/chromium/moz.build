# -*- Mode: python; c-basic-offset: 4; indent-tabs-mode: nil; tab-width: 40 -*-
# vim: set filetype=python:
# This Source Code Form is subject to the terms of the Mozilla Public
# License, v. 2.0. If a copy of the MPL was not distributed with this
# file, You can obtain one at http://mozilla.org/MPL/2.0/.

os_win = 0
os_posix = 0
os_macosx = 0
os_dragonfly = 0
os_freebsd = 0
os_netbsd = 0
os_openbsd = 0
os_bsd = 0
os_linux = 0

if CONFIG['OS_ARCH'] == 'WINNT':
    os_win = 1
else:
    os_posix = 1
    if CONFIG['OS_ARCH'] == 'Darwin':
        os_macosx = 1
    elif CONFIG['OS_ARCH'] == 'DragonFly':
        os_dragonfly = 1
        os_bsd = 1
    elif CONFIG['OS_ARCH'] in ['FreeBSD', 'GNU_kFreeBSD']:
        os_freebsd = 1
        os_bsd = 1
    elif CONFIG['OS_ARCH'] == 'NetBSD':
        os_netbsd = 1
        os_bsd = 1
    elif CONFIG['OS_ARCH'] == 'OpenBSD':
        os_openbsd = 1
        os_bsd = 1
    else:
        os_linux = 1

SOURCES += [
    'src/base/at_exit.cc',
    'src/base/base_paths.cc',
    'src/base/base_switches.cc',
    'src/base/command_line.cc',
    'src/base/debug_util.cc',
    'src/base/file_path.cc',
    'src/base/file_util.cc',
    'src/base/histogram.cc',
    'src/base/lazy_instance.cc',
    'src/base/lock.cc',
    'src/base/logging.cc',
    'src/base/memory_debug.cc',
    'src/base/message_loop.cc',
    'src/base/message_pump_default.cc',
    'src/base/non_thread_safe.cc',
    'src/base/path_service.cc',
    'src/base/pickle.cc',
    'src/base/rand_util.cc',
    'src/base/ref_counted.cc',
    'src/base/revocable_store.cc',
    'src/base/scoped_temp_dir.cc',
    'src/base/simple_thread.cc',
    'src/base/stats_table.cc',
    'src/base/string_piece.cc',
    'src/base/string_util.cc',
    'src/base/system_monitor.cc',
    'src/base/thread.cc',
    'src/base/thread_collision_warner.cc',
    'src/base/time.cc',
    'src/base/timer.cc',
    'src/base/trace_event.cc',
    'src/base/tracked.cc',
    'src/base/tracked_objects.cc',
    'src/chrome/common/child_process.cc',
    'src/chrome/common/child_process_host.cc',
    'src/chrome/common/child_process_info.cc',
    'src/chrome/common/child_thread.cc',
    'src/chrome/common/chrome_counters.cc',
    'src/chrome/common/chrome_paths.cc',
    'src/chrome/common/chrome_switches.cc',
    'src/chrome/common/debug_flags.cc',
    'src/chrome/common/env_vars.cc',
    'src/chrome/common/ipc_channel_proxy.cc',
    'src/chrome/common/ipc_logging.cc',
    'src/chrome/common/ipc_message.cc',
    'src/chrome/common/ipc_sync_channel.cc',
    'src/chrome/common/ipc_sync_message.cc',
    'src/chrome/common/message_router.cc',
    'src/chrome/common/notification_service.cc',
    'src/chrome/common/task_queue.cc',
]

if os_win:
    SOURCES += [
        'src/base/base_paths_win.cc',
        'src/base/condition_variable_win.cc',
        'src/base/cpu.cc',
        'src/base/debug_util_win.cc',
        'src/base/event_recorder.cc',
        'src/base/file_util_win.cc',
        'src/base/file_version_info.cc',
        'src/base/idle_timer.cc',
        'src/base/lock_impl_win.cc',
        'src/base/message_pump_win.cc',
        'src/base/object_watcher.cc',
        'src/base/platform_file_win.cc',
        'src/base/platform_thread_win.cc',
        'src/base/process_util_win.cc',
        'src/base/process_win.cc',
        'src/base/rand_util_win.cc',
        'src/base/registry.cc',
        'src/base/shared_memory_win.cc',
        'src/base/sys_info_win.cc',
        'src/base/sys_string_conversions_win.cc',
        'src/base/system_monitor_win.cc',
        'src/base/thread_local_storage_win.cc',
        'src/base/thread_local_win.cc',
        'src/base/time_win.cc',
        'src/base/waitable_event_watcher_win.cc',
        'src/base/waitable_event_win.cc',
        'src/base/win_util.cc',
        'src/chrome/common/chrome_constants.cc',
        'src/chrome/common/chrome_paths_win.cc',
        'src/chrome/common/ipc_channel_win.cc',
        'src/chrome/common/process_watcher_win.cc',
        'src/chrome/common/transport_dib_win.cc',
    ]
<<<<<<< HEAD
else:
=======
elif not CONFIG['MOZ_NATIVE_LIBEVENT']:
>>>>>>> 6534c577
    SOURCES += [
        'src/third_party/libevent/buffer.c',
        'src/third_party/libevent/bufferevent.c',
        'src/third_party/libevent/bufferevent_ratelim.c',
        'src/third_party/libevent/bufferevent_sock.c',
        'src/third_party/libevent/evdns.c',
        'src/third_party/libevent/event.c',
        'src/third_party/libevent/event_tagging.c',
        'src/third_party/libevent/evmap.c',
        'src/third_party/libevent/evrpc.c',
        'src/third_party/libevent/evthread.c',
        'src/third_party/libevent/evthread_pthread.c',
        'src/third_party/libevent/evutil.c',
        'src/third_party/libevent/evutil_rand.c',
        'src/third_party/libevent/http.c',
        'src/third_party/libevent/listener.c',
        'src/third_party/libevent/log.c',
        'src/third_party/libevent/poll.c',
        'src/third_party/libevent/select.c',
        'src/third_party/libevent/signal.c',
        'src/third_party/libevent/strlcpy.c',
    ]

if os_posix:
    SOURCES += [
        'src/base/condition_variable_posix.cc',
        'src/base/debug_util_posix.cc',
        'src/base/event_recorder_stubs.cc',
        'src/base/file_descriptor_shuffle.cc',
        'src/base/file_util_posix.cc',
        'src/base/lock_impl_posix.cc',
        'src/base/message_pump_libevent.cc',
        'src/base/platform_file_posix.cc',
        'src/base/platform_thread_posix.cc',
        'src/base/process_posix.cc',
        'src/base/process_util_posix.cc',
        'src/base/rand_util_posix.cc',
        'src/base/shared_memory_posix.cc',
        'src/base/string16.cc',
        'src/base/sys_info_posix.cc',
        'src/base/system_monitor_posix.cc',
        'src/base/thread_local_posix.cc',
        'src/base/thread_local_storage_posix.cc',
        'src/base/waitable_event_posix.cc',
        'src/base/waitable_event_watcher_posix.cc',
        'src/chrome/common/file_descriptor_set_posix.cc',
        'src/chrome/common/ipc_channel_posix.cc',
        'src/chrome/common/process_watcher_posix_sigchld.cc',
    ]
    if CONFIG['OS_TARGET'] == 'Android':
        SOURCES += [
            'src/base/message_pump_android.cc',
        ]

if os_macosx:
    SOURCES += [
        'src/base/debug_util_mac.cc',
        'src/base/hmac_mac.cc',
        'src/base/idle_timer.cc',
        'src/base/sys_info_mac.cc',
        'src/base/time_mac.cc',
        'src/chrome/common/mach_message_source_mac.cc',
        'src/chrome/common/transport_dib_mac.cc',
    ]
    SOURCES += [
        'src/base/base_paths_mac.mm',
        'src/base/chrome_application_mac.mm',
        'src/base/file_util_mac.mm',
        'src/base/file_version_info_mac.mm',
        'src/base/mac_util.mm',
        'src/base/message_pump_mac.mm',
        'src/base/platform_thread_mac.mm',
        'src/base/process_util_mac.mm',
        'src/base/scoped_nsautorelease_pool.mm',
        'src/base/sys_string_conversions_mac.mm',
        'src/base/worker_pool_mac.mm',
        'src/chrome/common/chrome_paths_mac.mm',
        'src/chrome/common/mach_ipc_mac.mm',
    ]
<<<<<<< HEAD
    SOURCES += [
        'src/third_party/libevent/kqueue.c',
    ]
=======
    if not CONFIG['MOZ_NATIVE_LIBEVENT']:
        SOURCES += [
            'src/third_party/libevent/kqueue.c',
        ]
>>>>>>> 6534c577

if os_linux:
    SOURCES += [
        'src/base/atomicops_internals_x86_gcc.cc',
        'src/base/base_paths_linux.cc',
        'src/base/file_version_info_linux.cc',
        'src/base/idle_timer_none.cc',
        'src/base/process_util_linux.cc',
        'src/base/time_posix.cc',
    ]
    if CONFIG['MOZ_WIDGET_GTK']:
        SOURCES += [
            'src/base/message_pump_glib.cc',
        ]
    if CONFIG['MOZ_ENABLE_QT']:
        SOURCES += [
            'src/base/message_pump_qt.cc',
        ]
        GENERATED_SOURCES += [
            'src/base/moc_message_pump_qt.cc',
        ]
<<<<<<< HEAD
    if CONFIG['OS_TARGET'] != 'Android':
        SOURCES += [
            'src/third_party/libevent/epoll_sub.c',
        ]
    SOURCES += [
        'src/third_party/libevent/epoll.c',
    ]
=======
    if not CONFIG['MOZ_NATIVE_LIBEVENT']:
        if CONFIG['OS_TARGET'] != 'Android':
            SOURCES += [
                'src/third_party/libevent/epoll_sub.c',
            ]
        SOURCES += [
            'src/third_party/libevent/epoll.c',
        ]
>>>>>>> 6534c577

if os_bsd:
    SOURCES += [
        'src/base/atomicops_internals_x86_gcc.cc',
        'src/base/time_posix.cc',
    ]
    if CONFIG['OS_ARCH'] == 'GNU_kFreeBSD':
        SOURCES += [
            'src/base/process_util_linux.cc'
        ]
    else:
        SOURCES += [
            'src/base/process_util_bsd.cc'
        ]
    if CONFIG['MOZ_WIDGET_GTK']:
        SOURCES += [
            'src/base/message_pump_glib.cc',
        ]
    if CONFIG['MOZ_ENABLE_QT']:
        SOURCES += [
            'src/base/message_pump_qt.cc',
        ]
        GENERATED_SOURCES += [
            'src/base/moc_message_pump_qt.cc',
        ]
<<<<<<< HEAD
    SOURCES += [
        'src/third_party/libevent/kqueue.c',
    ]
=======
    if not CONFIG['MOZ_NATIVE_LIBEVENT']:
        SOURCES += [
            'src/third_party/libevent/kqueue.c',
        ]
>>>>>>> 6534c577

if CONFIG['_MSC_VER']:
    SOURCES += [
        'src/base/debug_on_start.cc',
    ]

ost = CONFIG['OS_TEST']
if ost.find('86') == -1 and ost.find('arm') == -1 and ost.find('mips') == -1:
    SOURCES += [
        'src/base/atomicops_internals_mutex.cc',
    ]

LIBXUL_LIBRARY = True

LIBRARY_NAME = 'chromium_s'

EXPORT_LIBRARY = True

include('/ipc/chromium/chromium-config.mozbuild')
<|MERGE_RESOLUTION|>--- conflicted
+++ resolved
@@ -123,11 +123,7 @@
         'src/chrome/common/process_watcher_win.cc',
         'src/chrome/common/transport_dib_win.cc',
     ]
-<<<<<<< HEAD
-else:
-=======
 elif not CONFIG['MOZ_NATIVE_LIBEVENT']:
->>>>>>> 6534c577
     SOURCES += [
         'src/third_party/libevent/buffer.c',
         'src/third_party/libevent/bufferevent.c',
@@ -207,16 +203,10 @@
         'src/chrome/common/chrome_paths_mac.mm',
         'src/chrome/common/mach_ipc_mac.mm',
     ]
-<<<<<<< HEAD
-    SOURCES += [
-        'src/third_party/libevent/kqueue.c',
-    ]
-=======
     if not CONFIG['MOZ_NATIVE_LIBEVENT']:
         SOURCES += [
             'src/third_party/libevent/kqueue.c',
         ]
->>>>>>> 6534c577
 
 if os_linux:
     SOURCES += [
@@ -238,15 +228,6 @@
         GENERATED_SOURCES += [
             'src/base/moc_message_pump_qt.cc',
         ]
-<<<<<<< HEAD
-    if CONFIG['OS_TARGET'] != 'Android':
-        SOURCES += [
-            'src/third_party/libevent/epoll_sub.c',
-        ]
-    SOURCES += [
-        'src/third_party/libevent/epoll.c',
-    ]
-=======
     if not CONFIG['MOZ_NATIVE_LIBEVENT']:
         if CONFIG['OS_TARGET'] != 'Android':
             SOURCES += [
@@ -255,7 +236,6 @@
         SOURCES += [
             'src/third_party/libevent/epoll.c',
         ]
->>>>>>> 6534c577
 
 if os_bsd:
     SOURCES += [
@@ -281,16 +261,10 @@
         GENERATED_SOURCES += [
             'src/base/moc_message_pump_qt.cc',
         ]
-<<<<<<< HEAD
-    SOURCES += [
-        'src/third_party/libevent/kqueue.c',
-    ]
-=======
     if not CONFIG['MOZ_NATIVE_LIBEVENT']:
         SOURCES += [
             'src/third_party/libevent/kqueue.c',
         ]
->>>>>>> 6534c577
 
 if CONFIG['_MSC_VER']:
     SOURCES += [
