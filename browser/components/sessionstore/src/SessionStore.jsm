/* This Source Code Form is subject to the terms of the Mozilla Public
 * License, v. 2.0. If a copy of the MPL was not distributed with this file,
 * You can obtain one at http://mozilla.org/MPL/2.0/. */

this.EXPORTED_SYMBOLS = ["SessionStore"];

const Cu = Components.utils;
const Cc = Components.classes;
const Ci = Components.interfaces;
const Cr = Components.results;

const STATE_STOPPED = 0;
const STATE_RUNNING = 1;
const STATE_QUITTING = -1;

const STATE_STOPPED_STR = "stopped";
const STATE_RUNNING_STR = "running";

const TAB_STATE_NEEDS_RESTORE = 1;
const TAB_STATE_RESTORING = 2;

const PRIVACY_NONE = 0;
const PRIVACY_ENCRYPTED = 1;
const PRIVACY_FULL = 2;

const NOTIFY_WINDOWS_RESTORED = "sessionstore-windows-restored";
const NOTIFY_BROWSER_STATE_RESTORED = "sessionstore-browser-state-restored";

// Maximum number of tabs to restore simultaneously. Previously controlled by
// the browser.sessionstore.max_concurrent_tabs pref.
const MAX_CONCURRENT_TAB_RESTORES = 3;

// global notifications observed
const OBSERVING = [
  "domwindowopened", "domwindowclosed",
  "quit-application-requested", "quit-application-granted",
  "browser-lastwindow-close-granted",
  "quit-application", "browser:purge-session-history",
  "browser:purge-domain-data"
];

// XUL Window properties to (re)store
// Restored in restoreDimensions()
const WINDOW_ATTRIBUTES = ["width", "height", "screenX", "screenY", "sizemode"];

// Hideable window features to (re)store
// Restored in restoreWindowFeatures()
const WINDOW_HIDEABLE_FEATURES = [
  "menubar", "toolbar", "locationbar", "personalbar", "statusbar", "scrollbars"
];

const MESSAGES = [
  // The content script tells us that its form data (or that of one of its
  // subframes) might have changed. This can be the contents or values of
  // standard form fields or of ContentEditables.
  "SessionStore:input",

  // The content script has received a pageshow event. This happens when a
  // page is loaded from bfcache without any network activity, i.e. when
  // clicking the back or forward button.
  "SessionStore:pageshow",

  "SessionStore:History",

  "SessionStore:load"
];

// These are tab events that we listen to.
const TAB_EVENTS = [
  "TabOpen", "TabClose", "TabSelect", "TabShow", "TabHide", "TabPinned",
  "TabUnpinned"
];

#ifndef XP_WIN
#define BROKEN_WM_Z_ORDER
#endif

Cu.import("resource://gre/modules/Services.jsm", this);
Cu.import("resource://gre/modules/XPCOMUtils.jsm", this);
// debug.js adds NS_ASSERT. cf. bug 669196
Cu.import("resource://gre/modules/debug.js", this);
Cu.import("resource://gre/modules/TelemetryTimestamps.jsm", this);
Cu.import("resource://gre/modules/TelemetryStopwatch.jsm", this);
Cu.import("resource://gre/modules/osfile.jsm", this);
Cu.import("resource://gre/modules/PrivateBrowsingUtils.jsm", this);
Cu.import("resource://gre/modules/commonjs/sdk/core/promise.js", this);

XPCOMUtils.defineLazyServiceGetter(this, "gSessionStartup",
  "@mozilla.org/browser/sessionstartup;1", "nsISessionStartup");
XPCOMUtils.defineLazyServiceGetter(this, "gScreenManager",
  "@mozilla.org/gfx/screenmanager;1", "nsIScreenManager");

// List of docShell capabilities to (re)store. These are automatically
// retrieved from a given docShell if not already collected before.
// This is made so they're automatically in sync with all nsIDocShell.allow*
// properties.
let gDocShellCapabilities = (function () {
  let caps;

  return docShell => {
    if (!caps) {
      let keys = Object.keys(docShell);
      caps = keys.filter(k => k.startsWith("allow")).map(k => k.slice(5));
    }

    return caps;
  };
})();

XPCOMUtils.defineLazyModuleGetter(this, "NetUtil",
  "resource://gre/modules/NetUtil.jsm");
XPCOMUtils.defineLazyModuleGetter(this, "ScratchpadManager",
  "resource:///modules/devtools/scratchpad-manager.jsm");
XPCOMUtils.defineLazyModuleGetter(this, "DocumentUtils",
  "resource:///modules/sessionstore/DocumentUtils.jsm");
XPCOMUtils.defineLazyModuleGetter(this, "SessionStorage",
  "resource:///modules/sessionstore/SessionStorage.jsm");
XPCOMUtils.defineLazyModuleGetter(this, "_SessionFile",
  "resource:///modules/sessionstore/_SessionFile.jsm");

#ifdef MOZ_CRASHREPORTER
XPCOMUtils.defineLazyServiceGetter(this, "CrashReporter",
  "@mozilla.org/xre/app-info;1", "nsICrashReporter");
#endif

function debug(aMsg) {
  aMsg = ("SessionStore: " + aMsg).replace(/\S{80}/g, "$&\n");
  Services.console.logStringMessage(aMsg);
}

this.SessionStore = {
  get promiseInitialized() {
    return SessionStoreInternal.promiseInitialized.promise;
  },

  get canRestoreLastSession() {
    return SessionStoreInternal.canRestoreLastSession;
  },

  set canRestoreLastSession(val) {
    SessionStoreInternal.canRestoreLastSession = val;
  },

  init: function ss_init(aWindow) {
    SessionStoreInternal.init(aWindow);
  },

  getBrowserState: function ss_getBrowserState() {
    return SessionStoreInternal.getBrowserState();
  },

  setBrowserState: function ss_setBrowserState(aState) {
    SessionStoreInternal.setBrowserState(aState);
  },

  getWindowState: function ss_getWindowState(aWindow) {
    return SessionStoreInternal.getWindowState(aWindow);
  },

  setWindowState: function ss_setWindowState(aWindow, aState, aOverwrite) {
    SessionStoreInternal.setWindowState(aWindow, aState, aOverwrite);
  },

  getTabState: function ss_getTabState(aTab) {
    return SessionStoreInternal.getTabState(aTab);
  },

  setTabState: function ss_setTabState(aTab, aState) {
    SessionStoreInternal.setTabState(aTab, aState);
  },

  duplicateTab: function ss_duplicateTab(aWindow, aTab, aDelta) {
    return SessionStoreInternal.duplicateTab(aWindow, aTab, aDelta);
  },

  getClosedTabCount: function ss_getClosedTabCount(aWindow) {
    return SessionStoreInternal.getClosedTabCount(aWindow);
  },

  getClosedTabData: function ss_getClosedTabDataAt(aWindow) {
    return SessionStoreInternal.getClosedTabData(aWindow);
  },

  undoCloseTab: function ss_undoCloseTab(aWindow, aIndex) {
    return SessionStoreInternal.undoCloseTab(aWindow, aIndex);
  },

  forgetClosedTab: function ss_forgetClosedTab(aWindow, aIndex) {
    return SessionStoreInternal.forgetClosedTab(aWindow, aIndex);
  },

  getClosedWindowCount: function ss_getClosedWindowCount() {
    return SessionStoreInternal.getClosedWindowCount();
  },

  getClosedWindowData: function ss_getClosedWindowData() {
    return SessionStoreInternal.getClosedWindowData();
  },

  undoCloseWindow: function ss_undoCloseWindow(aIndex) {
    return SessionStoreInternal.undoCloseWindow(aIndex);
  },

  forgetClosedWindow: function ss_forgetClosedWindow(aIndex) {
    return SessionStoreInternal.forgetClosedWindow(aIndex);
  },

  getWindowValue: function ss_getWindowValue(aWindow, aKey) {
    return SessionStoreInternal.getWindowValue(aWindow, aKey);
  },

  setWindowValue: function ss_setWindowValue(aWindow, aKey, aStringValue) {
    SessionStoreInternal.setWindowValue(aWindow, aKey, aStringValue);
  },

  deleteWindowValue: function ss_deleteWindowValue(aWindow, aKey) {
    SessionStoreInternal.deleteWindowValue(aWindow, aKey);
  },

  getTabValue: function ss_getTabValue(aTab, aKey) {
    return SessionStoreInternal.getTabValue(aTab, aKey);
  },

  setTabValue: function ss_setTabValue(aTab, aKey, aStringValue) {
    SessionStoreInternal.setTabValue(aTab, aKey, aStringValue);
  },

  deleteTabValue: function ss_deleteTabValue(aTab, aKey) {
    SessionStoreInternal.deleteTabValue(aTab, aKey);
  },

  persistTabAttribute: function ss_persistTabAttribute(aName) {
    SessionStoreInternal.persistTabAttribute(aName);
  },

  restoreLastSession: function ss_restoreLastSession() {
    SessionStoreInternal.restoreLastSession();
  },

  checkPrivacyLevel: function ss_checkPrivacyLevel(aIsHTTPS, aUseDefaultPref) {
    return SessionStoreInternal.checkPrivacyLevel(aIsHTTPS, aUseDefaultPref);
  }
};

// Freeze the SessionStore object. We don't want anyone to modify it.
Object.freeze(SessionStore);

let SessionStoreInternal = {
  QueryInterface: XPCOMUtils.generateQI([
    Ci.nsIDOMEventListener,
    Ci.nsIObserver,
    Ci.nsISupportsWeakReference
  ]),

  // set default load state
  _loadState: STATE_STOPPED,

  // During the initial restore and setBrowserState calls tracks the number of
  // windows yet to be restored
  _restoreCount: -1,

  // whether a setBrowserState call is in progress
  _browserSetState: false,

  // time in milliseconds (Date.now()) when the session was last written to file
  _lastSaveTime: 0,

  // time in milliseconds when the session was started (saved across sessions),
  // defaults to now if no session was restored or timestamp doesn't exist
  _sessionStartTime: Date.now(),

  // states for all currently opened windows
  _windows: {},

  // internal states for all open windows (data we need to associate,
  // but not write to disk)
  _internalWindows: {},

  // states for all recently closed windows
  _closedWindows: [],

  // not-"dirty" windows usually don't need to have their data updated
  _dirtyWindows: {},

  // collection of session states yet to be restored
  _statesToRestore: {},

  // counts the number of crashes since the last clean start
  _recentCrashes: 0,

  // whether the last window was closed and should be restored
  _restoreLastWindow: false,

  // number of tabs currently restoring
  _tabsRestoringCount: 0,

  // The state from the previous session (after restoring pinned tabs). This
  // state is persisted and passed through to the next session during an app
  // restart to make the third party add-on warning not trash the deferred
  // session
  _lastSessionState: null,

  // When starting Firefox with a single private window, this is the place
  // where we keep the session we actually wanted to restore in case the user
  // decides to later open a non-private window as well.
  _deferredInitialState: null,

  // A promise resolved once initialization is complete
  _promiseInitialization: Promise.defer(),

  // Whether session has been initialized
  _sessionInitialized: false,

  // True if session store is disabled by multi-process browsing.
  // See bug 516755.
  _disabledForMultiProcess: false,

  // The original "sessionstore.resume_session_once" preference value before it
  // was modified by saveState.  saveState will set the
  // "sessionstore.resume_session_once" to true when the
  // the "sessionstore.resume_from_crash" preference is false (crash recovery
  // is disabled) so that pinned tabs will be restored in the case of a
  // crash.  This variable is used to restore the original value so the
  // previous session is not always restored when
  // "sessionstore.resume_from_crash" is true.
  _resume_session_once_on_shutdown: null,

  /**
   * A promise fulfilled once initialization is complete.
   */
  get promiseInitialized() {
    return this._promiseInitialization;
  },

  /* ........ Public Getters .............. */
  get canRestoreLastSession() {
    return this._lastSessionState;
  },

  set canRestoreLastSession(val) {
    // Cheat a bit; only allow false.
    if (val)
      return;
    this._lastSessionState = null;
  },

  /* ........ Global Event Handlers .............. */

  /**
   * Initialize the component
   */
  initService: function ssi_initService() {
    if (this._sessionInitialized) {
      return;
    }
    TelemetryTimestamps.add("sessionRestoreInitialized");
    OBSERVING.forEach(function(aTopic) {
      Services.obs.addObserver(this, aTopic, true);
    }, this);

    this._initPrefs();

<<<<<<< HEAD
    // Do pref migration before we store any values and start observing changes
    this._migratePrefs();

    //this._disabledForMultiProcess = this._prefBranch.getBoolPref("tabs.remote");
=======
    this._disabledForMultiProcess = this._prefBranch.getBoolPref("tabs.remote");
>>>>>>> c6535461

    // this pref is only read at startup, so no need to observe it
    this._sessionhistory_max_entries =
      this._prefBranch.getIntPref("sessionhistory.max_entries");

    gSessionStartup.onceInitialized.then(
      this.initSession.bind(this)
    );
  },

  initSession: function ssi_initSession() {
    let ss = gSessionStartup;
    try {
      if (ss.doRestore() ||
          ss.sessionType == Ci.nsISessionStartup.DEFER_SESSION)
        this._initialState = ss.state;
    }
    catch(ex) { dump(ex + "\n"); } // no state to restore, which is ok

    if (this._initialState) {
      try {
        // If we're doing a DEFERRED session, then we want to pull pinned tabs
        // out so they can be restored.
        if (ss.sessionType == Ci.nsISessionStartup.DEFER_SESSION) {
          let [iniState, remainingState] = this._prepDataForDeferredRestore(this._initialState);
          // If we have a iniState with windows, that means that we have windows
          // with app tabs to restore.
          if (iniState.windows.length)
            this._initialState = iniState;
          else
            this._initialState = null;
          if (remainingState.windows.length)
            this._lastSessionState = remainingState;
        }
        else {
          // Get the last deferred session in case the user still wants to
          // restore it
          this._lastSessionState = this._initialState.lastSessionState;

          let lastSessionCrashed =
            this._initialState.session && this._initialState.session.state &&
            this._initialState.session.state == STATE_RUNNING_STR;
          if (lastSessionCrashed) {
            this._recentCrashes = (this._initialState.session &&
                                   this._initialState.session.recentCrashes || 0) + 1;

            if (this._needsRestorePage(this._initialState, this._recentCrashes)) {
              // replace the crashed session with a restore-page-only session
              let pageData = {
                url: "about:sessionrestore",
                formdata: {
                  id: { "sessionData": this._initialState },
                  xpath: {}
                }
              };
              this._initialState = { windows: [{ tabs: [{ entries: [pageData] }] }] };
            }
          }

          // Load the session start time from the previous state
          this._sessionStartTime = this._initialState.session &&
                                   this._initialState.session.startTime ||
                                   this._sessionStartTime;

          // make sure that at least the first window doesn't have anything hidden
          delete this._initialState.windows[0].hidden;
          // Since nothing is hidden in the first window, it cannot be a popup
          delete this._initialState.windows[0].isPopup;
          // We don't want to minimize and then open a window at startup.
          if (this._initialState.windows[0].sizemode == "minimized")
            this._initialState.windows[0].sizemode = "normal";
          // clear any lastSessionWindowID attributes since those don't matter
          // during normal restore
          this._initialState.windows.forEach(function(aWindow) {
            delete aWindow.__lastSessionWindowID;
          });
        }
      }
      catch (ex) { debug("The session file is invalid: " + ex); }
    }

    // A Lazy getter for the sessionstore.js backup promise.
    XPCOMUtils.defineLazyGetter(this, "_backupSessionFileOnce", function () {
      return _SessionFile.createBackupCopy();
    });

    // at this point, we've as good as resumed the session, so we can
    // clear the resume_session_once flag, if it's set
    if (this._loadState != STATE_QUITTING &&
        this._prefBranch.getBoolPref("sessionstore.resume_session_once"))
      this._prefBranch.setBoolPref("sessionstore.resume_session_once", false);

    this._initEncoding();

    // Session is ready.
    this._sessionInitialized = true;
    this._promiseInitialization.resolve();
  },

  _initEncoding : function ssi_initEncoding() {
    // The (UTF-8) encoder used to write to files.
    XPCOMUtils.defineLazyGetter(this, "_writeFileEncoder", function () {
      return new TextEncoder();
    });
  },

  _initPrefs : function() {
    XPCOMUtils.defineLazyGetter(this, "_prefBranch", function () {
      return Services.prefs.getBranch("browser.");
    });

    // minimal interval between two save operations (in milliseconds)
    XPCOMUtils.defineLazyGetter(this, "_interval", function () {
      // used often, so caching/observing instead of fetching on-demand
      this._prefBranch.addObserver("sessionstore.interval", this, true);
      return this._prefBranch.getIntPref("sessionstore.interval");
    });

    // when crash recovery is disabled, session data is not written to disk
    XPCOMUtils.defineLazyGetter(this, "_resume_from_crash", function () {
      // get crash recovery state from prefs and allow for proper reaction to state changes
      this._prefBranch.addObserver("sessionstore.resume_from_crash", this, true);
      return this._prefBranch.getBoolPref("sessionstore.resume_from_crash");
    });

    XPCOMUtils.defineLazyGetter(this, "_max_tabs_undo", function () {
      this._prefBranch.addObserver("sessionstore.max_tabs_undo", this, true);
      return this._prefBranch.getIntPref("sessionstore.max_tabs_undo");
    });

    XPCOMUtils.defineLazyGetter(this, "_max_windows_undo", function () {
      this._prefBranch.addObserver("sessionstore.max_windows_undo", this, true);
      return this._prefBranch.getIntPref("sessionstore.max_windows_undo");
    });
  },

  _initWindow: function ssi_initWindow(aWindow) {
    if (this._disabledForMultiProcess)
      return;

    if (!aWindow || this._loadState == STATE_RUNNING) {
      // make sure that all browser windows which try to initialize
      // SessionStore are really tracked by it
      if (aWindow && (!aWindow.__SSi || !this._windows[aWindow.__SSi]))
        this.onLoad(aWindow);
      // If init is being called with a null window, it's possible that we
      // just want to tell sessionstore that a session is live (as is the case
      // with starting Firefox with -private, for example; see bug 568816),
      // so we should mark the load state as running to make sure that
      // things like setBrowserState calls will succeed in restoring the session.
      if (!aWindow && this._loadState == STATE_STOPPED)
        this._loadState = STATE_RUNNING;
      return;
    }

    // As this is called at delayedStartup, restoration must be initiated here
    this.onLoad(aWindow);
  },

  /**
   * Start tracking a window.
   *
   * This function also initializes the component if it is not
   * initialized yet.
   */
  init: function ssi_init(aWindow) {
    let self = this;
    this.initService();
    this._promiseInitialization.promise.then(
      function onSuccess() {
        self._initWindow(aWindow);
      }
    );
  },

  /**
   * Called on application shutdown, after notifications:
   * quit-application-granted, quit-application
   */
  _uninit: function ssi_uninit() {
    // save all data for session resuming
    if (this._sessionInitialized)
      this.saveState(true);

    // clear out priority queue in case it's still holding refs
    TabRestoreQueue.reset();

    // Make sure to break our cycle with the save timer
    if (this._saveTimer) {
      this._saveTimer.cancel();
      this._saveTimer = null;
    }
  },

  /**
   * Handle notifications
   */
  observe: function ssi_observe(aSubject, aTopic, aData) {
    if (this._disabledForMultiProcess)
      return;

    switch (aTopic) {
      case "domwindowopened": // catch new windows
        this.onOpen(aSubject);
        break;
      case "domwindowclosed": // catch closed windows
        this.onClose(aSubject);
        break;
      case "quit-application-requested":
        this.onQuitApplicationRequested();
        break;
      case "quit-application-granted":
        this.onQuitApplicationGranted();
        break;
      case "browser-lastwindow-close-granted":
        this.onLastWindowCloseGranted();
        break;
      case "quit-application":
        this.onQuitApplication(aData);
        break;
      case "browser:purge-session-history": // catch sanitization
        this.onPurgeSessionHistory();
        break;
      case "browser:purge-domain-data":
        this.onPurgeDomainData(aData);
        break;
      case "nsPref:changed": // catch pref changes
        this.onPrefChange(aData);
        break;
      case "timer-callback": // timer call back for delayed saving
        this.onTimerCallback();
        break;
    }
  },

  /**
   * This method handles incoming messages sent by the session store content
   * script and thus enables communication with OOP tabs.
   */
  receiveMessage: function ssi_receiveMessage(aMessage) {
    var browser = aMessage.target;
    var win = browser.ownerDocument.defaultView;

    switch (aMessage.name) {
      case "SessionStore:pageshow":
        this.onTabLoad(win, browser);
        break;
      case "SessionStore:input":
        this.onTabInput(win, browser);
        break;
      case "SessionStore:History":
        browser.__SS_remote_data = aMessage.json;
        break;
      case "SessionStore:load":
        this.onTabLoad(win, browser);
        break;
      default:
        debug("received unknown message '" + aMessage.name + "'");
        break;
    }

    this._clearRestoringWindows();
  },

  /* ........ Window Event Handlers .............. */

  /**
   * Implement nsIDOMEventListener for handling various window and tab events
   */
  handleEvent: function ssi_handleEvent(aEvent) {
    if (this._disabledForMultiProcess)
      return;

    var win = aEvent.currentTarget.ownerDocument.defaultView;
    switch (aEvent.type) {
/* FIXME(billm)
      case "load":
        // If __SS_restore_data is set, then we need to restore the document
        // (form data, scrolling, etc.). This will only happen when a tab is
        // first restored.
        let browser = aEvent.currentTarget;
        if (browser.__SS_restore_data)
          this.restoreDocument(win, browser, aEvent);
        this.onTabLoad(win, browser);
        break;
*/
      case "TabOpen":
        this.onTabAdd(win, aEvent.originalTarget);
        break;
      case "TabClose":
        // aEvent.detail determines if the tab was closed by moving to a different window
        if (!aEvent.detail)
          this.onTabClose(win, aEvent.originalTarget);
        this.onTabRemove(win, aEvent.originalTarget);
        break;
      case "TabSelect":
        this.onTabSelect(win);
        break;
      case "TabShow":
        this.onTabShow(win, aEvent.originalTarget);
        break;
      case "TabHide":
        this.onTabHide(win, aEvent.originalTarget);
        break;
      case "TabPinned":
      case "TabUnpinned":
        this.saveStateDelayed(win);
        break;
    }

    this._clearRestoringWindows();
  },

  /**
   * If it's the first window load since app start...
   * - determine if we're reloading after a crash or a forced-restart
   * - restore window state
   * - restart downloads
   * Set up event listeners for this window's tabs
   * @param aWindow
   *        Window reference
   */
  onLoad: function ssi_onLoad(aWindow) {
    // return if window has already been initialized
    if (aWindow && aWindow.__SSi && this._windows[aWindow.__SSi])
      return;

    // ignore non-browser windows and windows opened while shutting down
    if (aWindow.document.documentElement.getAttribute("windowtype") != "navigator:browser" ||
        this._loadState == STATE_QUITTING)
      return;

    // assign it a unique identifier (timestamp)
    aWindow.__SSi = "window" + Date.now();

    // and create its data object
    this._windows[aWindow.__SSi] = { tabs: [], selected: 0, _closedTabs: [], busy: false };

    // and create its internal data object
    this._internalWindows[aWindow.__SSi] = { hosts: {} }

    let isPrivateWindow = false;
    if (PrivateBrowsingUtils.isWindowPrivate(aWindow))
      this._windows[aWindow.__SSi].isPrivate = isPrivateWindow = true;
    if (!this._isWindowLoaded(aWindow))
      this._windows[aWindow.__SSi]._restoring = true;
    if (!aWindow.toolbar.visible)
      this._windows[aWindow.__SSi].isPopup = true;

    // perform additional initialization when the first window is loading
    if (this._loadState == STATE_STOPPED) {
      this._loadState = STATE_RUNNING;
      this._lastSaveTime = Date.now();

      // restore a crashed session resp. resume the last session if requested
      if (this._initialState) {
        if (isPrivateWindow) {
          // We're starting with a single private window. Save the state we
          // actually wanted to restore so that we can do it later in case
          // the user opens another, non-private window.
          this._deferredInitialState = this._initialState;
          delete this._initialState;

          // Nothing to restore now, notify observers things are complete.
          Services.obs.notifyObservers(null, NOTIFY_WINDOWS_RESTORED, "");
        } else {
          TelemetryTimestamps.add("sessionRestoreRestoring");
          // make sure that the restored tabs are first in the window
          this._initialState._firstTabs = true;
          this._restoreCount = this._initialState.windows ? this._initialState.windows.length : 0;
          this.restoreWindow(aWindow, this._initialState,
                             this._isCmdLineEmpty(aWindow, this._initialState));
          delete this._initialState;

          // _loadState changed from "stopped" to "running"
          // force a save operation so that crashes happening during startup are correctly counted
          this.saveState(true);
        }
      }
      else {
        // Nothing to restore, notify observers things are complete.
        Services.obs.notifyObservers(null, NOTIFY_WINDOWS_RESTORED, "");

        // the next delayed save request should execute immediately
        this._lastSaveTime -= this._interval;
      }
    }
    // this window was opened by _openWindowWithState
    else if (!this._isWindowLoaded(aWindow)) {
      let followUp = this._statesToRestore[aWindow.__SS_restoreID].windows.length == 1;
      this.restoreWindow(aWindow, this._statesToRestore[aWindow.__SS_restoreID], true, followUp);
    }
    // The user opened another, non-private window after starting up with
    // a single private one. Let's restore the session we actually wanted to
    // restore at startup.
    else if (this._deferredInitialState && !isPrivateWindow &&
             aWindow.toolbar.visible) {

      this._deferredInitialState._firstTabs = true;
      this._restoreCount = this._deferredInitialState.windows ?
        this._deferredInitialState.windows.length : 0;
      this.restoreWindow(aWindow, this._deferredInitialState, true);
      this._deferredInitialState = null;
    }
    else if (this._restoreLastWindow && aWindow.toolbar.visible &&
             this._closedWindows.length && !isPrivateWindow) {

      // default to the most-recently closed window
      // don't use popup windows
      let closedWindowState = null;
      let closedWindowIndex;
      for (let i = 0; i < this._closedWindows.length; i++) {
        // Take the first non-popup, point our object at it, and break out.
        if (!this._closedWindows[i].isPopup) {
          closedWindowState = this._closedWindows[i];
          closedWindowIndex = i;
          break;
        }
      }

      if (closedWindowState) {
        let newWindowState;
#ifndef XP_MACOSX
        if (!this._doResumeSession()) {
#endif
          // We want to split the window up into pinned tabs and unpinned tabs.
          // Pinned tabs should be restored. If there are any remaining tabs,
          // they should be added back to _closedWindows.
          // We'll cheat a little bit and reuse _prepDataForDeferredRestore
          // even though it wasn't built exactly for this.
          let [appTabsState, normalTabsState] =
            this._prepDataForDeferredRestore({ windows: [closedWindowState] });

          // These are our pinned tabs, which we should restore
          if (appTabsState.windows.length) {
            newWindowState = appTabsState.windows[0];
            delete newWindowState.__lastSessionWindowID;
          }

          // In case there were no unpinned tabs, remove the window from _closedWindows
          if (!normalTabsState.windows.length) {
            this._closedWindows.splice(closedWindowIndex, 1);
          }
          // Or update _closedWindows with the modified state
          else {
            delete normalTabsState.windows[0].__lastSessionWindowID;
            this._closedWindows[closedWindowIndex] = normalTabsState.windows[0];
          }
#ifndef XP_MACOSX
        }
        else {
          // If we're just restoring the window, make sure it gets removed from
          // _closedWindows.
          this._closedWindows.splice(closedWindowIndex, 1);
          newWindowState = closedWindowState;
          delete newWindowState.hidden;
        }
#endif
        if (newWindowState) {
          // Ensure that the window state isn't hidden
          this._restoreCount = 1;
          let state = { windows: [newWindowState] };
          this.restoreWindow(aWindow, state, this._isCmdLineEmpty(aWindow, state));
        }
      }
      // we actually restored the session just now.
      this._prefBranch.setBoolPref("sessionstore.resume_session_once", false);
    }
    if (this._restoreLastWindow && aWindow.toolbar.visible) {
      // always reset (if not a popup window)
      // we don't want to restore a window directly after, for example,
      // undoCloseWindow was executed.
      this._restoreLastWindow = false;
    }

    var tabbrowser = aWindow.gBrowser;

    // add tab change listeners to all already existing tabs
    for (let i = 0; i < tabbrowser.tabs.length; i++) {
      this.onTabAdd(aWindow, tabbrowser.tabs[i], true);
    }
    // notification of tab add/remove/selection/show/hide
    TAB_EVENTS.forEach(function(aEvent) {
      tabbrowser.tabContainer.addEventListener(aEvent, this, true);
    }, this);
  },

  /**
   * On window open
   * @param aWindow
   *        Window reference
   */
  onOpen: function ssi_onOpen(aWindow) {
    var _this = this;
    aWindow.addEventListener("load", function(aEvent) {
      aEvent.currentTarget.removeEventListener("load", arguments.callee, false);
      _this.onLoad(aEvent.currentTarget);
    }, false);
    return;
  },

  /**
   * On window close...
   * - remove event listeners from tabs
   * - save all window data
   * @param aWindow
   *        Window reference
   */
  onClose: function ssi_onClose(aWindow) {
    // this window was about to be restored - conserve its original data, if any
    let isFullyLoaded = this._isWindowLoaded(aWindow);
    if (!isFullyLoaded) {
      if (!aWindow.__SSi)
        aWindow.__SSi = "window" + Date.now();
      this._windows[aWindow.__SSi] = this._statesToRestore[aWindow.__SS_restoreID];
      delete this._statesToRestore[aWindow.__SS_restoreID];
      delete aWindow.__SS_restoreID;
    }

    // ignore windows not tracked by SessionStore
    if (!aWindow.__SSi || !this._windows[aWindow.__SSi]) {
      return;
    }

    // notify that the session store will stop tracking this window so that
    // extensions can store any data about this window in session store before
    // that's not possible anymore
    let event = aWindow.document.createEvent("Events");
    event.initEvent("SSWindowClosing", true, false);
    aWindow.dispatchEvent(event);

    if (this.windowToFocus && this.windowToFocus == aWindow) {
      delete this.windowToFocus;
    }

    var tabbrowser = aWindow.gBrowser;

    TAB_EVENTS.forEach(function(aEvent) {
      tabbrowser.tabContainer.removeEventListener(aEvent, this, true);
    }, this);

    // remove the progress listener for this window
    tabbrowser.removeTabsProgressListener(gRestoreTabsProgressListener);

    let winData = this._windows[aWindow.__SSi];
    if (this._loadState == STATE_RUNNING) { // window not closed during a regular shut-down
      // update all window data for a last time
      this._collectWindowData(aWindow);

      if (isFullyLoaded) {
        winData.title = aWindow.content.document.title || tabbrowser.selectedTab.label;
        winData.title = this._replaceLoadingTitle(winData.title, tabbrowser,
                                                  tabbrowser.selectedTab);
        let windows = {};
        windows[aWindow.__SSi] = winData;
        this._updateCookies(windows);
      }

#ifndef XP_MACOSX
      // Until we decide otherwise elsewhere, this window is part of a series
      // of closing windows to quit.
      winData._shouldRestore = true;
#endif

      // Save the window if it has multiple tabs or a single saveable tab and
      // it's not private.
      if (!winData.isPrivate && (winData.tabs.length > 1 ||
          (winData.tabs.length == 1 && this._shouldSaveTabState(winData.tabs[0])))) {
        // we don't want to save the busy state
        delete winData.busy;

        this._closedWindows.unshift(winData);
        this._capClosedWindows();
      }

      // clear this window from the list
      delete this._windows[aWindow.__SSi];
      delete this._internalWindows[aWindow.__SSi];

      // save the state without this window to disk
      this.saveStateDelayed();
    }

    for (let i = 0; i < tabbrowser.tabs.length; i++) {
      this.onTabRemove(aWindow, tabbrowser.tabs[i], true);
    }

    // Cache the window state until it is completely gone.
    DyingWindowCache.set(aWindow, winData);

    delete aWindow.__SSi;
  },

  /**
   * On quit application requested
   */
  onQuitApplicationRequested: function ssi_onQuitApplicationRequested() {
    // get a current snapshot of all windows
    this._forEachBrowserWindow(function(aWindow) {
      this._collectWindowData(aWindow);
    });
    // we must cache this because _getMostRecentBrowserWindow will always
    // return null by the time quit-application occurs
    var activeWindow = this._getMostRecentBrowserWindow();
    if (activeWindow)
      this.activeWindowSSiCache = activeWindow.__SSi || "";
    this._dirtyWindows = [];
  },

  /**
   * On quit application granted
   */
  onQuitApplicationGranted: function ssi_onQuitApplicationGranted() {
    // freeze the data at what we've got (ignoring closing windows)
    this._loadState = STATE_QUITTING;
  },

  /**
   * On last browser window close
   */
  onLastWindowCloseGranted: function ssi_onLastWindowCloseGranted() {
    // last browser window is quitting.
    // remember to restore the last window when another browser window is opened
    // do not account for pref(resume_session_once) at this point, as it might be
    // set by another observer getting this notice after us
    this._restoreLastWindow = true;
  },

  /**
   * On quitting application
   * @param aData
   *        String type of quitting
   */
  onQuitApplication: function ssi_onQuitApplication(aData) {
    if (aData == "restart") {
      this._prefBranch.setBoolPref("sessionstore.resume_session_once", true);
      // The browser:purge-session-history notification fires after the
      // quit-application notification so unregister the
      // browser:purge-session-history notification to prevent clearing
      // session data on disk on a restart.  It is also unnecessary to
      // perform any other sanitization processing on a restart as the
      // browser is about to exit anyway.
      Services.obs.removeObserver(this, "browser:purge-session-history");
    }
    else if (this._resume_session_once_on_shutdown != null) {
      // if the sessionstore.resume_session_once preference was changed by
      // saveState because crash recovery is disabled then restore the
      // preference back to the value it was prior to that.  This will prevent
      // SessionStore from always restoring the session when crash recovery is
      // disabled.
      this._prefBranch.setBoolPref("sessionstore.resume_session_once",
                                   this._resume_session_once_on_shutdown);
    }

    if (aData != "restart") {
      // Throw away the previous session on shutdown
      this._lastSessionState = null;
    }

    this._loadState = STATE_QUITTING; // just to be sure
    this._uninit();
  },

  /**
   * On purge of session history
   */
  onPurgeSessionHistory: function ssi_onPurgeSessionHistory() {
    var _this = this;
    _SessionFile.wipe();
    // If the browser is shutting down, simply return after clearing the
    // session data on disk as this notification fires after the
    // quit-application notification so the browser is about to exit.
    if (this._loadState == STATE_QUITTING)
      return;
    this._lastSessionState = null;
    let openWindows = {};
    this._forEachBrowserWindow(function(aWindow) {
      Array.forEach(aWindow.gBrowser.tabs, function(aTab) {
        delete aTab.linkedBrowser.__SS_data;
        delete aTab.linkedBrowser.__SS_tabStillLoading;
        delete aTab.linkedBrowser.__SS_formDataSaved;
        delete aTab.linkedBrowser.__SS_hostSchemeData;
        if (aTab.linkedBrowser.__SS_restoreState)
          this._resetTabRestoringState(aTab);
      });
      openWindows[aWindow.__SSi] = true;
    });
    // also clear all data about closed tabs and windows
    for (let ix in this._windows) {
      if (ix in openWindows) {
        this._windows[ix]._closedTabs = [];
      }
      else {
        delete this._windows[ix];
        delete this._internalWindows[ix];
      }
    }
    // also clear all data about closed windows
    this._closedWindows = [];
    // give the tabbrowsers a chance to clear their histories first
    var win = this._getMostRecentBrowserWindow();
    if (win)
      win.setTimeout(function() { _this.saveState(true); }, 0);
    else if (this._loadState == STATE_RUNNING)
      this.saveState(true);
    // Delete the private browsing backed up state, if any
    if ("_stateBackup" in this)
      delete this._stateBackup;

    this._clearRestoringWindows();
  },

  /**
   * On purge of domain data
   * @param aData
   *        String domain data
   */
  onPurgeDomainData: function ssi_onPurgeDomainData(aData) {
    // does a session history entry contain a url for the given domain?
    function containsDomain(aEntry) {
      try {
        if (this._getURIFromString(aEntry.url).host.hasRootDomain(aData))
          return true;
      }
      catch (ex) { /* url had no host at all */ }
      return aEntry.children && aEntry.children.some(containsDomain, this);
    }
    // remove all closed tabs containing a reference to the given domain
    for (let ix in this._windows) {
      let closedTabs = this._windows[ix]._closedTabs;
      for (let i = closedTabs.length - 1; i >= 0; i--) {
        if (closedTabs[i].state.entries.some(containsDomain, this))
          closedTabs.splice(i, 1);
      }
    }
    // remove all open & closed tabs containing a reference to the given
    // domain in closed windows
    for (let ix = this._closedWindows.length - 1; ix >= 0; ix--) {
      let closedTabs = this._closedWindows[ix]._closedTabs;
      let openTabs = this._closedWindows[ix].tabs;
      let openTabCount = openTabs.length;
      for (let i = closedTabs.length - 1; i >= 0; i--)
        if (closedTabs[i].state.entries.some(containsDomain, this))
          closedTabs.splice(i, 1);
      for (let j = openTabs.length - 1; j >= 0; j--) {
        if (openTabs[j].entries.some(containsDomain, this)) {
          openTabs.splice(j, 1);
          if (this._closedWindows[ix].selected > j)
            this._closedWindows[ix].selected--;
        }
      }
      if (openTabs.length == 0) {
        this._closedWindows.splice(ix, 1);
      }
      else if (openTabs.length != openTabCount) {
        // Adjust the window's title if we removed an open tab
        let selectedTab = openTabs[this._closedWindows[ix].selected - 1];
        // some duplication from restoreHistory - make sure we get the correct title
        let activeIndex = (selectedTab.index || selectedTab.entries.length) - 1;
        if (activeIndex >= selectedTab.entries.length)
          activeIndex = selectedTab.entries.length - 1;
        this._closedWindows[ix].title = selectedTab.entries[activeIndex].title;
      }
    }
    if (this._loadState == STATE_RUNNING)
      this.saveState(true);

    this._clearRestoringWindows();
  },

  /**
   * On preference change
   * @param aData
   *        String preference changed
   */
  onPrefChange: function ssi_onPrefChange(aData) {
    switch (aData) {
      // if the user decreases the max number of closed tabs they want
      // preserved update our internal states to match that max
      case "sessionstore.max_tabs_undo":
        this._max_tabs_undo = this._prefBranch.getIntPref("sessionstore.max_tabs_undo");
        for (let ix in this._windows) {
          this._windows[ix]._closedTabs.splice(this._max_tabs_undo, this._windows[ix]._closedTabs.length);
        }
        break;
      case "sessionstore.max_windows_undo":
        this._max_windows_undo = this._prefBranch.getIntPref("sessionstore.max_windows_undo");
        this._capClosedWindows();
        break;
      case "sessionstore.interval":
        this._interval = this._prefBranch.getIntPref("sessionstore.interval");
        // reset timer and save
        if (this._saveTimer) {
          this._saveTimer.cancel();
          this._saveTimer = null;
        }
        this.saveStateDelayed(null, -1);
        break;
      case "sessionstore.resume_from_crash":
        this._resume_from_crash = this._prefBranch.getBoolPref("sessionstore.resume_from_crash");
        // restore original resume_session_once preference if set in saveState
        if (this._resume_session_once_on_shutdown != null) {
          this._prefBranch.setBoolPref("sessionstore.resume_session_once",
                                       this._resume_session_once_on_shutdown);
          this._resume_session_once_on_shutdown = null;
        }
        // either create the file with crash recovery information or remove it
        // (when _loadState is not STATE_RUNNING, that file is used for session resuming instead)
        if (!this._resume_from_crash)
          _SessionFile.wipe();
        this.saveState(true);
        break;
    }
  },

  /**
   * On timer callback
   */
  onTimerCallback: function ssi_onTimerCallback() {
    this._saveTimer = null;
    this.saveState();
  },

  /**
   * set up listeners for a new tab
   * @param aWindow
   *        Window reference
   * @param aTab
   *        Tab reference
   * @param aNoNotification
   *        bool Do not save state if we're updating an existing tab
   */
  onTabAdd: function ssi_onTabAdd(aWindow, aTab, aNoNotification) {
    let browser = aTab.linkedBrowser;
    browser.addEventListener("load", this, true);

    let mm = browser.messageManager;
    MESSAGES.forEach(msg => mm.addMessageListener(msg, this));

    if (!aNoNotification) {
      this.saveStateDelayed(aWindow);
    }

    this._updateCrashReportURL(aWindow);
  },

  /**
   * remove listeners for a tab
   * @param aWindow
   *        Window reference
   * @param aTab
   *        Tab reference
   * @param aNoNotification
   *        bool Do not save state if we're updating an existing tab
   */
  onTabRemove: function ssi_onTabRemove(aWindow, aTab, aNoNotification) {
    let browser = aTab.linkedBrowser;
    browser.removeEventListener("load", this, true);

    let mm = browser.messageManager;
    MESSAGES.forEach(msg => mm.removeMessageListener(msg, this));

    delete browser.__SS_data;
    delete browser.__SS_tabStillLoading;
    delete browser.__SS_formDataSaved;
    delete browser.__SS_hostSchemeData;

    // If this tab was in the middle of restoring or still needs to be restored,
    // we need to reset that state. If the tab was restoring, we will attempt to
    // restore the next tab.
    let previousState = browser.__SS_restoreState;
    if (previousState) {
      this._resetTabRestoringState(aTab);
      if (previousState == TAB_STATE_RESTORING)
        this.restoreNextTab();
    }

    if (!aNoNotification) {
      this.saveStateDelayed(aWindow);
    }
  },

  /**
   * When a tab closes, collect its properties
   * @param aWindow
   *        Window reference
   * @param aTab
   *        Tab reference
   */
  onTabClose: function ssi_onTabClose(aWindow, aTab) {
    // notify the tabbrowser that the tab state will be retrieved for the last time
    // (so that extension authors can easily set data on soon-to-be-closed tabs)
    var event = aWindow.document.createEvent("Events");
    event.initEvent("SSTabClosing", true, false);
    aTab.dispatchEvent(event);

    // don't update our internal state if we don't have to
    if (this._max_tabs_undo == 0) {
      return;
    }

    // make sure that the tab related data is up-to-date
    var tabState = this._collectTabData(aTab);
    this._updateTextAndScrollDataForTab(aWindow, aTab.linkedBrowser, tabState);

    // store closed-tab data for undo
    if (this._shouldSaveTabState(tabState)) {
      let tabTitle = aTab.label;
      let tabbrowser = aWindow.gBrowser;
      tabTitle = this._replaceLoadingTitle(tabTitle, tabbrowser, aTab);

      this._windows[aWindow.__SSi]._closedTabs.unshift({
        state: tabState,
        title: tabTitle,
        image: tabbrowser.getIcon(aTab),
        pos: aTab._tPos
      });
      var length = this._windows[aWindow.__SSi]._closedTabs.length;
      if (length > this._max_tabs_undo)
        this._windows[aWindow.__SSi]._closedTabs.splice(this._max_tabs_undo, length - this._max_tabs_undo);
    }
  },

  /**
   * When a tab loads, save state.
   * @param aWindow
   *        Window reference
   * @param aBrowser
   *        Browser reference
   */
  onTabLoad: function ssi_onTabLoad(aWindow, aBrowser) {
    // react on "load" and solitary "pageshow" events (the first "pageshow"
    // following "load" is too late for deleting the data caches)
    // It's possible to get a load event after calling stop on a browser (when
    // overwriting tabs). We want to return early if the tab hasn't been restored yet.
    if (aBrowser.__SS_restoreState &&
        aBrowser.__SS_restoreState == TAB_STATE_NEEDS_RESTORE) {
      return;
    }

    delete aBrowser.__SS_data;
    delete aBrowser.__SS_tabStillLoading;
    delete aBrowser.__SS_formDataSaved;
    this.saveStateDelayed(aWindow);

    // attempt to update the current URL we send in a crash report
    this._updateCrashReportURL(aWindow);
  },

  /**
   * Called when a browser sends the "input" notification
   * @param aWindow
   *        Window reference
   * @param aBrowser
   *        Browser reference
   */
  onTabInput: function ssi_onTabInput(aWindow, aBrowser) {
    // deleting __SS_formDataSaved will cause us to recollect form data
    delete aBrowser.__SS_formDataSaved;

    this.saveStateDelayed(aWindow, 3000);
  },

  /**
   * When a tab is selected, save session data
   * @param aWindow
   *        Window reference
   */
  onTabSelect: function ssi_onTabSelect(aWindow) {
    if (this._loadState == STATE_RUNNING) {
      this._windows[aWindow.__SSi].selected = aWindow.gBrowser.tabContainer.selectedIndex;

      let tab = aWindow.gBrowser.selectedTab;
      // If __SS_restoreState is still on the browser and it is
      // TAB_STATE_NEEDS_RESTORE, then then we haven't restored
      // this tab yet. Explicitly call restoreTab to kick off the restore.
      if (tab.linkedBrowser.__SS_restoreState &&
          tab.linkedBrowser.__SS_restoreState == TAB_STATE_NEEDS_RESTORE)
        this.restoreTab(tab);

      // attempt to update the current URL we send in a crash report
      this._updateCrashReportURL(aWindow);
    }
  },

  onTabShow: function ssi_onTabShow(aWindow, aTab) {
    // If the tab hasn't been restored yet, move it into the right bucket
    if (aTab.linkedBrowser.__SS_restoreState &&
        aTab.linkedBrowser.__SS_restoreState == TAB_STATE_NEEDS_RESTORE) {
      TabRestoreQueue.hiddenToVisible(aTab);

      // let's kick off tab restoration again to ensure this tab gets restored
      // with "restore_hidden_tabs" == false (now that it has become visible)
      this.restoreNextTab();
    }

    // Default delay of 2 seconds gives enough time to catch multiple TabShow
    // events due to changing groups in Panorama.
    this.saveStateDelayed(aWindow);
  },

  onTabHide: function ssi_onTabHide(aWindow, aTab) {
    // If the tab hasn't been restored yet, move it into the right bucket
    if (aTab.linkedBrowser.__SS_restoreState &&
        aTab.linkedBrowser.__SS_restoreState == TAB_STATE_NEEDS_RESTORE) {
      TabRestoreQueue.visibleToHidden(aTab);
    }

    // Default delay of 2 seconds gives enough time to catch multiple TabHide
    // events due to changing groups in Panorama.
    this.saveStateDelayed(aWindow);
  },

  /* ........ nsISessionStore API .............. */

  getBrowserState: function ssi_getBrowserState() {
    return this._toJSONString(this._getCurrentState());
  },

  setBrowserState: function ssi_setBrowserState(aState) {
    this._handleClosedWindows();

    try {
      var state = JSON.parse(aState);
    }
    catch (ex) { /* invalid state object - don't restore anything */ }
    if (!state || !state.windows)
      throw (Components.returnCode = Cr.NS_ERROR_INVALID_ARG);

    this._browserSetState = true;

    // Make sure the priority queue is emptied out
    this._resetRestoringState();

    var window = this._getMostRecentBrowserWindow();
    if (!window) {
      this._restoreCount = 1;
      this._openWindowWithState(state);
      return;
    }

    // close all other browser windows
    this._forEachBrowserWindow(function(aWindow) {
      if (aWindow != window) {
        aWindow.close();
        this.onClose(aWindow);
      }
    });

    // make sure closed window data isn't kept
    this._closedWindows = [];

    // determine how many windows are meant to be restored
    this._restoreCount = state.windows ? state.windows.length : 0;

    // restore to the given state
    this.restoreWindow(window, state, true);
  },

  getWindowState: function ssi_getWindowState(aWindow) {
    if ("__SSi" in aWindow) {
      return this._toJSONString(this._getWindowState(aWindow));
    }

    if (DyingWindowCache.has(aWindow)) {
      let data = DyingWindowCache.get(aWindow);
      return this._toJSONString({ windows: [data] });
    }

    throw (Components.returnCode = Cr.NS_ERROR_INVALID_ARG);
  },

  setWindowState: function ssi_setWindowState(aWindow, aState, aOverwrite) {
    if (!aWindow.__SSi)
      throw (Components.returnCode = Cr.NS_ERROR_INVALID_ARG);

    this.restoreWindow(aWindow, aState, aOverwrite);
  },

  getTabState: function ssi_getTabState(aTab) {
    if (!aTab.ownerDocument || !aTab.ownerDocument.defaultView.__SSi)
      throw (Components.returnCode = Cr.NS_ERROR_INVALID_ARG);

    var tabState = this._collectTabData(aTab);

    var window = aTab.ownerDocument.defaultView;
    this._updateTextAndScrollDataForTab(window, aTab.linkedBrowser, tabState);

    return this._toJSONString(tabState);
  },

  setTabState: function ssi_setTabState(aTab, aState) {
    var tabState = JSON.parse(aState);
    if (!tabState.entries || !aTab.ownerDocument || !aTab.ownerDocument.defaultView.__SSi)
      throw (Components.returnCode = Cr.NS_ERROR_INVALID_ARG);

    var window = aTab.ownerDocument.defaultView;
    this._setWindowStateBusy(window);
    this.restoreHistoryPrecursor(window, [aTab], [tabState], 0, 0, 0);
  },

  duplicateTab: function ssi_duplicateTab(aWindow, aTab, aDelta) {
    if (!aTab.ownerDocument || !aTab.ownerDocument.defaultView.__SSi ||
        !aWindow.getBrowser)
      throw (Components.returnCode = Cr.NS_ERROR_INVALID_ARG);

    var tabState = this._collectTabData(aTab, true);
    var sourceWindow = aTab.ownerDocument.defaultView;
    this._updateTextAndScrollDataForTab(sourceWindow, aTab.linkedBrowser, tabState, true);
    tabState.index += aDelta;
    tabState.index = Math.max(1, Math.min(tabState.index, tabState.entries.length));
    tabState.pinned = false;

    this._setWindowStateBusy(aWindow);
    let newTab = aTab == aWindow.gBrowser.selectedTab ?
      aWindow.gBrowser.addTab(null, {relatedToCurrent: true, ownerTab: aTab}) :
      aWindow.gBrowser.addTab();

    this.restoreHistoryPrecursor(aWindow, [newTab], [tabState], 0, 0, 0,
                                 true /* Load this tab right away. */);

    return newTab;
  },

  getClosedTabCount: function ssi_getClosedTabCount(aWindow) {
    if ("__SSi" in aWindow) {
      return this._windows[aWindow.__SSi]._closedTabs.length;
    }

    if (DyingWindowCache.has(aWindow)) {
      return DyingWindowCache.get(aWindow)._closedTabs.length;
    }

    throw (Components.returnCode = Cr.NS_ERROR_INVALID_ARG);
  },

  getClosedTabData: function ssi_getClosedTabDataAt(aWindow) {
    if ("__SSi" in aWindow) {
      return this._toJSONString(this._windows[aWindow.__SSi]._closedTabs);
    }

    if (DyingWindowCache.has(aWindow)) {
      let data = DyingWindowCache.get(aWindow);
      return this._toJSONString(data._closedTabs);
    }

    throw (Components.returnCode = Cr.NS_ERROR_INVALID_ARG);
  },

  undoCloseTab: function ssi_undoCloseTab(aWindow, aIndex) {
    if (!aWindow.__SSi)
      throw (Components.returnCode = Cr.NS_ERROR_INVALID_ARG);

    var closedTabs = this._windows[aWindow.__SSi]._closedTabs;

    // default to the most-recently closed tab
    aIndex = aIndex || 0;
    if (!(aIndex in closedTabs))
      throw (Components.returnCode = Cr.NS_ERROR_INVALID_ARG);

    // fetch the data of closed tab, while removing it from the array
    let closedTab = closedTabs.splice(aIndex, 1).shift();
    let closedTabState = closedTab.state;

    this._setWindowStateBusy(aWindow);
    // create a new tab
    let tabbrowser = aWindow.gBrowser;
    let tab = tabbrowser.addTab();

    // restore tab content
    this.restoreHistoryPrecursor(aWindow, [tab], [closedTabState], 1, 0, 0);

    // restore the tab's position
    tabbrowser.moveTabTo(tab, closedTab.pos);

    // focus the tab's content area (bug 342432)
    tab.linkedBrowser.focus();

    return tab;
  },

  forgetClosedTab: function ssi_forgetClosedTab(aWindow, aIndex) {
    if (!aWindow.__SSi)
      throw (Components.returnCode = Cr.NS_ERROR_INVALID_ARG);

    var closedTabs = this._windows[aWindow.__SSi]._closedTabs;

    // default to the most-recently closed tab
    aIndex = aIndex || 0;
    if (!(aIndex in closedTabs))
      throw (Components.returnCode = Cr.NS_ERROR_INVALID_ARG);

    // remove closed tab from the array
    closedTabs.splice(aIndex, 1);
  },

  getClosedWindowCount: function ssi_getClosedWindowCount() {
    return this._closedWindows.length;
  },

  getClosedWindowData: function ssi_getClosedWindowData() {
    return this._toJSONString(this._closedWindows);
  },

  undoCloseWindow: function ssi_undoCloseWindow(aIndex) {
    if (!(aIndex in this._closedWindows))
      throw (Components.returnCode = Cr.NS_ERROR_INVALID_ARG);

    // reopen the window
    let state = { windows: this._closedWindows.splice(aIndex, 1) };
    let window = this._openWindowWithState(state);
    this.windowToFocus = window;
    return window;
  },

  forgetClosedWindow: function ssi_forgetClosedWindow(aIndex) {
    // default to the most-recently closed window
    aIndex = aIndex || 0;
    if (!(aIndex in this._closedWindows))
      throw (Components.returnCode = Cr.NS_ERROR_INVALID_ARG);

    // remove closed window from the array
    this._closedWindows.splice(aIndex, 1);
  },

  getWindowValue: function ssi_getWindowValue(aWindow, aKey) {
    if ("__SSi" in aWindow) {
      var data = this._windows[aWindow.__SSi].extData || {};
      return data[aKey] || "";
    }

    if (DyingWindowCache.has(aWindow)) {
      let data = DyingWindowCache.get(aWindow).extData || {};
      return data[aKey] || "";
    }

    throw (Components.returnCode = Cr.NS_ERROR_INVALID_ARG);
  },

  setWindowValue: function ssi_setWindowValue(aWindow, aKey, aStringValue) {
    if (aWindow.__SSi) {
      if (!this._windows[aWindow.__SSi].extData) {
        this._windows[aWindow.__SSi].extData = {};
      }
      this._windows[aWindow.__SSi].extData[aKey] = aStringValue;
      this.saveStateDelayed(aWindow);
    }
    else {
      throw (Components.returnCode = Cr.NS_ERROR_INVALID_ARG);
    }
  },

  deleteWindowValue: function ssi_deleteWindowValue(aWindow, aKey) {
    if (aWindow.__SSi && this._windows[aWindow.__SSi].extData &&
        this._windows[aWindow.__SSi].extData[aKey])
      delete this._windows[aWindow.__SSi].extData[aKey];
  },

  getTabValue: function ssi_getTabValue(aTab, aKey) {
    let data = {};
    if (aTab.__SS_extdata) {
      data = aTab.__SS_extdata;
    }
    else if (aTab.linkedBrowser.__SS_data && aTab.linkedBrowser.__SS_data.extData) {
      // If the tab hasn't been fully restored, get the data from the to-be-restored data
      data = aTab.linkedBrowser.__SS_data.extData;
    }
    return data[aKey] || "";
  },

  setTabValue: function ssi_setTabValue(aTab, aKey, aStringValue) {
    // If the tab hasn't been restored, then set the data there, otherwise we
    // could lose newly added data.
    let saveTo;
    if (aTab.__SS_extdata) {
      saveTo = aTab.__SS_extdata;
    }
    else if (aTab.linkedBrowser.__SS_data && aTab.linkedBrowser.__SS_data.extData) {
      saveTo = aTab.linkedBrowser.__SS_data.extData;
    }
    else {
      aTab.__SS_extdata = {};
      saveTo = aTab.__SS_extdata;
    }
    saveTo[aKey] = aStringValue;
    this.saveStateDelayed(aTab.ownerDocument.defaultView);
  },

  deleteTabValue: function ssi_deleteTabValue(aTab, aKey) {
    // We want to make sure that if data is accessed early, we attempt to delete
    // that data from __SS_data as well. Otherwise we'll throw in cases where
    // data can be set or read.
    let deleteFrom;
    if (aTab.__SS_extdata) {
      deleteFrom = aTab.__SS_extdata;
    }
    else if (aTab.linkedBrowser.__SS_data && aTab.linkedBrowser.__SS_data.extData) {
      deleteFrom = aTab.linkedBrowser.__SS_data.extData;
    }

    if (deleteFrom && deleteFrom[aKey])
      delete deleteFrom[aKey];
  },

  persistTabAttribute: function ssi_persistTabAttribute(aName) {
    if (TabAttributes.persist(aName)) {
      this.saveStateDelayed();
    }
  },

  /**
   * Restores the session state stored in _lastSessionState. This will attempt
   * to merge data into the current session. If a window was opened at startup
   * with pinned tab(s), then the remaining data from the previous session for
   * that window will be opened into that winddow. Otherwise new windows will
   * be opened.
   */
  restoreLastSession: function ssi_restoreLastSession() {
    // Use the public getter since it also checks PB mode
    if (!this.canRestoreLastSession)
      throw (Components.returnCode = Cr.NS_ERROR_FAILURE);

    // First collect each window with its id...
    let windows = {};
    this._forEachBrowserWindow(function(aWindow) {
      if (aWindow.__SS_lastSessionWindowID)
        windows[aWindow.__SS_lastSessionWindowID] = aWindow;
    });

    let lastSessionState = this._lastSessionState;

    // This shouldn't ever be the case...
    if (!lastSessionState.windows.length)
      throw (Components.returnCode = Cr.NS_ERROR_UNEXPECTED);

    // We're technically doing a restore, so set things up so we send the
    // notification when we're done. We want to send "sessionstore-browser-state-restored".
    this._restoreCount = lastSessionState.windows.length;
    this._browserSetState = true;

    // We want to re-use the last opened window instead of opening a new one in
    // the case where it's "empty" and not associated with a window in the session.
    // We will do more processing via _prepWindowToRestoreInto if we need to use
    // the lastWindow.
    let lastWindow = this._getMostRecentBrowserWindow();
    let canUseLastWindow = lastWindow &&
                           !lastWindow.__SS_lastSessionWindowID;

    // Restore into windows or open new ones as needed.
    for (let i = 0; i < lastSessionState.windows.length; i++) {
      let winState = lastSessionState.windows[i];
      let lastSessionWindowID = winState.__lastSessionWindowID;
      // delete lastSessionWindowID so we don't add that to the window again
      delete winState.__lastSessionWindowID;

      // See if we can use an open window. First try one that is associated with
      // the state we're trying to restore and then fallback to the last selected
      // window.
      let windowToUse = windows[lastSessionWindowID];
      if (!windowToUse && canUseLastWindow) {
        windowToUse = lastWindow;
        canUseLastWindow = false;
      }

      let [canUseWindow, canOverwriteTabs] = this._prepWindowToRestoreInto(windowToUse);

      // If there's a window already open that we can restore into, use that
      if (canUseWindow) {
        // Since we're not overwriting existing tabs, we want to merge _closedTabs,
        // putting existing ones first. Then make sure we're respecting the max pref.
        if (winState._closedTabs && winState._closedTabs.length) {
          let curWinState = this._windows[windowToUse.__SSi];
          curWinState._closedTabs = curWinState._closedTabs.concat(winState._closedTabs);
          curWinState._closedTabs.splice(this._prefBranch.getIntPref("sessionstore.max_tabs_undo"), curWinState._closedTabs.length);
        }

        // Restore into that window - pretend it's a followup since we'll already
        // have a focused window.
        //XXXzpao This is going to merge extData together (taking what was in
        //        winState over what is in the window already. The hack we have
        //        in _preWindowToRestoreInto will prevent most (all?) Panorama
        //        weirdness but we will still merge other extData.
        //        Bug 588217 should make this go away by merging the group data.
        this.restoreWindow(windowToUse, { windows: [winState] }, canOverwriteTabs, true);
      }
      else {
        this._openWindowWithState({ windows: [winState] });
      }
    }

    // Merge closed windows from this session with ones from last session
    if (lastSessionState._closedWindows) {
      this._closedWindows = this._closedWindows.concat(lastSessionState._closedWindows);
      this._capClosedWindows();
    }

    if (lastSessionState.scratchpads) {
      ScratchpadManager.restoreSession(lastSessionState.scratchpads);
    }

    // Set data that persists between sessions
    this._recentCrashes = lastSessionState.session &&
                          lastSessionState.session.recentCrashes || 0;
    this._sessionStartTime = lastSessionState.session &&
                             lastSessionState.session.startTime ||
                             this._sessionStartTime;

    this._lastSessionState = null;
  },

  /**
   * See if aWindow is usable for use when restoring a previous session via
   * restoreLastSession. If usable, prepare it for use.
   *
   * @param aWindow
   *        the window to inspect & prepare
   * @returns [canUseWindow, canOverwriteTabs]
   *          canUseWindow: can the window be used to restore into
   *          canOverwriteTabs: all of the current tabs are home pages and we
   *                            can overwrite them
   */
  _prepWindowToRestoreInto: function ssi_prepWindowToRestoreInto(aWindow) {
    if (!aWindow)
      return [false, false];

    // We might be able to overwrite the existing tabs instead of just adding
    // the previous session's tabs to the end. This will be set if possible.
    let canOverwriteTabs = false;

    // Step 1 of processing:
    // Inspect extData for Panorama identifiers. If found, then we want to
    // inspect further. If there is a single group, then we can use this
    // window. If there are multiple groups then we won't use this window.
    let groupsData = this.getWindowValue(aWindow, "tabview-groups");
    if (groupsData) {
      groupsData = JSON.parse(groupsData);

      // If there are multiple groups, we don't want to use this window.
      if (groupsData.totalNumber > 1)
        return [false, false];
    }

    // Step 2 of processing:
    // If we're still here, then the window is usable. Look at the open tabs in
    // comparison to home pages. If all the tabs are home pages then we'll end
    // up overwriting all of them. Otherwise we'll just close the tabs that
    // match home pages. Tabs with the about:blank URI will always be
    // overwritten.
    let homePages = ["about:blank"];
    let removableTabs = [];
    let tabbrowser = aWindow.gBrowser;
    let normalTabsLen = tabbrowser.tabs.length - tabbrowser._numPinnedTabs;
    let startupPref = this._prefBranch.getIntPref("startup.page");
    if (startupPref == 1)
      homePages = homePages.concat(aWindow.gHomeButton.getHomePage().split("|"));

    for (let i = tabbrowser._numPinnedTabs; i < tabbrowser.tabs.length; i++) {
      let tab = tabbrowser.tabs[i];
      if (homePages.indexOf(tab.linkedBrowser.currentURI.spec) != -1) {
        removableTabs.push(tab);
      }
    }

    if (tabbrowser.tabs.length == removableTabs.length) {
      canOverwriteTabs = true;
    }
    else {
      // If we're not overwriting all of the tabs, then close the home tabs.
      for (let i = removableTabs.length - 1; i >= 0; i--) {
        tabbrowser.removeTab(removableTabs.pop(), { animate: false });
      }
    }

    return [true, canOverwriteTabs];
  },

  /* ........ Saving Functionality .............. */

  /**
   * Store all session data for a window
   * @param aWindow
   *        Window reference
   */
  _saveWindowHistory: function ssi_saveWindowHistory(aWindow) {
    var tabbrowser = aWindow.gBrowser;
    var tabs = tabbrowser.tabs;
    var tabsData = this._windows[aWindow.__SSi].tabs = [];

    for (var i = 0; i < tabs.length; i++)
      tabsData.push(this._collectTabData(tabs[i]));

    this._windows[aWindow.__SSi].selected = tabbrowser.mTabBox.selectedIndex + 1;
  },

  /**
   * Collect data related to a single tab
   * @param aTab
   *        tabbrowser tab
   * @param aFullData
   *        always return privacy sensitive data (use with care)
   * @returns object
   */
  _collectTabData: function ssi_collectTabData(aTab, aFullData) {
    var tabData = { entries: [], lastAccessed: aTab.lastAccessed };

    var browser = aTab.linkedBrowser;

    if (!browser || !browser.currentURI) {
      // can happen when calling this function right after .addTab()
      return tabData;
<<<<<<< HEAD
    } else if (RestoringTabsData.has(browser)) {
=======
    else if (browser.__SS_data && browser.__SS_tabStillLoading) {
>>>>>>> c6535461
      // use the data to be restored when the tab hasn't been completely loaded
      tabData = browser.__SS_data;
      if (aTab.pinned)
        tabData.pinned = true;
      else
        delete tabData.pinned;
      tabData.hidden = aTab.hidden;

      // If __SS_extdata is set then we'll use that since it might be newer.
      if (aTab.__SS_extdata)
        tabData.extData = aTab.__SS_extdata;
      // If it exists but is empty then a key was likely deleted. In that case just
      // delete extData.
      if (tabData.extData && !Object.keys(tabData.extData).length)
        delete tabData.extData;
      return tabData;
    }

<<<<<<< HEAD
    var remote = browser.getAttribute('remote') == 'true';
    if (remote) {
      if (browser.__SS_remote_data) {
        for (var p in browser.__SS_remote_data)
          tabData[p] = browser.__SS_remote_data[p];
      }
    } else {
      var history = null;
=======
    var history = null;
    try {
      history = browser.sessionHistory;
    }
    catch (ex) { } // this could happen if we catch a tab during (de)initialization

    // XXXzeniko anchor navigation doesn't reset __SS_data, so we could reuse
    //           data even when we shouldn't (e.g. Back, different anchor)
    if (history && browser.__SS_data &&
        browser.__SS_data.entries[history.index] &&
        browser.__SS_data.entries[history.index].url == browser.currentURI.spec &&
        history.index < this._sessionhistory_max_entries - 1 && !aFullData) {
      tabData = browser.__SS_data;
      tabData.index = history.index + 1;
    }
    else if (history && history.count > 0) {
      browser.__SS_hostSchemeData = [];
>>>>>>> c6535461
      try {
        history = browser.sessionHistory;
      }
      catch (ex) { } // this could happen if we catch a tab during (de)initialization

      if (history && history.count > 0) {
        browser.__SS_hostSchemeData = [];
        try {
          for (var j = 0; j < history.count; j++) {
            let entry = this._serializeHistoryEntry(history.getEntryAtIndex(j, false),
                                                    aFullData, aTab.pinned, browser.__SS_hostSchemeData);
            tabData.entries.push(entry);
          }
          // If we make it through the for loop, then we're ok and we should clear
          // any indicator of brokenness.
          delete aTab.__SS_broken_history;
        }
        catch (ex) {
          // In some cases, getEntryAtIndex will throw. This seems to be due to
          // history.count being higher than it should be. By doing this in a
          // try-catch, we'll update history to where it breaks, assert for
          // non-release builds, and still save sessionstore.js. We'll track if
          // we've shown the assert for this tab so we only show it once.
          // cf. bug 669196.
          if (!aTab.__SS_broken_history) {
            // First Focus the window & tab we're having trouble with.
            aTab.ownerDocument.defaultView.focus();
            aTab.ownerDocument.defaultView.gBrowser.selectedTab = aTab;
            NS_ASSERT(false, "SessionStore failed gathering complete history " +
                      "for the focused window/tab. See bug 669196.");
            aTab.__SS_broken_history = true;
          }
        }
        tabData.index = history.index + 1;
      }
      else if (browser.currentURI.spec != "about:blank" ||
               browser.contentDocument.body.hasChildNodes()) {
        tabData.entries[0] = { url: browser.currentURI.spec };
        tabData.index = 1;
      }
<<<<<<< HEAD
=======
      tabData.index = history.index + 1;

      // make sure not to cache privacy sensitive data which shouldn't get out
      if (!aFullData)
        browser.__SS_data = tabData;
    }
    else if (browser.currentURI.spec != "about:blank" ||
             browser.contentDocument.body.hasChildNodes()) {
      tabData.entries[0] = { url: browser.currentURI.spec };
      tabData.index = 1;
>>>>>>> c6535461
    }

    // If there is a userTypedValue set, then either the user has typed something
    // in the URL bar, or a new tab was opened with a URI to load. userTypedClear
    // is used to indicate whether the tab was in some sort of loading state with
    // userTypedValue.
    if (browser.userTypedValue) {
      tabData.userTypedValue = browser.userTypedValue;
      tabData.userTypedClear = browser.userTypedClear;
    } else {
      delete tabData.userTypedValue;
      delete tabData.userTypedClear;
    }

    if (aTab.pinned)
      tabData.pinned = true;
    else
      delete tabData.pinned;
    tabData.hidden = aTab.hidden;

/* FIXME(billm)
    var disallow = [];
    for (let cap of gDocShellCapabilities(browser.docShell))
      if (!browser.docShell["allow" + cap])
        disallow.push(cap);
    if (disallow.length > 0)
      tabData.disallow = disallow.join(",");
    else if (tabData.disallow)
      delete tabData.disallow;
*/

    // Save tab attributes.
    tabData.attributes = TabAttributes.get(aTab);

    // Store the tab icon.
    let tabbrowser = aTab.ownerDocument.defaultView.gBrowser;
    tabData.image = tabbrowser.getIcon(aTab);

    if (aTab.__SS_extdata)
      tabData.extData = aTab.__SS_extdata;
    else if (tabData.extData)
      delete tabData.extData;

/* FIXME(billm)
    if (history && browser.docShell instanceof Ci.nsIDocShell) {
      let storageData = SessionStorage.serialize(browser.docShell, aFullData)
      if (Object.keys(storageData).length)
        tabData.storage = storageData;
    }
*/

    return tabData;
  },

  /**
   * Get an object that is a serialized representation of a History entry
   * Used for data storage
   * @param aEntry
   *        nsISHEntry instance
   * @param aFullData
   *        always return privacy sensitive data (use with care)
   * @param aIsPinned
   *        the tab is pinned and should be treated differently for privacy
   * @param aHostSchemeData
   *        an array of objects with host & scheme keys
   * @returns object
   */
  _serializeHistoryEntry:
    function ssi_serializeHistoryEntry(aEntry, aFullData, aIsPinned, aHostSchemeData) {
    var entry = { url: aEntry.URI.spec };

    try {
      // throwing is expensive, we know that about: pages will throw
      if (entry.url.indexOf("about:") != 0)
        aHostSchemeData.push({ host: aEntry.URI.host, scheme: aEntry.URI.scheme });
    }
    catch (ex) {
      // We just won't attempt to get cookies for this entry.
    }

    if (aEntry.title && aEntry.title != entry.url) {
      entry.title = aEntry.title;
    }
    if (aEntry.isSubFrame) {
      entry.subframe = true;
    }
    if (!(aEntry instanceof Ci.nsISHEntry)) {
      return entry;
    }

    var cacheKey = aEntry.cacheKey;
    if (cacheKey && cacheKey instanceof Ci.nsISupportsPRUint32 &&
        cacheKey.data != 0) {
      // XXXbz would be better to have cache keys implement
      // nsISerializable or something.
      entry.cacheKey = cacheKey.data;
    }
    entry.ID = aEntry.ID;
    entry.docshellID = aEntry.docshellID;

    if (aEntry.referrerURI)
      entry.referrer = aEntry.referrerURI.spec;

    if (aEntry.contentType)
      entry.contentType = aEntry.contentType;

    var x = {}, y = {};
    aEntry.getScrollPosition(x, y);
    if (x.value != 0 || y.value != 0)
      entry.scroll = x.value + "," + y.value;

    try {
      var prefPostdata = this._prefBranch.getIntPref("sessionstore.postdata");
      if (aEntry.postData && (aFullData || prefPostdata &&
            this.checkPrivacyLevel(aEntry.URI.schemeIs("https"), aIsPinned))) {
        aEntry.postData.QueryInterface(Ci.nsISeekableStream).
                        seek(Ci.nsISeekableStream.NS_SEEK_SET, 0);
        var stream = Cc["@mozilla.org/binaryinputstream;1"].
                     createInstance(Ci.nsIBinaryInputStream);
        stream.setInputStream(aEntry.postData);
        var postBytes = stream.readByteArray(stream.available());
        var postdata = String.fromCharCode.apply(null, postBytes);
        if (aFullData || prefPostdata == -1 ||
            postdata.replace(/^(Content-.*\r\n)+(\r\n)*/, "").length <=
              prefPostdata) {
          // We can stop doing base64 encoding once our serialization into JSON
          // is guaranteed to handle all chars in strings, including embedded
          // nulls.
          entry.postdata_b64 = btoa(postdata);
        }
      }
    }
    catch (ex) { debug(ex); } // POSTDATA is tricky - especially since some extensions don't get it right

    if (aEntry.owner) {
      // Not catching anything specific here, just possible errors
      // from writeCompoundObject and the like.
      try {
        var binaryStream = Cc["@mozilla.org/binaryoutputstream;1"].
                           createInstance(Ci.nsIObjectOutputStream);
        var pipe = Cc["@mozilla.org/pipe;1"].createInstance(Ci.nsIPipe);
        pipe.init(false, false, 0, 0xffffffff, null);
        binaryStream.setOutputStream(pipe.outputStream);
        binaryStream.writeCompoundObject(aEntry.owner, Ci.nsISupports, true);
        binaryStream.close();

        // Now we want to read the data from the pipe's input end and encode it.
        var scriptableStream = Cc["@mozilla.org/binaryinputstream;1"].
                               createInstance(Ci.nsIBinaryInputStream);
        scriptableStream.setInputStream(pipe.inputStream);
        var ownerBytes =
          scriptableStream.readByteArray(scriptableStream.available());
        // We can stop doing base64 encoding once our serialization into JSON
        // is guaranteed to handle all chars in strings, including embedded
        // nulls.
        entry.owner_b64 = btoa(String.fromCharCode.apply(null, ownerBytes));
      }
      catch (ex) { debug(ex); }
    }

    entry.docIdentifier = aEntry.BFCacheEntry.ID;

    if (aEntry.stateData != null) {
      entry.structuredCloneState = aEntry.stateData.getDataAsBase64();
      entry.structuredCloneVersion = aEntry.stateData.formatVersion;
    }

    if (!(aEntry instanceof Ci.nsISHContainer)) {
      return entry;
    }

    if (aEntry.childCount > 0) {
      let children = [];
      for (var i = 0; i < aEntry.childCount; i++) {
        var child = aEntry.GetChildAt(i);

        if (child) {
          // don't try to restore framesets containing wyciwyg URLs (cf. bug 424689 and bug 450595)
          if (child.URI.schemeIs("wyciwyg")) {
            children = [];
            break;
          }

          children.push(this._serializeHistoryEntry(child, aFullData,
                                                    aIsPinned, aHostSchemeData));
        }
      }

      if (children.length)
        entry.children = children;
    }

    return entry;
  },

  /**
   * go through all tabs and store the current scroll positions
   * and innerHTML content of WYSIWYG editors
   * @param aWindow
   *        Window reference
   */
  _updateTextAndScrollData: function ssi_updateTextAndScrollData(aWindow) {
    var browsers = aWindow.gBrowser.browsers;
    this._windows[aWindow.__SSi].tabs.forEach(function (tabData, i) {
      try {
        this._updateTextAndScrollDataForTab(aWindow, browsers[i], tabData);
      }
      catch (ex) { debug(ex); } // get as much data as possible, ignore failures (might succeed the next time)
    }, this);
  },

  /**
   * go through all frames and store the current scroll positions
   * and innerHTML content of WYSIWYG editors
   * @param aWindow
   *        Window reference
   * @param aBrowser
   *        single browser reference
   * @param aTabData
   *        tabData object to add the information to
   * @param aFullData
   *        always return privacy sensitive data (use with care)
   */
  _updateTextAndScrollDataForTab:
    function ssi_updateTextAndScrollDataForTab(aWindow, aBrowser, aTabData, aFullData) {
    // we shouldn't update data for incompletely initialized tabs
    if (aBrowser.__SS_data && aBrowser.__SS_tabStillLoading)
      return;

    var tabIndex = (aTabData.index || aTabData.entries.length) - 1;
    // entry data needn't exist for tabs just initialized with an incomplete session state
    if (!aTabData.entries[tabIndex])
      return;

    var remote = aBrowser.getAttribute('remote') == 'true';
    if (remote)
      return;

    let selectedPageStyle = aBrowser.markupDocumentViewer.authorStyleDisabled ? "_nostyle" :
                            this._getSelectedPageStyle(aBrowser.contentWindow);
    if (selectedPageStyle)
      aTabData.pageStyle = selectedPageStyle;
    else if (aTabData.pageStyle)
      delete aTabData.pageStyle;

    this._updateTextAndScrollDataForFrame(aWindow, aBrowser.contentWindow,
                                          aTabData.entries[tabIndex],
                                          !aBrowser.__SS_formDataSaved, aFullData,
                                          !!aTabData.pinned);
    aBrowser.__SS_formDataSaved = true;
    if (aBrowser.currentURI.spec == "about:config")
      aTabData.entries[tabIndex].formdata = {
        id: {
          "textbox": aBrowser.contentDocument.getElementById("textbox").value
        },
        xpath: {}
      };
  },

  /**
   * go through all subframes and store all form data, the current
   * scroll positions and innerHTML content of WYSIWYG editors
   * @param aWindow
   *        Window reference
   * @param aContent
   *        frame reference
   * @param aData
   *        part of a tabData object to add the information to
   * @param aUpdateFormData
   *        update all form data for this tab
   * @param aFullData
   *        always return privacy sensitive data (use with care)
   * @param aIsPinned
   *        the tab is pinned and should be treated differently for privacy
   */
  _updateTextAndScrollDataForFrame:
    function ssi_updateTextAndScrollDataForFrame(aWindow, aContent, aData,
                                                 aUpdateFormData, aFullData, aIsPinned) {
    for (var i = 0; i < aContent.frames.length; i++) {
      if (aData.children && aData.children[i])
        this._updateTextAndScrollDataForFrame(aWindow, aContent.frames[i],
                                              aData.children[i], aUpdateFormData,
                                              aFullData, aIsPinned);
    }
    var isHTTPS = this._getURIFromString((aContent.parent || aContent).
                                         document.location.href).schemeIs("https");
    let isAboutSR = aContent.top.document.location.href == "about:sessionrestore";
    if (aFullData || this.checkPrivacyLevel(isHTTPS, aIsPinned) || isAboutSR) {
      if (aFullData || aUpdateFormData) {
        let formData = DocumentUtils.getFormData(aContent.document);

        // We want to avoid saving data for about:sessionrestore as a string.
        // Since it's stored in the form as stringified JSON, stringifying further
        // causes an explosion of escape characters. cf. bug 467409
        if (formData && isAboutSR) {
          formData.id["sessionData"] = JSON.parse(formData.id["sessionData"]);
        }

        if (Object.keys(formData.id).length ||
            Object.keys(formData.xpath).length) {
          aData.formdata = formData;
        } else if (aData.formdata) {
          delete aData.formdata;
        }
      }

      // designMode is undefined e.g. for XUL documents (as about:config)
      if ((aContent.document.designMode || "") == "on" && aContent.document.body)
        aData.innerHTML = aContent.document.body.innerHTML;
    }

    // get scroll position from nsIDOMWindowUtils, since it allows avoiding a
    // flush of layout
    let domWindowUtils = aContent.QueryInterface(Ci.nsIInterfaceRequestor)
                                 .getInterface(Ci.nsIDOMWindowUtils);
    let scrollX = {}, scrollY = {};
    domWindowUtils.getScrollXY(false, scrollX, scrollY);
    aData.scroll = scrollX.value + "," + scrollY.value;
  },

  /**
   * determine the title of the currently enabled style sheet (if any)
   * and recurse through the frameset if necessary
   * @param   aContent is a frame reference
   * @returns the title style sheet determined to be enabled (empty string if none)
   */
  _getSelectedPageStyle: function ssi_getSelectedPageStyle(aContent) {
    const forScreen = /(?:^|,)\s*(?:all|screen)\s*(?:,|$)/i;
    for (let i = 0; i < aContent.document.styleSheets.length; i++) {
      let ss = aContent.document.styleSheets[i];
      let media = ss.media.mediaText;
      if (!ss.disabled && ss.title && (!media || forScreen.test(media)))
        return ss.title
    }
    for (let i = 0; i < aContent.frames.length; i++) {
      let selectedPageStyle = this._getSelectedPageStyle(aContent.frames[i]);
      if (selectedPageStyle)
        return selectedPageStyle;
    }
    return "";
  },

  /**
   * extract the base domain from a history entry and its children
   * @param aEntry
   *        the history entry, serialized
   * @param aHosts
   *        the hash that will be used to store hosts eg, { hostname: true }
   * @param aCheckPrivacy
   *        should we check the privacy level for https
   * @param aIsPinned
   *        is the entry we're evaluating for a pinned tab; used only if
   *        aCheckPrivacy
   */
  _extractHostsForCookiesFromEntry:
    function ssi_extractHostsForCookiesFromEntry(aEntry, aHosts, aCheckPrivacy, aIsPinned) {

    let host = aEntry._host,
        scheme = aEntry._scheme;

    // If host & scheme aren't defined, then we are likely here in the startup
    // process via _splitCookiesFromWindow. In that case, we'll turn aEntry.url
    // into an nsIURI and get host/scheme from that. This will throw for about:
    // urls in which case we don't need to do anything.
    if (!host && !scheme) {
      try {
        let uri = this._getURIFromString(aEntry.url);
        host = uri.host;
        scheme = uri.scheme;
        this._extractHostsForCookiesFromHostScheme(host, scheme, aHosts, aCheckPrivacy, aIsPinned);
      }
      catch(ex) { }
    }

    if (aEntry.children) {
      aEntry.children.forEach(function(entry) {
        this._extractHostsForCookiesFromEntry(entry, aHosts, aCheckPrivacy, aIsPinned);
      }, this);
    }
  },

  /**
   * extract the base domain from a host & scheme
   * @param aHost
   *        the host of a uri (usually via nsIURI.host)
   * @param aScheme
   *        the scheme of a uri (usually via nsIURI.scheme)
   * @param aHosts
   *        the hash that will be used to store hosts eg, { hostname: true }
   * @param aCheckPrivacy
   *        should we check the privacy level for https
   * @param aIsPinned
   *        is the entry we're evaluating for a pinned tab; used only if
   *        aCheckPrivacy
   */
  _extractHostsForCookiesFromHostScheme:
    function ssi_extractHostsForCookiesFromHostScheme(aHost, aScheme, aHosts, aCheckPrivacy, aIsPinned) {
    // host and scheme may not be set (for about: urls for example), in which
    // case testing scheme will be sufficient.
    if (/https?/.test(aScheme) && !aHosts[aHost] &&
        (!aCheckPrivacy ||
         this.checkPrivacyLevel(aScheme == "https", aIsPinned))) {
      // By setting this to true or false, we can determine when looking at
      // the host in _updateCookies if we should check for privacy.
      aHosts[aHost] = aIsPinned;
    }
    else if (aScheme == "file") {
      aHosts[aHost] = true;
    }
  },

  /**
   * store all hosts for a URL
   * @param aWindow
   *        Window reference
   */
  _updateCookieHosts: function ssi_updateCookieHosts(aWindow) {
    var hosts = this._internalWindows[aWindow.__SSi].hosts = {};

    // Since _updateCookiesHosts is only ever called for open windows during a
    // session, we can call into _extractHostsForCookiesFromHostScheme directly
    // using data that is attached to each browser.
    for (let i = 0; i < aWindow.gBrowser.tabs.length; i++) {
      let tab = aWindow.gBrowser.tabs[i];
      let hostSchemeData = tab.linkedBrowser.__SS_hostSchemeData || [];
      for (let j = 0; j < hostSchemeData.length; j++) {
        this._extractHostsForCookiesFromHostScheme(hostSchemeData[j].host,
                                                   hostSchemeData[j].scheme,
                                                   hosts, true, tab.pinned);
      }
    }
  },

  /**
   * Serialize cookie data
   * @param aWindows
   *        JS object containing window data references
   *        { id: winData, etc. }
   */
  _updateCookies: function ssi_updateCookies(aWindows) {
    function addCookieToHash(aHash, aHost, aPath, aName, aCookie) {
      // lazily build up a 3-dimensional hash, with
      // aHost, aPath, and aName as keys
      if (!aHash[aHost])
        aHash[aHost] = {};
      if (!aHash[aHost][aPath])
        aHash[aHost][aPath] = {};
      aHash[aHost][aPath][aName] = aCookie;
    }

    var jscookies = {};
    var _this = this;
    // MAX_EXPIRY should be 2^63-1, but JavaScript can't handle that precision
    var MAX_EXPIRY = Math.pow(2, 62);

    for (let [id, window] in Iterator(aWindows)) {
      window.cookies = [];
      let internalWindow = this._internalWindows[id];
      if (!internalWindow.hosts)
        return;
      for (var [host, isPinned] in Iterator(internalWindow.hosts)) {
        let list;
        try {
          list = Services.cookies.getCookiesFromHost(host);
        }
        catch (ex) {
          debug("getCookiesFromHost failed. Host: " + host);
        }
        while (list && list.hasMoreElements()) {
          var cookie = list.getNext().QueryInterface(Ci.nsICookie2);
          // window._hosts will only have hosts with the right privacy rules,
          // so there is no need to do anything special with this call to
          // checkPrivacyLevel.
          if (cookie.isSession && _this.checkPrivacyLevel(cookie.isSecure, isPinned)) {
            // use the cookie's host, path, and name as keys into a hash,
            // to make sure we serialize each cookie only once
            if (!(cookie.host in jscookies &&
                  cookie.path in jscookies[cookie.host] &&
                  cookie.name in jscookies[cookie.host][cookie.path])) {
              var jscookie = { "host": cookie.host, "value": cookie.value };
              // only add attributes with non-default values (saving a few bits)
              if (cookie.path) jscookie.path = cookie.path;
              if (cookie.name) jscookie.name = cookie.name;
              if (cookie.isSecure) jscookie.secure = true;
              if (cookie.isHttpOnly) jscookie.httponly = true;
              if (cookie.expiry < MAX_EXPIRY) jscookie.expiry = cookie.expiry;

              addCookieToHash(jscookies, cookie.host, cookie.path, cookie.name, jscookie);
            }
            window.cookies.push(jscookies[cookie.host][cookie.path][cookie.name]);
          }
        }
      }

      // don't include empty cookie sections
      if (!window.cookies.length)
        delete window.cookies;
    }
  },

  /**
   * Store window dimensions, visibility, sidebar
   * @param aWindow
   *        Window reference
   */
  _updateWindowFeatures: function ssi_updateWindowFeatures(aWindow) {
    var winData = this._windows[aWindow.__SSi];

    WINDOW_ATTRIBUTES.forEach(function(aAttr) {
      winData[aAttr] = this._getWindowDimension(aWindow, aAttr);
    }, this);

    var hidden = WINDOW_HIDEABLE_FEATURES.filter(function(aItem) {
      return aWindow[aItem] && !aWindow[aItem].visible;
    });
    if (hidden.length != 0)
      winData.hidden = hidden.join(",");
    else if (winData.hidden)
      delete winData.hidden;

    var sidebar = aWindow.document.getElementById("sidebar-box").getAttribute("sidebarcommand");
    if (sidebar)
      winData.sidebar = sidebar;
    else if (winData.sidebar)
      delete winData.sidebar;
  },

  /**
   * gather session data as object
   * @param aUpdateAll
   *        Bool update all windows
   * @param aPinnedOnly
   *        Bool collect pinned tabs only
   * @returns object
   */
  _getCurrentState: function ssi_getCurrentState(aUpdateAll, aPinnedOnly) {
    this._handleClosedWindows();

    var activeWindow = this._getMostRecentBrowserWindow();

    if (this._loadState == STATE_RUNNING) {
      // update the data for all windows with activities since the last save operation
      this._forEachBrowserWindow(function(aWindow) {
        if (!this._isWindowLoaded(aWindow)) // window data is still in _statesToRestore
          return;
        if (aUpdateAll || this._dirtyWindows[aWindow.__SSi] || aWindow == activeWindow) {
          this._collectWindowData(aWindow);
        }
        else { // always update the window features (whose change alone never triggers a save operation)
          this._updateWindowFeatures(aWindow);
        }
      });
      this._dirtyWindows = [];
    }

    // collect the data for all windows
    var total = [], windows = {}, ids = [];
    var nonPopupCount = 0;
    var ix;
    for (ix in this._windows) {
      if (this._windows[ix]._restoring) // window data is still in _statesToRestore
        continue;
      total.push(this._windows[ix]);
      ids.push(ix);
      windows[ix] = this._windows[ix];
      if (!this._windows[ix].isPopup)
        nonPopupCount++;
    }
    this._updateCookies(windows);

    // collect the data for all windows yet to be restored
    for (ix in this._statesToRestore) {
      for each (let winData in this._statesToRestore[ix].windows) {
        total.push(winData);
        if (!winData.isPopup)
          nonPopupCount++;
      }
    }

    // shallow copy this._closedWindows to preserve current state
    let lastClosedWindowsCopy = this._closedWindows.slice();

#ifndef XP_MACOSX
    // If no non-popup browser window remains open, return the state of the last
    // closed window(s). We only want to do this when we're actually "ending"
    // the session.
    //XXXzpao We should do this for _restoreLastWindow == true, but that has
    //        its own check for popups. c.f. bug 597619
    if (nonPopupCount == 0 && lastClosedWindowsCopy.length > 0 &&
        this._loadState == STATE_QUITTING) {
      // prepend the last non-popup browser window, so that if the user loads more tabs
      // at startup we don't accidentally add them to a popup window
      do {
        total.unshift(lastClosedWindowsCopy.shift())
      } while (total[0].isPopup && lastClosedWindowsCopy.length > 0)
    }
#endif

    if (aPinnedOnly) {
      // perform a deep copy so that existing session variables are not changed.
      total = JSON.parse(this._toJSONString(total));
      total = total.filter(function (win) {
        win.tabs = win.tabs.filter(function (tab) tab.pinned);
        // remove closed tabs
        win._closedTabs = [];
        // correct selected tab index if it was stripped out
        if (win.selected > win.tabs.length)
          win.selected = 1;
        return win.tabs.length > 0;
      });
      if (total.length == 0)
        return null;

      lastClosedWindowsCopy = [];
    }

    if (activeWindow) {
      this.activeWindowSSiCache = activeWindow.__SSi || "";
    }
    ix = ids.indexOf(this.activeWindowSSiCache);
    // We don't want to restore focus to a minimized window or a window which had all its
    // tabs stripped out (doesn't exist).
    if (ix != -1 && total[ix] && total[ix].sizemode == "minimized")
      ix = -1;

    let session = {
      state: this._loadState == STATE_RUNNING ? STATE_RUNNING_STR : STATE_STOPPED_STR,
      lastUpdate: Date.now(),
      startTime: this._sessionStartTime,
      recentCrashes: this._recentCrashes
    };

    // get open Scratchpad window states too
    var scratchpads = ScratchpadManager.getSessionState();

    return {
      windows: total,
      selectedWindow: ix + 1,
      _closedWindows: lastClosedWindowsCopy,
      session: session,
      scratchpads: scratchpads
    };
  },

  /**
   * serialize session data for a window
   * @param aWindow
   *        Window reference
   * @returns string
   */
  _getWindowState: function ssi_getWindowState(aWindow) {
    if (!this._isWindowLoaded(aWindow))
      return this._statesToRestore[aWindow.__SS_restoreID];

    if (this._loadState == STATE_RUNNING)
      this._collectWindowData(aWindow);

    var winData = this._windows[aWindow.__SSi];
    let windows = {};
    windows[aWindow.__SSi] = winData;
    this._updateCookies(windows);

    return { windows: [winData] };
  },

  _collectWindowData: function ssi_collectWindowData(aWindow) {
    if (!this._isWindowLoaded(aWindow))
      return;

    // update the internal state data for this window
    this._saveWindowHistory(aWindow);
    this._updateTextAndScrollData(aWindow);
    this._updateCookieHosts(aWindow);
    this._updateWindowFeatures(aWindow);

    // Make sure we keep __SS_lastSessionWindowID around for cases like entering
    // or leaving PB mode.
    if (aWindow.__SS_lastSessionWindowID)
      this._windows[aWindow.__SSi].__lastSessionWindowID =
        aWindow.__SS_lastSessionWindowID;

    this._dirtyWindows[aWindow.__SSi] = false;
  },

  /* ........ Restoring Functionality .............. */

  /**
   * restore features to a single window
   * @param aWindow
   *        Window reference
   * @param aState
   *        JS object or its eval'able source
   * @param aOverwriteTabs
   *        bool overwrite existing tabs w/ new ones
   * @param aFollowUp
   *        bool this isn't the restoration of the first window
   */
  restoreWindow: function ssi_restoreWindow(aWindow, aState, aOverwriteTabs, aFollowUp) {
    if (!aFollowUp) {
      this.windowToFocus = aWindow;
    }
    // initialize window if necessary
    if (aWindow && (!aWindow.__SSi || !this._windows[aWindow.__SSi]))
      this.onLoad(aWindow);

    try {
      var root = typeof aState == "string" ? JSON.parse(aState) : aState;
      if (!root.windows[0]) {
        this._sendRestoreCompletedNotifications();
        return; // nothing to restore
      }
    }
    catch (ex) { // invalid state object - don't restore anything
      debug(ex);
      this._sendRestoreCompletedNotifications();
      return;
    }

    // We're not returning from this before we end up calling restoreHistoryPrecursor
    // for this window, so make sure we send the SSWindowStateBusy event.
    this._setWindowStateBusy(aWindow);

    if (root._closedWindows)
      this._closedWindows = root._closedWindows;

    var winData;
    if (!root.selectedWindow || root.selectedWindow > root.windows.length) {
      root.selectedWindow = 0;
    }

    // open new windows for all further window entries of a multi-window session
    // (unless they don't contain any tab data)
    for (var w = 1; w < root.windows.length; w++) {
      winData = root.windows[w];
      if (winData && winData.tabs && winData.tabs[0]) {
        var window = this._openWindowWithState({ windows: [winData] });
        if (w == root.selectedWindow - 1) {
          this.windowToFocus = window;
        }
      }
    }
    winData = root.windows[0];
    if (!winData.tabs) {
      winData.tabs = [];
    }
    // don't restore a single blank tab when we've had an external
    // URL passed in for loading at startup (cf. bug 357419)
    else if (root._firstTabs && !aOverwriteTabs && winData.tabs.length == 1 &&
             (!winData.tabs[0].entries || winData.tabs[0].entries.length == 0)) {
      winData.tabs = [];
    }

    var tabbrowser = aWindow.gBrowser;
    var openTabCount = aOverwriteTabs ? tabbrowser.browsers.length : -1;
    var newTabCount = winData.tabs.length;
    var tabs = [];

    // disable smooth scrolling while adding, moving, removing and selecting tabs
    var tabstrip = tabbrowser.tabContainer.mTabstrip;
    var smoothScroll = tabstrip.smoothScroll;
    tabstrip.smoothScroll = false;

    // unpin all tabs to ensure they are not reordered in the next loop
    if (aOverwriteTabs) {
      for (let t = tabbrowser._numPinnedTabs - 1; t > -1; t--)
        tabbrowser.unpinTab(tabbrowser.tabs[t]);
    }

    // make sure that the selected tab won't be closed in order to
    // prevent unnecessary flickering
    if (aOverwriteTabs && tabbrowser.selectedTab._tPos >= newTabCount)
      tabbrowser.moveTabTo(tabbrowser.selectedTab, newTabCount - 1);

    let numVisibleTabs = 0;

    for (var t = 0; t < newTabCount; t++) {
      tabs.push(t < openTabCount ?
                tabbrowser.tabs[t] :
                tabbrowser.addTab("about:blank", {skipAnimation: true}));
      // when resuming at startup: add additionally requested pages to the end
      if (!aOverwriteTabs && root._firstTabs) {
        tabbrowser.moveTabTo(tabs[t], t);
      }

      if (winData.tabs[t].pinned)
        tabbrowser.pinTab(tabs[t]);

      if (winData.tabs[t].hidden) {
        tabbrowser.hideTab(tabs[t]);
      }
      else {
        tabbrowser.showTab(tabs[t]);
        numVisibleTabs++;
      }
    }

    // if all tabs to be restored are hidden, make the first one visible
    if (!numVisibleTabs && winData.tabs.length) {
      winData.tabs[0].hidden = false;
      tabbrowser.showTab(tabs[0]);
    }

    // If overwriting tabs, we want to reset each tab's "restoring" state. Since
    // we're overwriting those tabs, they should no longer be restoring. The
    // tabs will be rebuilt and marked if they need to be restored after loading
    // state (in restoreHistoryPrecursor).
    if (aOverwriteTabs) {
      for (let i = 0; i < tabbrowser.tabs.length; i++) {
        if (tabbrowser.browsers[i].__SS_restoreState)
          this._resetTabRestoringState(tabbrowser.tabs[i]);
      }
    }

    // We want to set up a counter on the window that indicates how many tabs
    // in this window are unrestored. This will be used in restoreNextTab to
    // determine if gRestoreTabsProgressListener should be removed from the window.
    // If we aren't overwriting existing tabs, then we want to add to the existing
    // count in case there are still tabs restoring.
    if (!aWindow.__SS_tabsToRestore)
      aWindow.__SS_tabsToRestore = 0;
    if (aOverwriteTabs)
      aWindow.__SS_tabsToRestore = newTabCount;
    else
      aWindow.__SS_tabsToRestore += newTabCount;

    // We want to correlate the window with data from the last session, so
    // assign another id if we have one. Otherwise clear so we don't do
    // anything with it.
    delete aWindow.__SS_lastSessionWindowID;
    if (winData.__lastSessionWindowID)
      aWindow.__SS_lastSessionWindowID = winData.__lastSessionWindowID;

    // when overwriting tabs, remove all superflous ones
    if (aOverwriteTabs && newTabCount < openTabCount) {
      Array.slice(tabbrowser.tabs, newTabCount, openTabCount)
           .forEach(tabbrowser.removeTab, tabbrowser);
    }

    if (aOverwriteTabs) {
      this.restoreWindowFeatures(aWindow, winData);
      delete this._windows[aWindow.__SSi].extData;
    }
    if (winData.cookies) {
      this.restoreCookies(winData.cookies);
    }
    if (winData.extData) {
      if (!this._windows[aWindow.__SSi].extData) {
        this._windows[aWindow.__SSi].extData = {};
      }
      for (var key in winData.extData) {
        this._windows[aWindow.__SSi].extData[key] = winData.extData[key];
      }
    }
    if (aOverwriteTabs || root._firstTabs) {
      this._windows[aWindow.__SSi]._closedTabs = winData._closedTabs || [];
    }

    this.restoreHistoryPrecursor(aWindow, tabs, winData.tabs,
      (aOverwriteTabs ? (parseInt(winData.selected) || 1) : 0), 0, 0);

    if (aState.scratchpads) {
      ScratchpadManager.restoreSession(aState.scratchpads);
    }

    // set smoothScroll back to the original value
    tabstrip.smoothScroll = smoothScroll;

    this._sendRestoreCompletedNotifications();
  },

  /**
   * Sets the tabs restoring order with the following priority:
   * Selected tab, pinned tabs, optimized visible tabs, other visible tabs and
   * hidden tabs.
   * @param aTabBrowser
   *        Tab browser object
   * @param aTabs
   *        Array of tab references
   * @param aTabData
   *        Array of tab data
   * @param aSelectedTab
   *        Index of selected tab (1 is first tab, 0 no selected tab)
   */
  _setTabsRestoringOrder : function ssi__setTabsRestoringOrder(
    aTabBrowser, aTabs, aTabData, aSelectedTab) {

    // Store the selected tab. Need to substract one to get the index in aTabs.
    let selectedTab;
    if (aSelectedTab > 0 && aTabs[aSelectedTab - 1]) {
      selectedTab = aTabs[aSelectedTab - 1];
    }

    // Store the pinned tabs and hidden tabs.
    let pinnedTabs = [];
    let pinnedTabsData = [];
    let hiddenTabs = [];
    let hiddenTabsData = [];
    if (aTabs.length > 1) {
      for (let t = aTabs.length - 1; t >= 0; t--) {
        if (aTabData[t].pinned) {
          pinnedTabs.unshift(aTabs.splice(t, 1)[0]);
          pinnedTabsData.unshift(aTabData.splice(t, 1)[0]);
        } else if (aTabData[t].hidden) {
          hiddenTabs.unshift(aTabs.splice(t, 1)[0]);
          hiddenTabsData.unshift(aTabData.splice(t, 1)[0]);
        }
      }
    }

    // Optimize the visible tabs only if there is a selected tab.
    if (selectedTab) {
      let selectedTabIndex = aTabs.indexOf(selectedTab);
      if (selectedTabIndex > 0) {
        let scrollSize = aTabBrowser.tabContainer.mTabstrip.scrollClientSize;
        let tabWidth = aTabs[0].getBoundingClientRect().width;
        let maxVisibleTabs = Math.ceil(scrollSize / tabWidth);
        if (maxVisibleTabs < aTabs.length) {
          let firstVisibleTab = 0;
          let nonVisibleTabsCount = aTabs.length - maxVisibleTabs;
          if (nonVisibleTabsCount >= selectedTabIndex) {
            // Selected tab is leftmost since we scroll to it when possible.
            firstVisibleTab = selectedTabIndex;
          } else {
            // Selected tab is rightmost or no more room to scroll right.
            firstVisibleTab = nonVisibleTabsCount;
          }
          aTabs = aTabs.splice(firstVisibleTab, maxVisibleTabs).concat(aTabs);
          aTabData =
            aTabData.splice(firstVisibleTab, maxVisibleTabs).concat(aTabData);
        }
      }
    }

    // Merge the stored tabs in order.
    aTabs = pinnedTabs.concat(aTabs, hiddenTabs);
    aTabData = pinnedTabsData.concat(aTabData, hiddenTabsData);

    // Load the selected tab to the first position and select it.
    if (selectedTab) {
      let selectedTabIndex = aTabs.indexOf(selectedTab);
      if (selectedTabIndex > 0) {
        aTabs = aTabs.splice(selectedTabIndex, 1).concat(aTabs);
        aTabData = aTabData.splice(selectedTabIndex, 1).concat(aTabData);
      }
      aTabBrowser.selectedTab = selectedTab;
    }

    return [aTabs, aTabData];
  },
  
  /**
   * Manage history restoration for a window
   * @param aWindow
   *        Window to restore the tabs into
   * @param aTabs
   *        Array of tab references
   * @param aTabData
   *        Array of tab data
   * @param aSelectTab
   *        Index of selected tab
   * @param aIx
   *        Index of the next tab to check readyness for
   * @param aCount
   *        Counter for number of times delaying b/c browser or history aren't ready
   * @param aRestoreImmediately
   *        Flag to indicate whether the given set of tabs aTabs should be
   *        restored/loaded immediately even if restore_on_demand = true
   */
  restoreHistoryPrecursor:
    function ssi_restoreHistoryPrecursor(aWindow, aTabs, aTabData, aSelectTab,
                                         aIx, aCount, aRestoreImmediately = false) {
    var tabbrowser = aWindow.gBrowser;

    // make sure that all browsers and their histories are available
    // - if one's not, resume this check in 100ms (repeat at most 10 times)
    for (var t = aIx; t < aTabs.length; t++) {
      try {
        let browser = tabbrowser.getBrowserForTab(aTabs[t]);
        let remote = browser.getAttribute('remote') == 'true';
        if (!remote && !browser.webNavigation.sessionHistory) {
          throw new Error();
        }
      }
      catch (ex) { // in case browser or history aren't ready yet
        if (aCount < 10) {
          var restoreHistoryFunc = function(self) {
            self.restoreHistoryPrecursor(aWindow, aTabs, aTabData, aSelectTab,
                                         aIx, aCount + 1, aRestoreImmediately);
          }
          aWindow.setTimeout(restoreHistoryFunc, 100, this);
          return;
        }
      }
    }

    if (!this._isWindowLoaded(aWindow)) {
      // from now on, the data will come from the actual window
      delete this._statesToRestore[aWindow.__SS_restoreID];
      delete aWindow.__SS_restoreID;
      delete this._windows[aWindow.__SSi]._restoring;
    }

    if (aTabs.length == 0) {
      // this is normally done in restoreHistory() but as we're returning early
      // here we need to take care of it.
      this._setWindowStateReady(aWindow);
      return;
    }

    // Sets the tabs restoring order. 
    [aTabs, aTabData] =
      this._setTabsRestoringOrder(tabbrowser, aTabs, aTabData, aSelectTab);

    // Prepare the tabs so that they can be properly restored. We'll pin/unpin
    // and show/hide tabs as necessary. We'll also set the labels, user typed
    // value, and attach a copy of the tab's data in case we close it before
    // it's been restored.
    for (t = 0; t < aTabs.length; t++) {
      let tab = aTabs[t];
      let browser = tabbrowser.getBrowserForTab(tab);
      let tabData = aTabData[t];

      if (tabData.pinned)
        tabbrowser.pinTab(tab);
      else
        tabbrowser.unpinTab(tab);

      if (tabData.hidden)
        tabbrowser.hideTab(tab);
      else
        tabbrowser.showTab(tab);

      if ("attributes" in tabData) {
        // Ensure that we persist tab attributes restored from previous sessions.
        Object.keys(tabData.attributes).forEach(a => TabAttributes.persist(a));
      }

      browser.__SS_tabStillLoading = true;

      // keep the data around to prevent dataloss in case
      // a tab gets closed before it's been properly restored
      browser.__SS_data = tabData;
      browser.__SS_restoreState = TAB_STATE_NEEDS_RESTORE;
      browser.setAttribute("pending", "true");
      tab.setAttribute("pending", "true");

      // Make sure that set/getTabValue will set/read the correct data by
      // wiping out any current value in tab.__SS_extdata.
      delete tab.__SS_extdata;

      if (!tabData.entries || tabData.entries.length == 0) {
        /* FIXME(billm) */

        // make sure to blank out this tab's content
        // (just purging the tab's history won't be enough)
        browser.contentDocument.location = "about:blank";
        continue;
      }

      browser.stop(); // in case about:blank isn't done yet

      // wall-paper fix for bug 439675: make sure that the URL to be loaded
      // is always visible in the address bar
      let activeIndex = (tabData.index || tabData.entries.length) - 1;
      let activePageData = tabData.entries[activeIndex] || null;
      let uri = activePageData ? activePageData.url || null : null;
      browser.userTypedValue = uri;

      /* FIXME(billm) */
#if 0
      // Also make sure currentURI is set so that switch-to-tab works before
      // the tab is restored. We'll reset this to about:blank when we try to
      // restore the tab to ensure that docshell doeesn't get confused.
      if (uri)
        browser.docShell.setCurrentURI(this._getURIFromString(uri));
#endif

      // If the page has a title, set it.
      if (activePageData) {
        if (activePageData.title) {
          tab.label = activePageData.title;
          tab.crop = "end";
        } else if (activePageData.url != "about:blank") {
          tab.label = activePageData.url;
          tab.crop = "center";
        }
      }
    }

    // helper hashes for ensuring unique frame IDs and unique document
    // identifiers.
    var idMap = { used: {} };
    var docIdentMap = {};
    this.restoreHistory(aWindow, aTabs, aTabData, idMap, docIdentMap,
                        aRestoreImmediately);
  },

  /**
   * Restore history for a window
   * @param aWindow
   *        Window reference
   * @param aTabs
   *        Array of tab references
   * @param aTabData
   *        Array of tab data
   * @param aIdMap
   *        Hash for ensuring unique frame IDs
   * @param aRestoreImmediately
   *        Flag to indicate whether the given set of tabs aTabs should be
   *        restored/loaded immediately even if restore_on_demand = true
   */
  restoreHistory:
    function ssi_restoreHistory(aWindow, aTabs, aTabData, aIdMap, aDocIdentMap,
                                aRestoreImmediately)
  {
    var _this = this;
    // if the tab got removed before being completely restored, then skip it
    while (aTabs.length > 0 && !(this._canRestoreTabHistory(aTabs[0]))) {
      aTabs.shift();
      aTabData.shift();
    }
    if (aTabs.length == 0) {
      // At this point we're essentially ready for consumers to read/write data
      // via the sessionstore API so we'll send the SSWindowStateReady event.
      this._setWindowStateReady(aWindow);
      return; // no more tabs to restore
    }

    var tab = aTabs.shift();
    var tabData = aTabData.shift();

    var browser = aWindow.gBrowser.getBrowserForTab(tab);

    var remote = browser.getAttribute('remote') == 'true';
    if (remote) {
      browser.messageManager.sendAsyncMessage("SessionStore:Restore", tabData);
    } else {

    var history = browser.webNavigation.sessionHistory;

    if (history.count > 0) {
      history.PurgeHistory(history.count);
    }
    history.QueryInterface(Ci.nsISHistoryInternal);

    browser.__SS_shistoryListener = new SessionStoreSHistoryListener(tab);
    history.addSHistoryListener(browser.__SS_shistoryListener);

    if (!tabData.entries) {
      tabData.entries = [];
    }
    if (tabData.extData) {
      tab.__SS_extdata = {};
      for (let key in tabData.extData)
        tab.__SS_extdata[key] = tabData.extData[key];
    }
    else
      delete tab.__SS_extdata;

    for (var i = 0; i < tabData.entries.length; i++) {
      //XXXzpao Wallpaper patch for bug 514751
      if (!tabData.entries[i].url)
        continue;
      history.addEntry(this._deserializeHistoryEntry(tabData.entries[i],
                                                     aIdMap, aDocIdentMap), true);
    }

    // make sure to reset the capabilities and attributes, in case this tab gets reused
    let disallow = new Set(tabData.disallow && tabData.disallow.split(","));
    for (let cap of gDocShellCapabilities(browser.docShell))
      browser.docShell["allow" + cap] = !disallow.has(cap);

    }

    // Restore tab attributes.
    if ("attributes" in tabData) {
      TabAttributes.set(tab, tabData.attributes);
    }

    // Restore the tab icon.
    if ("image" in tabData) {
      aWindow.gBrowser.setIcon(tab, tabData.image);
    }

/*
  FIXME(billm)
    if (tabData.storage && browser.docShell instanceof Ci.nsIDocShell)
      SessionStorage.deserialize(browser.docShell, tabData.storage);

    // notify the tabbrowser that the tab chrome has been restored
    var event = aWindow.document.createEvent("Events");
    event.initEvent("SSTabRestoring", true, false);
    tab.dispatchEvent(event);
*/

    // Restore the history in the next tab
    aWindow.setTimeout(function(){
      _this.restoreHistory(aWindow, aTabs, aTabData, aIdMap, aDocIdentMap,
                           aRestoreImmediately);
    }, 0);

    // This could cause us to ignore MAX_CONCURRENT_TAB_RESTORES a bit, but
    // it ensures each window will have its selected tab loaded.
    if (aRestoreImmediately || aWindow.gBrowser.selectedBrowser == browser) {
      this.restoreTab(tab);
    }
    else {
      TabRestoreQueue.add(tab);
      this.restoreNextTab();
    }
  },

  /**
   * Restores the specified tab. If the tab can't be restored (eg, no history or
   * calling gotoIndex fails), then state changes will be rolled back.
   * This method will check if gTabsProgressListener is attached to the tab's
   * window, ensuring that we don't get caught without one.
   * This method removes the session history listener right before starting to
   * attempt a load. This will prevent cases of "stuck" listeners.
   * If this method returns false, then it is up to the caller to decide what to
   * do. In the common case (restoreNextTab), we will want to then attempt to
   * restore the next tab. In the other case (selecting the tab, reloading the
   * tab), the caller doesn't actually want to do anything if no page is loaded.
   *
   * @param aTab
   *        the tab to restore
   *
   * @returns true/false indicating whether or not a load actually happened
   */
  restoreTab: function ssi_restoreTab(aTab) {
    let window = aTab.ownerDocument.defaultView;
    let browser = aTab.linkedBrowser;
    let tabData = browser.__SS_data;

    // There are cases within where we haven't actually started a load. In that
    // that case we'll reset state changes we made and return false to the caller
    // can handle appropriately.
    let didStartLoad = false;

    // Make sure that the tabs progress listener is attached to this window
    this._ensureTabsProgressListener(window);

    // Make sure that this tab is removed from the priority queue.
    TabRestoreQueue.remove(aTab);

    // Increase our internal count.
    this._tabsRestoringCount++;

    // Set this tab's state to restoring
    browser.__SS_restoreState = TAB_STATE_RESTORING;
    browser.removeAttribute("pending");
    aTab.removeAttribute("pending");

    // Remove the history listener, since we no longer need it once we start restoring
    this._removeSHistoryListener(aTab);

    var remote = browser.getAttribute('remote') == 'true';

    let activeIndex = (tabData.index || tabData.entries.length) - 1;
    if (activeIndex >= tabData.entries.length)
      activeIndex = tabData.entries.length - 1;
    // Reset currentURI.  This creates a new session history entry with a new
    // doc identifier, so we need to explicitly save and restore the old doc
    // identifier (corresponding to the SHEntry at activeIndex) below.
    if (!remote)
      browser.webNavigation.setCurrentURI(this._getURIFromString("about:blank"));
    // Attach data that will be restored on "load" event, after tab is restored.
    if (activeIndex > -1) {
      // restore those aspects of the currently active documents which are not
      // preserved in the plain history entries (mainly scroll state and text data)
      browser.__SS_restore_data = tabData.entries[activeIndex] || {};
      browser.__SS_restore_pageStyle = tabData.pageStyle || "";
      browser.__SS_restore_tab = aTab;
      didStartLoad = true;
      try {
        // In order to work around certain issues in session history, we need to
        // force session history to update its internal index and call reload
        // instead of gotoIndex. See bug 597315.
        if (!remote) {
          browser.webNavigation.sessionHistory.getEntryAtIndex(activeIndex, true);
          browser.webNavigation.sessionHistory.reloadCurrentEntry();
        }
      }
      catch (ex) {
        // ignore page load errors
        aTab.removeAttribute("busy");
        didStartLoad = false;
      }
    }

    // Handle userTypedValue. Setting userTypedValue seems to update gURLbar
    // as needed. Calling loadURI will cancel form filling in restoreDocument
    if (tabData.userTypedValue) {
      browser.userTypedValue = tabData.userTypedValue;
      if (tabData.userTypedClear) {
        // Make it so that we'll enter restoreDocument on page load. We will
        // fire SSTabRestored from there. We don't have any form data to restore
        // so we can just set the URL to null.
        browser.__SS_restore_data = { url: null };
        browser.__SS_restore_tab = aTab;
        if (didStartLoad)
          browser.stop();
        didStartLoad = true;
        browser.loadURIWithFlags(tabData.userTypedValue,
                                 Ci.nsIWebNavigation.LOAD_FLAGS_ALLOW_THIRD_PARTY_FIXUP);
      }
    }

    // If we didn't start a load, then we won't reset this tab through the usual
    // channel (via the progress listener), so reset the tab ourselves. We will
    // also send SSTabRestored since this tab has technically been restored.
    if (!didStartLoad) {
      this._sendTabRestoredNotification(aTab);
      this._resetTabRestoringState(aTab);
    }

    return didStartLoad;
  },

  /**
   * This _attempts_ to restore the next available tab. If the restore fails,
   * then we will attempt the next one.
   * There are conditions where this won't do anything:
   *   if we're in the process of quitting
   *   if there are no tabs to restore
   *   if we have already reached the limit for number of tabs to restore
   */
  restoreNextTab: function ssi_restoreNextTab() {
    // If we call in here while quitting, we don't actually want to do anything
    if (this._loadState == STATE_QUITTING)
      return;

    // Don't exceed the maximum number of concurrent tab restores.
    if (this._tabsRestoringCount >= MAX_CONCURRENT_TAB_RESTORES)
      return;

    let tab = TabRestoreQueue.shift();
    if (tab) {
      let didStartLoad = this.restoreTab(tab);
      // If we don't start a load in the restored tab (eg, no entries) then we
      // want to attempt to restore the next tab.
      if (!didStartLoad)
        this.restoreNextTab();
    }
  },

  /**
   * expands serialized history data into a session-history-entry instance
   * @param aEntry
   *        Object containing serialized history data for a URL
   * @param aIdMap
   *        Hash for ensuring unique frame IDs
   * @returns nsISHEntry
   */
  _deserializeHistoryEntry:
    function ssi_deserializeHistoryEntry(aEntry, aIdMap, aDocIdentMap) {

    var shEntry = Cc["@mozilla.org/browser/session-history-entry;1"].
                  createInstance(Ci.nsISHEntry);

    shEntry.setURI(this._getURIFromString(aEntry.url));
    shEntry.setTitle(aEntry.title || aEntry.url);
    if (aEntry.subframe)
      shEntry.setIsSubFrame(aEntry.subframe || false);
    shEntry.loadType = Ci.nsIDocShellLoadInfo.loadHistory;
    if (aEntry.contentType)
      shEntry.contentType = aEntry.contentType;
    if (aEntry.referrer)
      shEntry.referrerURI = this._getURIFromString(aEntry.referrer);

    if (aEntry.cacheKey) {
      var cacheKey = Cc["@mozilla.org/supports-PRUint32;1"].
                     createInstance(Ci.nsISupportsPRUint32);
      cacheKey.data = aEntry.cacheKey;
      shEntry.cacheKey = cacheKey;
    }

    if (aEntry.ID) {
      // get a new unique ID for this frame (since the one from the last
      // start might already be in use)
      var id = aIdMap[aEntry.ID] || 0;
      if (!id) {
        for (id = Date.now(); id in aIdMap.used; id++);
        aIdMap[aEntry.ID] = id;
        aIdMap.used[id] = true;
      }
      shEntry.ID = id;
    }

    if (aEntry.docshellID)
      shEntry.docshellID = aEntry.docshellID;

    if (aEntry.structuredCloneState && aEntry.structuredCloneVersion) {
      shEntry.stateData =
        Cc["@mozilla.org/docshell/structured-clone-container;1"].
        createInstance(Ci.nsIStructuredCloneContainer);

      shEntry.stateData.initFromBase64(aEntry.structuredCloneState,
                                       aEntry.structuredCloneVersion);
    }

    if (aEntry.scroll) {
      var scrollPos = (aEntry.scroll || "0,0").split(",");
      scrollPos = [parseInt(scrollPos[0]) || 0, parseInt(scrollPos[1]) || 0];
      shEntry.setScrollPosition(scrollPos[0], scrollPos[1]);
    }

    if (aEntry.postdata_b64) {
      var postdata = atob(aEntry.postdata_b64);
      var stream = Cc["@mozilla.org/io/string-input-stream;1"].
                   createInstance(Ci.nsIStringInputStream);
      stream.setData(postdata, postdata.length);
      shEntry.postData = stream;
    }

    let childDocIdents = {};
    if (aEntry.docIdentifier) {
      // If we have a serialized document identifier, try to find an SHEntry
      // which matches that doc identifier and adopt that SHEntry's
      // BFCacheEntry.  If we don't find a match, insert shEntry as the match
      // for the document identifier.
      let matchingEntry = aDocIdentMap[aEntry.docIdentifier];
      if (!matchingEntry) {
        matchingEntry = {shEntry: shEntry, childDocIdents: childDocIdents};
        aDocIdentMap[aEntry.docIdentifier] = matchingEntry;
      }
      else {
        shEntry.adoptBFCacheEntry(matchingEntry.shEntry);
        childDocIdents = matchingEntry.childDocIdents;
      }
    }

    if (aEntry.owner_b64) {
      var ownerInput = Cc["@mozilla.org/io/string-input-stream;1"].
                       createInstance(Ci.nsIStringInputStream);
      var binaryData = atob(aEntry.owner_b64);
      ownerInput.setData(binaryData, binaryData.length);
      var binaryStream = Cc["@mozilla.org/binaryinputstream;1"].
                         createInstance(Ci.nsIObjectInputStream);
      binaryStream.setInputStream(ownerInput);
      try { // Catch possible deserialization exceptions
        shEntry.owner = binaryStream.readObject(true);
      } catch (ex) { debug(ex); }
    }

    if (aEntry.children && shEntry instanceof Ci.nsISHContainer) {
      for (var i = 0; i < aEntry.children.length; i++) {
        //XXXzpao Wallpaper patch for bug 514751
        if (!aEntry.children[i].url)
          continue;

        // We're getting sessionrestore.js files with a cycle in the
        // doc-identifier graph, likely due to bug 698656.  (That is, we have
        // an entry where doc identifier A is an ancestor of doc identifier B,
        // and another entry where doc identifier B is an ancestor of A.)
        //
        // If we were to respect these doc identifiers, we'd create a cycle in
        // the SHEntries themselves, which causes the docshell to loop forever
        // when it looks for the root SHEntry.
        //
        // So as a hack to fix this, we restrict the scope of a doc identifier
        // to be a node's siblings and cousins, and pass childDocIdents, not
        // aDocIdents, to _deserializeHistoryEntry.  That is, we say that two
        // SHEntries with the same doc identifier have the same document iff
        // they have the same parent or their parents have the same document.

        shEntry.AddChild(this._deserializeHistoryEntry(aEntry.children[i], aIdMap,
                                                       childDocIdents), i);
      }
    }

    return shEntry;
  },

  /**
   * Restore properties to a loaded document
   */
  restoreDocument: function ssi_restoreDocument(aWindow, aBrowser, aEvent) {
    // wait for the top frame to be loaded completely
    if (!aEvent || !aEvent.originalTarget || !aEvent.originalTarget.defaultView ||
        aEvent.originalTarget.defaultView != aEvent.originalTarget.defaultView.top) {
      return;
    }

    // always call this before injecting content into a document!
    function hasExpectedURL(aDocument, aURL)
      !aURL || aURL.replace(/#.*/, "") == aDocument.location.href.replace(/#.*/, "");

    let selectedPageStyle = aBrowser.__SS_restore_pageStyle;
    function restoreTextDataAndScrolling(aContent, aData, aPrefix) {
      if (aData.formdata && hasExpectedURL(aContent.document, aData.url)) {
        let formdata = aData.formdata;

        // handle backwards compatibility
        // this is a migration from pre-firefox 15. cf. bug 742051
        if (!("xpath" in formdata || "id" in formdata)) {
          formdata = { xpath: {}, id: {} };

          for each (let [key, value] in Iterator(aData.formdata)) {
            if (key.charAt(0) == "#") {
              formdata.id[key.slice(1)] = value;
            } else {
              formdata.xpath[key] = value;
            }
          }
        }

        // for about:sessionrestore we saved the field as JSON to avoid
        // nested instances causing humongous sessionstore.js files.
        // cf. bug 467409
        if (aData.url == "about:sessionrestore" &&
            "sessionData" in formdata.id &&
            typeof formdata.id["sessionData"] == "object") {
          formdata.id["sessionData"] =
            JSON.stringify(formdata.id["sessionData"]);
        }

        // update the formdata
        aData.formdata = formdata;
        // merge the formdata
        DocumentUtils.mergeFormData(aContent.document, formdata);
      }

      if (aData.innerHTML) {
        aWindow.setTimeout(function() {
          if (aContent.document.designMode == "on" &&
              hasExpectedURL(aContent.document, aData.url) &&
              aContent.document.body) {
            aContent.document.body.innerHTML = aData.innerHTML;
          }
        }, 0);
      }
      var match;
      if (aData.scroll && (match = /(\d+),(\d+)/.exec(aData.scroll)) != null) {
        aContent.scrollTo(match[1], match[2]);
      }
      Array.forEach(aContent.document.styleSheets, function(aSS) {
        aSS.disabled = aSS.title && aSS.title != selectedPageStyle;
      });
      for (var i = 0; i < aContent.frames.length; i++) {
        if (aData.children && aData.children[i] &&
          hasExpectedURL(aContent.document, aData.url)) {
          restoreTextDataAndScrolling(aContent.frames[i], aData.children[i], aPrefix + i + "|");
        }
      }
    }

    // don't restore text data and scrolling state if the user has navigated
    // away before the loading completed (except for in-page navigation)
    if (hasExpectedURL(aEvent.originalTarget, aBrowser.__SS_restore_data.url)) {
      var content = aEvent.originalTarget.defaultView;
      restoreTextDataAndScrolling(content, aBrowser.__SS_restore_data, "");
      aBrowser.markupDocumentViewer.authorStyleDisabled = selectedPageStyle == "_nostyle";
    }

    // notify the tabbrowser that this document has been completely restored
    this._sendTabRestoredNotification(aBrowser.__SS_restore_tab);

    delete aBrowser.__SS_restore_data;
    delete aBrowser.__SS_restore_pageStyle;
    delete aBrowser.__SS_restore_tab;
  },

  /**
   * Restore visibility and dimension features to a window
   * @param aWindow
   *        Window reference
   * @param aWinData
   *        Object containing session data for the window
   */
  restoreWindowFeatures: function ssi_restoreWindowFeatures(aWindow, aWinData) {
    var hidden = (aWinData.hidden)?aWinData.hidden.split(","):[];
    WINDOW_HIDEABLE_FEATURES.forEach(function(aItem) {
      aWindow[aItem].visible = hidden.indexOf(aItem) == -1;
    });

    if (aWinData.isPopup) {
      this._windows[aWindow.__SSi].isPopup = true;
      if (aWindow.gURLBar) {
        aWindow.gURLBar.readOnly = true;
        aWindow.gURLBar.setAttribute("enablehistory", "false");
      }
    }
    else {
      delete this._windows[aWindow.__SSi].isPopup;
      if (aWindow.gURLBar) {
        aWindow.gURLBar.readOnly = false;
        aWindow.gURLBar.setAttribute("enablehistory", "true");
      }
    }

    var _this = this;
    aWindow.setTimeout(function() {
      _this.restoreDimensions.apply(_this, [aWindow,
        +aWinData.width || 0,
        +aWinData.height || 0,
        "screenX" in aWinData ? +aWinData.screenX : NaN,
        "screenY" in aWinData ? +aWinData.screenY : NaN,
        aWinData.sizemode || "", aWinData.sidebar || ""]);
    }, 0);
  },

  /**
   * Restore a window's dimensions
   * @param aWidth
   *        Window width
   * @param aHeight
   *        Window height
   * @param aLeft
   *        Window left
   * @param aTop
   *        Window top
   * @param aSizeMode
   *        Window size mode (eg: maximized)
   * @param aSidebar
   *        Sidebar command
   */
  restoreDimensions: function ssi_restoreDimensions(aWindow, aWidth, aHeight, aLeft, aTop, aSizeMode, aSidebar) {
    var win = aWindow;
    var _this = this;
    function win_(aName) { return _this._getWindowDimension(win, aName); }

    // find available space on the screen where this window is being placed
    let screen = gScreenManager.screenForRect(aLeft, aTop, aWidth, aHeight);
    if (screen) {
      let screenLeft = {}, screenTop = {}, screenWidth = {}, screenHeight = {};
      screen.GetAvailRectDisplayPix(screenLeft, screenTop, screenWidth, screenHeight);
      // constrain the dimensions to the actual space available
      if (aWidth > screenWidth.value) {
        aWidth = screenWidth.value;
      }
      if (aHeight > screenHeight.value) {
        aHeight = screenHeight.value;
      }
      // and then pull the window within the screen's bounds
      if (aLeft < screenLeft.value) {
        aLeft = screenLeft.value;
      } else if (aLeft + aWidth > screenLeft.value + screenWidth.value) {
        aLeft = screenLeft.value + screenWidth.value - aWidth;
      }
      if (aTop < screenTop.value) {
        aTop = screenTop.value;
      } else if (aTop + aHeight > screenTop.value + screenHeight.value) {
        aTop = screenTop.value + screenHeight.value - aHeight;
      }
    }

    // only modify those aspects which aren't correct yet
    if (aWidth && aHeight && (aWidth != win_("width") || aHeight != win_("height"))) {
      aWindow.resizeTo(aWidth, aHeight);
    }
    if (!isNaN(aLeft) && !isNaN(aTop) && (aLeft != win_("screenX") || aTop != win_("screenY"))) {
      aWindow.moveTo(aLeft, aTop);
    }
    if (aSizeMode && win_("sizemode") != aSizeMode)
    {
      switch (aSizeMode)
      {
      case "maximized":
        aWindow.maximize();
        break;
      case "minimized":
        aWindow.minimize();
        break;
      case "normal":
        aWindow.restore();
        break;
      }
    }
    var sidebar = aWindow.document.getElementById("sidebar-box");
    if (sidebar.getAttribute("sidebarcommand") != aSidebar) {
      aWindow.toggleSidebar(aSidebar);
    }
    // since resizing/moving a window brings it to the foreground,
    // we might want to re-focus the last focused window
    if (this.windowToFocus) {
      this.windowToFocus.focus();
    }
  },

  /**
   * Restores cookies
   * @param aCookies
   *        Array of cookie objects
   */
  restoreCookies: function ssi_restoreCookies(aCookies) {
    // MAX_EXPIRY should be 2^63-1, but JavaScript can't handle that precision
    var MAX_EXPIRY = Math.pow(2, 62);
    for (let i = 0; i < aCookies.length; i++) {
      var cookie = aCookies[i];
      try {
        Services.cookies.add(cookie.host, cookie.path || "", cookie.name || "",
                             cookie.value, !!cookie.secure, !!cookie.httponly, true,
                             "expiry" in cookie ? cookie.expiry : MAX_EXPIRY);
      }
      catch (ex) { Cu.reportError(ex); } // don't let a single cookie stop recovering
    }
  },

  /* ........ Disk Access .............. */

  /**
   * save state delayed by N ms
   * marks window as dirty (i.e. data update can't be skipped)
   * @param aWindow
   *        Window reference
   * @param aDelay
   *        Milliseconds to delay
   */
  saveStateDelayed: function ssi_saveStateDelayed(aWindow, aDelay) {
    if (aWindow) {
      this._dirtyWindows[aWindow.__SSi] = true;
    }

    if (!this._saveTimer) {
      // interval until the next disk operation is allowed
      var minimalDelay = this._lastSaveTime + this._interval - Date.now();

      // if we have to wait, set a timer, otherwise saveState directly
      aDelay = Math.max(minimalDelay, aDelay || 2000);
      if (aDelay > 0) {
        this._saveTimer = Cc["@mozilla.org/timer;1"].createInstance(Ci.nsITimer);
        this._saveTimer.init(this, aDelay, Ci.nsITimer.TYPE_ONE_SHOT);
      }
      else {
        this.saveState();
      }
    }
  },

  /**
   * save state to disk
   * @param aUpdateAll
   *        Bool update all windows
   */
  saveState: function ssi_saveState(aUpdateAll) {
    // If crash recovery is disabled, we only want to resume with pinned tabs
    // if we crash.
    let pinnedOnly = this._loadState == STATE_RUNNING && !this._resume_from_crash;

    TelemetryStopwatch.start("FX_SESSION_RESTORE_COLLECT_DATA_MS");
    TelemetryStopwatch.start("FX_SESSION_RESTORE_COLLECT_DATA_LONGEST_OP_MS");

    var oState = this._getCurrentState(aUpdateAll, pinnedOnly);
    if (!oState) {
      TelemetryStopwatch.cancel("FX_SESSION_RESTORE_COLLECT_DATA_MS");
      TelemetryStopwatch.cancel("FX_SESSION_RESTORE_COLLECT_DATA_LONGEST_OP_MS");
      return;
    }

    // Forget about private windows.
    for (let i = oState.windows.length - 1; i >= 0; i--) {
      if (oState.windows[i].isPrivate) {
        oState.windows.splice(i, 1);
        if (oState.selectedWindow >= i) {
          oState.selectedWindow--;
        }
      }
    }

#ifndef XP_MACOSX
    // Don't save invalid states.
    // Looks like we currently have private windows, only.
    if (oState.windows.length == 0) {
      TelemetryStopwatch.cancel("FX_SESSION_RESTORE_COLLECT_DATA_MS");
      TelemetryStopwatch.cancel("FX_SESSION_RESTORE_COLLECT_DATA_LONGEST_OP_MS");
      return;
    }
#endif

    for (let i = oState._closedWindows.length - 1; i >= 0; i--) {
      if (oState._closedWindows[i].isPrivate) {
        oState._closedWindows.splice(i, 1);
      }
    }

#ifndef XP_MACOSX
    // We want to restore closed windows that are marked with _shouldRestore.
    // We're doing this here because we want to control this only when saving
    // the file.
    while (oState._closedWindows.length) {
      let i = oState._closedWindows.length - 1;
      if (oState._closedWindows[i]._shouldRestore) {
        delete oState._closedWindows[i]._shouldRestore;
        oState.windows.unshift(oState._closedWindows.pop());
      }
      else {
        // We only need to go until we hit !needsRestore since we're going in reverse
        break;
      }
    }
#endif

    if (pinnedOnly) {
      // Save original resume_session_once preference for when quiting browser,
      // otherwise session will be restored next time browser starts and we
      // only want it to be restored in the case of a crash.
      if (this._resume_session_once_on_shutdown == null) {
        this._resume_session_once_on_shutdown =
          this._prefBranch.getBoolPref("sessionstore.resume_session_once");
        this._prefBranch.setBoolPref("sessionstore.resume_session_once", true);
        // flush the preference file so preference will be saved in case of a crash
        Services.prefs.savePrefFile(null);
      }
    }

    // Persist the last session if we deferred restoring it
    if (this._lastSessionState)
      oState.lastSessionState = this._lastSessionState;

    TelemetryStopwatch.finish("FX_SESSION_RESTORE_COLLECT_DATA_MS");
    TelemetryStopwatch.finish("FX_SESSION_RESTORE_COLLECT_DATA_LONGEST_OP_MS");

    this._saveStateObject(oState);
  },

  /**
   * write a state object to disk
   */
  _saveStateObject: function ssi_saveStateObject(aStateObj) {
    TelemetryStopwatch.start("FX_SESSION_RESTORE_SERIALIZE_DATA_MS");
    TelemetryStopwatch.start("FX_SESSION_RESTORE_SERIALIZE_DATA_LONGEST_OP_MS");
    let data = this._toJSONString(aStateObj);
    TelemetryStopwatch.finish("FX_SESSION_RESTORE_SERIALIZE_DATA_MS");
    TelemetryStopwatch.finish("FX_SESSION_RESTORE_SERIALIZE_DATA_LONGEST_OP_MS");

    let stateString = this._createSupportsString(data);
    Services.obs.notifyObservers(stateString, "sessionstore-state-write", "");
    data = stateString.data;

    // Don't touch the file if an observer has deleted all state data.
    if (!data) {
      return;
    }

    let promise;
    // If "sessionstore.resume_from_crash" is true, attempt to backup the
    // session file first, before writing to it.
    if (this._resume_from_crash) {
      // Note that we do not have race conditions here as _SessionFile
      // guarantees that any I/O operation is completed before proceeding to
      // the next I/O operation.
      // Note backup happens only once, on initial save.
      promise = this._backupSessionFileOnce;
    } else {
      promise = Promise.resolve();
    }

    // Attempt to write to the session file (potentially, depending on
    // "sessionstore.resume_from_crash" preference, after successful backup).
    promise = promise.then(function onSuccess() {
      // Write (atomically) to a session file, using a tmp file.
      return _SessionFile.write(data);
    });

    // Once the session file is successfully updated, save the time stamp of the
    // last save and notify the observers.
    promise = promise.then(() => {
      this._lastSaveTime = Date.now();
      Services.obs.notifyObservers(null, "sessionstore-state-write-complete",
        "");
    });
  },

  /* ........ Auxiliary Functions .............. */

  // Wrap a string as a nsISupports
  _createSupportsString: function ssi_createSupportsString(aData) {
    let string = Cc["@mozilla.org/supports-string;1"]
                   .createInstance(Ci.nsISupportsString);
    string.data = aData;
    return string;
  },

  /**
   * call a callback for all currently opened browser windows
   * (might miss the most recent one)
   * @param aFunc
   *        Callback each window is passed to
   */
  _forEachBrowserWindow: function ssi_forEachBrowserWindow(aFunc) {
    var windowsEnum = Services.wm.getEnumerator("navigator:browser");

    while (windowsEnum.hasMoreElements()) {
      var window = windowsEnum.getNext();
      if (window.__SSi && !window.closed) {
        aFunc.call(this, window);
      }
    }
  },

  /**
   * Returns most recent window
   * @returns Window reference
   */
  _getMostRecentBrowserWindow: function ssi_getMostRecentBrowserWindow() {
    var win = Services.wm.getMostRecentWindow("navigator:browser");
    if (!win)
      return null;
    if (!win.closed)
      return win;

#ifdef BROKEN_WM_Z_ORDER
    win = null;
    var windowsEnum = Services.wm.getEnumerator("navigator:browser");
    // this is oldest to newest, so this gets a bit ugly
    while (windowsEnum.hasMoreElements()) {
      let nextWin = windowsEnum.getNext();
      if (!nextWin.closed)
        win = nextWin;
    }
    return win;
#else
    var windowsEnum =
      Services.wm.getZOrderDOMWindowEnumerator("navigator:browser", true);
    while (windowsEnum.hasMoreElements()) {
      win = windowsEnum.getNext();
      if (!win.closed)
        return win;
    }
    return null;
#endif
  },

  /**
   * Calls onClose for windows that are determined to be closed but aren't
   * destroyed yet, which would otherwise cause getBrowserState and
   * setBrowserState to treat them as open windows.
   */
  _handleClosedWindows: function ssi_handleClosedWindows() {
    var windowsEnum = Services.wm.getEnumerator("navigator:browser");

    while (windowsEnum.hasMoreElements()) {
      var window = windowsEnum.getNext();
      if (window.closed) {
        this.onClose(window);
      }
    }
  },

  /**
   * open a new browser window for a given session state
   * called when restoring a multi-window session
   * @param aState
   *        Object containing session data
   */
  _openWindowWithState: function ssi_openWindowWithState(aState) {
    var argString = Cc["@mozilla.org/supports-string;1"].
                    createInstance(Ci.nsISupportsString);
    argString.data = "";

    // Build feature string
    let features = "chrome,dialog=no,macsuppressanimation,all";
    let winState = aState.windows[0];
    WINDOW_ATTRIBUTES.forEach(function(aFeature) {
      // Use !isNaN as an easy way to ignore sizemode and check for numbers
      if (aFeature in winState && !isNaN(winState[aFeature]))
        features += "," + aFeature + "=" + winState[aFeature];
    });

    if (winState.isPrivate) {
      features += ",private";
    }

    var window =
      Services.ww.openWindow(null, this._prefBranch.getCharPref("chromeURL"),
                             "_blank", features, argString);

    do {
      var ID = "window" + Math.random();
    } while (ID in this._statesToRestore);
    this._statesToRestore[(window.__SS_restoreID = ID)] = aState;

    return window;
  },

  /**
   * Gets the tab for the given browser. This should be marginally better
   * than using tabbrowser's getTabForContentWindow. This assumes the browser
   * is the linkedBrowser of a tab, not a dangling browser.
   *
   * @param aBrowser
   *        The browser from which to get the tab.
   */
  _getTabForBrowser: function ssi_getTabForBrowser(aBrowser) {
    let window = aBrowser.ownerDocument.defaultView;
    for (let i = 0; i < window.gBrowser.tabs.length; i++) {
      let tab = window.gBrowser.tabs[i];
      if (tab.linkedBrowser == aBrowser)
        return tab;
    }
  },

  /**
   * Whether or not to resume session, if not recovering from a crash.
   * @returns bool
   */
  _doResumeSession: function ssi_doResumeSession() {
    return this._prefBranch.getIntPref("startup.page") == 3 ||
           this._prefBranch.getBoolPref("sessionstore.resume_session_once");
  },

  /**
   * whether the user wants to load any other page at startup
   * (except the homepage) - needed for determining whether to overwrite the current tabs
   * C.f.: nsBrowserContentHandler's defaultArgs implementation.
   * @returns bool
   */
  _isCmdLineEmpty: function ssi_isCmdLineEmpty(aWindow, aState) {
    var pinnedOnly = aState.windows &&
                     aState.windows.every(function (win)
                       win.tabs.every(function (tab) tab.pinned));

    let hasFirstArgument = aWindow.arguments && aWindow.arguments[0];
    if (!pinnedOnly) {
      let defaultArgs = Cc["@mozilla.org/browser/clh;1"].
                        getService(Ci.nsIBrowserHandler).defaultArgs;
      if (aWindow.arguments &&
          aWindow.arguments[0] &&
          aWindow.arguments[0] == defaultArgs)
        hasFirstArgument = false;
    }

    return !hasFirstArgument;
  },

  /**
   * don't save sensitive data if the user doesn't want to
   * (distinguishes between encrypted and non-encrypted sites)
   * @param aIsHTTPS
   *        Bool is encrypted
   * @param aUseDefaultPref
   *        don't do normal check for deferred
   * @returns bool
   */
  checkPrivacyLevel: function ssi_checkPrivacyLevel(aIsHTTPS, aUseDefaultPref) {
    let pref = "sessionstore.privacy_level";
    // If we're in the process of quitting and we're not autoresuming the session
    // then we should treat it as a deferred session. We have a different privacy
    // pref for that case.
    if (!aUseDefaultPref && this._loadState == STATE_QUITTING && !this._doResumeSession())
      pref = "sessionstore.privacy_level_deferred";
    return this._prefBranch.getIntPref(pref) < (aIsHTTPS ? PRIVACY_ENCRYPTED : PRIVACY_FULL);
  },

  /**
   * on popup windows, the XULWindow's attributes seem not to be set correctly
   * we use thus JSDOMWindow attributes for sizemode and normal window attributes
   * (and hope for reasonable values when maximized/minimized - since then
   * outerWidth/outerHeight aren't the dimensions of the restored window)
   * @param aWindow
   *        Window reference
   * @param aAttribute
   *        String sizemode | width | height | other window attribute
   * @returns string
   */
  _getWindowDimension: function ssi_getWindowDimension(aWindow, aAttribute) {
    if (aAttribute == "sizemode") {
      switch (aWindow.windowState) {
      case aWindow.STATE_FULLSCREEN:
      case aWindow.STATE_MAXIMIZED:
        return "maximized";
      case aWindow.STATE_MINIMIZED:
        return "minimized";
      default:
        return "normal";
      }
    }

    var dimension;
    switch (aAttribute) {
    case "width":
      dimension = aWindow.outerWidth;
      break;
    case "height":
      dimension = aWindow.outerHeight;
      break;
    default:
      dimension = aAttribute in aWindow ? aWindow[aAttribute] : "";
      break;
    }

    if (aWindow.windowState == aWindow.STATE_NORMAL) {
      return dimension;
    }
    return aWindow.document.documentElement.getAttribute(aAttribute) || dimension;
  },

  /**
   * Get nsIURI from string
   * @param string
   * @returns nsIURI
   */
  _getURIFromString: function ssi_getURIFromString(aString) {
    return Services.io.newURI(aString, null, null);
  },

  /**
   * Annotate a breakpad crash report with the currently selected tab's URL.
   */
  _updateCrashReportURL: function ssi_updateCrashReportURL(aWindow) {
#ifdef MOZ_CRASHREPORTER
    try {
      var currentURI = aWindow.gBrowser.currentURI.clone();
      // if the current URI contains a username/password, remove it
      try {
        currentURI.userPass = "";
      }
      catch (ex) { } // ignore failures on about: URIs

      CrashReporter.annotateCrashReport("URL", currentURI.spec);
    }
    catch (ex) {
      // don't make noise when crashreporter is built but not enabled
      if (ex.result != Components.results.NS_ERROR_NOT_INITIALIZED)
        debug(ex);
    }
#endif
  },

  /**
   * @param aState is a session state
   * @param aRecentCrashes is the number of consecutive crashes
   * @returns whether a restore page will be needed for the session state
   */
  _needsRestorePage: function ssi_needsRestorePage(aState, aRecentCrashes) {
    const SIX_HOURS_IN_MS = 6 * 60 * 60 * 1000;

    // don't display the page when there's nothing to restore
    let winData = aState.windows || null;
    if (!winData || winData.length == 0)
      return false;

    // don't wrap a single about:sessionrestore page
    if (winData.length == 1 && winData[0].tabs &&
        winData[0].tabs.length == 1 && winData[0].tabs[0].entries &&
        winData[0].tabs[0].entries.length == 1 &&
        winData[0].tabs[0].entries[0].url == "about:sessionrestore")
      return false;

    // don't automatically restore in Safe Mode
    if (Services.appinfo.inSafeMode)
      return true;

    let max_resumed_crashes =
      this._prefBranch.getIntPref("sessionstore.max_resumed_crashes");
    let sessionAge = aState.session && aState.session.lastUpdate &&
                     (Date.now() - aState.session.lastUpdate);

    return max_resumed_crashes != -1 &&
           (aRecentCrashes > max_resumed_crashes ||
            sessionAge && sessionAge >= SIX_HOURS_IN_MS);
  },

  /**
   * Determine if the tab state we're passed is something we should save. This
   * is used when closing a tab or closing a window with a single tab
   *
   * @param aTabState
   *        The current tab state
   * @returns boolean
   */
  _shouldSaveTabState: function ssi_shouldSaveTabState(aTabState) {
    // If the tab has only the transient about:blank history entry, no other
    // session history, and no userTypedValue, then we don't actually want to
    // store this tab's data.
    return aTabState.entries.length &&
           !(aTabState.entries.length == 1 &&
             aTabState.entries[0].url == "about:blank" &&
             !aTabState.userTypedValue);
  },

  /**
   * Determine if we can restore history into this tab.
   * This will be false when a tab has been removed (usually between
   * restoreHistoryPrecursor && restoreHistory) or if the tab is still marked
   * as loading.
   *
   * @param aTab
   * @returns boolean
   */
  _canRestoreTabHistory: function ssi_canRestoreTabHistory(aTab) {
    return aTab.parentNode && aTab.linkedBrowser &&
           aTab.linkedBrowser.__SS_tabStillLoading;
  },

  /**
   * This is going to take a state as provided at startup (via
   * nsISessionStartup.state) and split it into 2 parts. The first part
   * (defaultState) will be a state that should still be restored at startup,
   * while the second part (state) is a state that should be saved for later.
   * defaultState will be comprised of windows with only pinned tabs, extracted
   * from state. It will contain the cookies that go along with the history
   * entries in those tabs. It will also contain window position information.
   *
   * defaultState will be restored at startup. state will be placed into
   * this._lastSessionState and will be kept in case the user explicitly wants
   * to restore the previous session (publicly exposed as restoreLastSession).
   *
   * @param state
   *        The state, presumably from nsISessionStartup.state
   * @returns [defaultState, state]
   */
  _prepDataForDeferredRestore: function ssi_prepDataForDeferredRestore(state) {
    let defaultState = { windows: [], selectedWindow: 1 };

    state.selectedWindow = state.selectedWindow || 1;

    // Look at each window, remove pinned tabs, adjust selectedindex,
    // remove window if necessary.
    for (let wIndex = 0; wIndex < state.windows.length;) {
      let window = state.windows[wIndex];
      window.selected = window.selected || 1;
      // We're going to put the state of the window into this object
      let pinnedWindowState = { tabs: [], cookies: []};
      for (let tIndex = 0; tIndex < window.tabs.length;) {
        if (window.tabs[tIndex].pinned) {
          // Adjust window.selected
          if (tIndex + 1 < window.selected)
            window.selected -= 1;
          else if (tIndex + 1 == window.selected)
            pinnedWindowState.selected = pinnedWindowState.tabs.length + 2;
            // + 2 because the tab isn't actually in the array yet

          // Now add the pinned tab to our window
          pinnedWindowState.tabs =
            pinnedWindowState.tabs.concat(window.tabs.splice(tIndex, 1));
          // We don't want to increment tIndex here.
          continue;
        }
        tIndex++;
      }

      // At this point the window in the state object has been modified (or not)
      // We want to build the rest of this new window object if we have pinnedTabs.
      if (pinnedWindowState.tabs.length) {
        // First get the other attributes off the window
        WINDOW_ATTRIBUTES.forEach(function(attr) {
          if (attr in window) {
            pinnedWindowState[attr] = window[attr];
            delete window[attr];
          }
        });
        // We're just copying position data into the pinned window.
        // Not copying over:
        // - _closedTabs
        // - extData
        // - isPopup
        // - hidden

        // Assign a unique ID to correlate the window to be opened with the
        // remaining data
        window.__lastSessionWindowID = pinnedWindowState.__lastSessionWindowID
                                     = "" + Date.now() + Math.random();

        // Extract the cookies that belong with each pinned tab
        this._splitCookiesFromWindow(window, pinnedWindowState);

        // Actually add this window to our defaultState
        defaultState.windows.push(pinnedWindowState);
        // Remove the window from the state if it doesn't have any tabs
        if (!window.tabs.length) {
          if (wIndex + 1 <= state.selectedWindow)
            state.selectedWindow -= 1;
          else if (wIndex + 1 == state.selectedWindow)
            defaultState.selectedIndex = defaultState.windows.length + 1;

          state.windows.splice(wIndex, 1);
          // We don't want to increment wIndex here.
          continue;
        }


      }
      wIndex++;
    }

    return [defaultState, state];
  },

  /**
   * Splits out the cookies from aWinState into aTargetWinState based on the
   * tabs that are in aTargetWinState.
   * This alters the state of aWinState and aTargetWinState.
   */
  _splitCookiesFromWindow:
    function ssi_splitCookiesFromWindow(aWinState, aTargetWinState) {
    if (!aWinState.cookies || !aWinState.cookies.length)
      return;

    // Get the hosts for history entries in aTargetWinState
    let cookieHosts = {};
    aTargetWinState.tabs.forEach(function(tab) {
      tab.entries.forEach(function(entry) {
        this._extractHostsForCookiesFromEntry(entry, cookieHosts, false);
      }, this);
    }, this);

    // By creating a regex we reduce overhead and there is only one loop pass
    // through either array (cookieHosts and aWinState.cookies).
    let hosts = Object.keys(cookieHosts).join("|").replace("\\.", "\\.", "g");
    // If we don't actually have any hosts, then we don't want to do anything.
    if (!hosts.length)
      return;
    let cookieRegex = new RegExp(".*(" + hosts + ")");
    for (let cIndex = 0; cIndex < aWinState.cookies.length;) {
      if (cookieRegex.test(aWinState.cookies[cIndex].host)) {
        aTargetWinState.cookies =
          aTargetWinState.cookies.concat(aWinState.cookies.splice(cIndex, 1));
        continue;
      }
      cIndex++;
    }
  },

  /**
   * Converts a JavaScript object into a JSON string
   * (see http://www.json.org/ for more information).
   *
   * The inverse operation consists of JSON.parse(JSON_string).
   *
   * @param aJSObject is the object to be converted
   * @returns the object's JSON representation
   */
  _toJSONString: function ssi_toJSONString(aJSObject) {
    return JSON.stringify(aJSObject);
  },

  _sendRestoreCompletedNotifications: function ssi_sendRestoreCompletedNotifications() {
    // not all windows restored, yet
    if (this._restoreCount > 1) {
      this._restoreCount--;
      return;
    }

    // observers were already notified
    if (this._restoreCount == -1)
      return;

    // This was the last window restored at startup, notify observers.
    Services.obs.notifyObservers(null,
      this._browserSetState ? NOTIFY_BROWSER_STATE_RESTORED : NOTIFY_WINDOWS_RESTORED,
      "");

    this._browserSetState = false;
    this._restoreCount = -1;
  },

   /**
   * Set the given window's busy state
   * @param aWindow the window
   * @param aValue the window's busy state
   */
  _setWindowStateBusyValue:
    function ssi_changeWindowStateBusyValue(aWindow, aValue) {

    this._windows[aWindow.__SSi].busy = aValue;

    // Keep the to-be-restored state in sync because that is returned by
    // getWindowState() as long as the window isn't loaded, yet.
    if (!this._isWindowLoaded(aWindow)) {
      let stateToRestore = this._statesToRestore[aWindow.__SS_restoreID].windows[0];
      stateToRestore.busy = aValue;
    }
  },

  /**
   * Set the given window's state to 'not busy'.
   * @param aWindow the window
   */
  _setWindowStateReady: function ssi_setWindowStateReady(aWindow) {
    this._setWindowStateBusyValue(aWindow, false);
    this._sendWindowStateEvent(aWindow, "Ready");
  },

  /**
   * Set the given window's state to 'busy'.
   * @param aWindow the window
   */
  _setWindowStateBusy: function ssi_setWindowStateBusy(aWindow) {
    this._setWindowStateBusyValue(aWindow, true);
    this._sendWindowStateEvent(aWindow, "Busy");
  },

  /**
   * Dispatch an SSWindowState_____ event for the given window.
   * @param aWindow the window
   * @param aType the type of event, SSWindowState will be prepended to this string
   */
  _sendWindowStateEvent: function ssi_sendWindowStateEvent(aWindow, aType) {
    let event = aWindow.document.createEvent("Events");
    event.initEvent("SSWindowState" + aType, true, false);
    aWindow.dispatchEvent(event);
  },

  /**
   * Dispatch the SSTabRestored event for the given tab.
   * @param aTab the which has been restored
   */
  _sendTabRestoredNotification: function ssi_sendTabRestoredNotification(aTab) {
      let event = aTab.ownerDocument.createEvent("Events");
      event.initEvent("SSTabRestored", true, false);
      aTab.dispatchEvent(event);
  },

  /**
   * @param aWindow
   *        Window reference
   * @returns whether this window's data is still cached in _statesToRestore
   *          because it's not fully loaded yet
   */
  _isWindowLoaded: function ssi_isWindowLoaded(aWindow) {
    return !aWindow.__SS_restoreID;
  },

  /**
   * Replace "Loading..." with the tab label (with minimal side-effects)
   * @param aString is the string the title is stored in
   * @param aTabbrowser is a tabbrowser object, containing aTab
   * @param aTab is the tab whose title we're updating & using
   *
   * @returns aString that has been updated with the new title
   */
  _replaceLoadingTitle : function ssi_replaceLoadingTitle(aString, aTabbrowser, aTab) {
    if (aString == aTabbrowser.mStringBundle.getString("tabs.connecting")) {
      aTabbrowser.setTabTitle(aTab);
      [aString, aTab.label] = [aTab.label, aString];
    }
    return aString;
  },

  /**
   * Resize this._closedWindows to the value of the pref, except in the case
   * where we don't have any non-popup windows on Windows and Linux. Then we must
   * resize such that we have at least one non-popup window.
   */
  _capClosedWindows : function ssi_capClosedWindows() {
    if (this._closedWindows.length <= this._max_windows_undo)
      return;
    let spliceTo = this._max_windows_undo;
#ifndef XP_MACOSX
    let normalWindowIndex = 0;
    // try to find a non-popup window in this._closedWindows
    while (normalWindowIndex < this._closedWindows.length &&
           !!this._closedWindows[normalWindowIndex].isPopup)
      normalWindowIndex++;
    if (normalWindowIndex >= this._max_windows_undo)
      spliceTo = normalWindowIndex + 1;
#endif
    this._closedWindows.splice(spliceTo, this._closedWindows.length);
  },

  _clearRestoringWindows: function ssi_clearRestoringWindows() {
    for (let i = 0; i < this._closedWindows.length; i++) {
      delete this._closedWindows[i]._shouldRestore;
    }
  },

  /**
   * Reset state to prepare for a new session state to be restored.
   */
  _resetRestoringState: function ssi_initRestoringState() {
    TabRestoreQueue.reset();
    this._tabsRestoringCount = 0;
  },

  /**
   * Reset the restoring state for a particular tab. This will be called when
   * removing a tab or when a tab needs to be reset (it's being overwritten).
   *
   * @param aTab
   *        The tab that will be "reset"
   */
  _resetTabRestoringState: function ssi_resetTabRestoringState(aTab) {
    let window = aTab.ownerDocument.defaultView;
    let browser = aTab.linkedBrowser;

    // Keep the tab's previous state for later in this method
    let previousState = browser.__SS_restoreState;

    // The browser is no longer in any sort of restoring state.
    delete browser.__SS_restoreState;

    aTab.removeAttribute("pending");
    browser.removeAttribute("pending");

    // We want to decrement window.__SS_tabsToRestore here so that we always
    // decrement it AFTER a tab is done restoring or when a tab gets "reset".
    window.__SS_tabsToRestore--;

    // Remove the progress listener if we should.
    this._removeTabsProgressListener(window);

    if (previousState == TAB_STATE_RESTORING) {
      if (this._tabsRestoringCount)
        this._tabsRestoringCount--;
    }
    else if (previousState == TAB_STATE_NEEDS_RESTORE) {
      // Make sure the session history listener is removed. This is normally
      // done in restoreTab, but this tab is being removed before that gets called.
      this._removeSHistoryListener(aTab);

      // Make sure that the tab is removed from the list of tabs to restore.
      // Again, this is normally done in restoreTab, but that isn't being called
      // for this tab.
      TabRestoreQueue.remove(aTab);
    }
  },

  /**
   * Add the tabs progress listener to the window if it isn't already
   *
   * @param aWindow
   *        The window to add our progress listener to
   */
  _ensureTabsProgressListener: function ssi_ensureTabsProgressListener(aWindow) {
    let tabbrowser = aWindow.gBrowser;
    if (tabbrowser.mTabsProgressListeners.indexOf(gRestoreTabsProgressListener) == -1)
      tabbrowser.addTabsProgressListener(gRestoreTabsProgressListener);
  },

  /**
   * Attempt to remove the tabs progress listener from the window.
   *
   * @param aWindow
   *        The window from which to remove our progress listener from
   */
  _removeTabsProgressListener: function ssi_removeTabsProgressListener(aWindow) {
    // If there are no tabs left to restore (or restoring) in this window, then
    // we can safely remove the progress listener from this window.
    if (!aWindow.__SS_tabsToRestore)
      aWindow.gBrowser.removeTabsProgressListener(gRestoreTabsProgressListener);
  },

  /**
   * Remove the session history listener from the tab's browser if there is one.
   *
   * @param aTab
   *        The tab who's browser to remove the listener
   */
  _removeSHistoryListener: function ssi_removeSHistoryListener(aTab) {
    let browser = aTab.linkedBrowser;
    if (browser.__SS_shistoryListener) {
      browser.webNavigation.sessionHistory.
                            removeSHistoryListener(browser.__SS_shistoryListener);
      delete browser.__SS_shistoryListener;
    }
  }
};

/**
 * Priority queue that keeps track of a list of tabs to restore and returns
 * the tab we should restore next, based on priority rules. We decide between
 * pinned, visible and hidden tabs in that and FIFO order. Hidden tabs are only
 * restored with restore_hidden_tabs=true.
 */
let TabRestoreQueue = {
  // The separate buckets used to store tabs.
  tabs: {priority: [], visible: [], hidden: []},

  // Preferences used by the TabRestoreQueue to determine which tabs
  // are restored automatically and which tabs will be on-demand.
  prefs: {
    // Lazy getter that returns whether tabs are restored on demand.
    get restoreOnDemand() {
      let updateValue = () => {
        let value = Services.prefs.getBoolPref(PREF);
        let definition = {value: value, configurable: true};
        Object.defineProperty(this, "restoreOnDemand", definition);
        return value;
      }

      const PREF = "browser.sessionstore.restore_on_demand";
      Services.prefs.addObserver(PREF, updateValue, false);
      return updateValue();
    },

    // Lazy getter that returns whether pinned tabs are restored on demand.
    get restorePinnedTabsOnDemand() {
      let updateValue = () => {
        let value = Services.prefs.getBoolPref(PREF);
        let definition = {value: value, configurable: true};
        Object.defineProperty(this, "restorePinnedTabsOnDemand", definition);
        return value;
      }

      const PREF = "browser.sessionstore.restore_pinned_tabs_on_demand";
      Services.prefs.addObserver(PREF, updateValue, false);
      return updateValue();
    },

    // Lazy getter that returns whether we should restore hidden tabs.
    get restoreHiddenTabs() {
      let updateValue = () => {
        let value = Services.prefs.getBoolPref(PREF);
        let definition = {value: value, configurable: true};
        Object.defineProperty(this, "restoreHiddenTabs", definition);
        return value;
      }

      const PREF = "browser.sessionstore.restore_hidden_tabs";
      Services.prefs.addObserver(PREF, updateValue, false);
      return updateValue();
    }
  },

  // Resets the queue and removes all tabs.
  reset: function () {
    this.tabs = {priority: [], visible: [], hidden: []};
  },

  // Adds a tab to the queue and determines its priority bucket.
  add: function (tab) {
    let {priority, hidden, visible} = this.tabs;

    if (tab.pinned) {
      priority.push(tab);
    } else if (tab.hidden) {
      hidden.push(tab);
    } else {
      visible.push(tab);
    }
  },

  // Removes a given tab from the queue, if it's in there.
  remove: function (tab) {
    let {priority, hidden, visible} = this.tabs;

    // We'll always check priority first since we don't
    // have an indicator if a tab will be there or not.
    let set = priority;
    let index = set.indexOf(tab);

    if (index == -1) {
      set = tab.hidden ? hidden : visible;
      index = set.indexOf(tab);
    }

    if (index > -1) {
      set.splice(index, 1);
    }
  },

  // Returns and removes the tab with the highest priority.
  shift: function () {
    let set;
    let {priority, hidden, visible} = this.tabs;

    let {restoreOnDemand, restorePinnedTabsOnDemand} = this.prefs;
    let restorePinned = !(restoreOnDemand && restorePinnedTabsOnDemand);
    if (restorePinned && priority.length) {
      set = priority;
    } else if (!restoreOnDemand) {
      if (visible.length) {
        set = visible;
      } else if (this.prefs.restoreHiddenTabs && hidden.length) {
        set = hidden;
      }
    }

    return set && set.shift();
  },

  // Moves a given tab from the 'hidden' to the 'visible' bucket.
  hiddenToVisible: function (tab) {
    let {hidden, visible} = this.tabs;
    let index = hidden.indexOf(tab);

    if (index > -1) {
      hidden.splice(index, 1);
      visible.push(tab);
    } else {
      throw new Error("restore queue: hidden tab not found");
    }
  },

  // Moves a given tab from the 'visible' to the 'hidden' bucket.
  visibleToHidden: function (tab) {
    let {visible, hidden} = this.tabs;
    let index = visible.indexOf(tab);

    if (index > -1) {
      visible.splice(index, 1);
      hidden.push(tab);
    } else {
      throw new Error("restore queue: visible tab not found");
    }
  }
};

// A map storing a closed window's state data until it goes aways (is GC'ed).
// This ensures that API clients can still read (but not write) states of
// windows they still hold a reference to but we don't.
let DyingWindowCache = {
  _data: new WeakMap(),

  has: function (window) {
    return this._data.has(window);
  },

  get: function (window) {
    return this._data.get(window);
  },

  set: function (window, data) {
    this._data.set(window, data);
  },

  remove: function (window) {
    this._data.delete(window);
  }
};

// A set of tab attributes to persist. We will read a given list of tab
// attributes when collecting tab data and will re-set those attributes when
// the given tab data is restored to a new tab.
let TabAttributes = {
  _attrs: new Set(),

  // We never want to directly read or write those attributes.
  // 'image' should not be accessed directly but handled by using the
  //         gBrowser.getIcon()/setIcon() methods.
  // 'pending' is used internal by sessionstore and managed accordingly.
  _skipAttrs: new Set(["image", "pending"]),

  persist: function (name) {
    if (this._attrs.has(name) || this._skipAttrs.has(name)) {
      return false;
    }

    this._attrs.add(name);
    return true;
  },

  get: function (tab) {
    let data = {};

    for (let name of this._attrs) {
      if (tab.hasAttribute(name)) {
        data[name] = tab.getAttribute(name);
      }
    }

    return data;
  },

  set: function (tab, data = {}) {
    // Clear attributes.
    for (let name of this._attrs) {
      tab.removeAttribute(name);
    }

    // Set attributes.
    for (let name in data) {
      tab.setAttribute(name, data[name]);
    }
  }
};

// This is used to help meter the number of restoring tabs. This is the control
// point for telling the next tab to restore. It gets attached to each gBrowser
// via gBrowser.addTabsProgressListener
let gRestoreTabsProgressListener = {
  onStateChange: function(aBrowser, aWebProgress, aRequest, aStateFlags, aStatus) {
    // Ignore state changes on browsers that we've already restored and state
    // changes that aren't applicable.
    if (aBrowser.__SS_restoreState &&
        aBrowser.__SS_restoreState == TAB_STATE_RESTORING &&
        aStateFlags & Ci.nsIWebProgressListener.STATE_STOP &&
        aStateFlags & Ci.nsIWebProgressListener.STATE_IS_NETWORK &&
        aStateFlags & Ci.nsIWebProgressListener.STATE_IS_WINDOW) {
      // We need to reset the tab before starting the next restore.
      let tab = SessionStoreInternal._getTabForBrowser(aBrowser);
      SessionStoreInternal._resetTabRestoringState(tab);
      SessionStoreInternal.restoreNextTab();
    }
  }
};

// A SessionStoreSHistoryListener will be attached to each browser before it is
// restored. We need to catch reloads that occur before the tab is restored
// because otherwise, docShell will reload an old URI (usually about:blank).
function SessionStoreSHistoryListener(aTab) {
  this.tab = aTab;
}
SessionStoreSHistoryListener.prototype = {
  QueryInterface: XPCOMUtils.generateQI([
    Ci.nsISHistoryListener,
    Ci.nsISupportsWeakReference
  ]),
  browser: null,
  OnHistoryNewEntry: function(aNewURI) { },
  OnHistoryGoBack: function(aBackURI) { return true; },
  OnHistoryGoForward: function(aForwardURI) { return true; },
  OnHistoryGotoIndex: function(aIndex, aGotoURI) { return true; },
  OnHistoryPurge: function(aNumEntries) { return true; },
  OnHistoryReload: function(aReloadURI, aReloadFlags) {
    // On reload, we want to make sure that session history loads the right
    // URI. In order to do that, we will juet call restoreTab. That will remove
    // the history listener and load the right URI.
    SessionStoreInternal.restoreTab(this.tab);
    // Returning false will stop the load that docshell is attempting.
    return false;
  }
}

// see nsPrivateBrowsingService.js
String.prototype.hasRootDomain = function hasRootDomain(aDomain) {
  let index = this.indexOf(aDomain);
  if (index == -1)
    return false;

  if (this == aDomain)
    return true;

  let prevChar = this[index - 1];
  return (index == (this.length - aDomain.length)) &&
         (prevChar == "." || prevChar == "/");
}<|MERGE_RESOLUTION|>--- conflicted
+++ resolved
@@ -360,14 +360,7 @@
 
     this._initPrefs();
 
-<<<<<<< HEAD
-    // Do pref migration before we store any values and start observing changes
-    this._migratePrefs();
-
     //this._disabledForMultiProcess = this._prefBranch.getBoolPref("tabs.remote");
-=======
-    this._disabledForMultiProcess = this._prefBranch.getBoolPref("tabs.remote");
->>>>>>> c6535461
 
     // this pref is only read at startup, so no need to observe it
     this._sessionhistory_max_entries =
@@ -1878,11 +1871,7 @@
     if (!browser || !browser.currentURI) {
       // can happen when calling this function right after .addTab()
       return tabData;
-<<<<<<< HEAD
     } else if (RestoringTabsData.has(browser)) {
-=======
-    else if (browser.__SS_data && browser.__SS_tabStillLoading) {
->>>>>>> c6535461
       // use the data to be restored when the tab hasn't been completely loaded
       tabData = browser.__SS_data;
       if (aTab.pinned)
@@ -1901,7 +1890,6 @@
       return tabData;
     }
 
-<<<<<<< HEAD
     var remote = browser.getAttribute('remote') == 'true';
     if (remote) {
       if (browser.__SS_remote_data) {
@@ -1910,25 +1898,6 @@
       }
     } else {
       var history = null;
-=======
-    var history = null;
-    try {
-      history = browser.sessionHistory;
-    }
-    catch (ex) { } // this could happen if we catch a tab during (de)initialization
-
-    // XXXzeniko anchor navigation doesn't reset __SS_data, so we could reuse
-    //           data even when we shouldn't (e.g. Back, different anchor)
-    if (history && browser.__SS_data &&
-        browser.__SS_data.entries[history.index] &&
-        browser.__SS_data.entries[history.index].url == browser.currentURI.spec &&
-        history.index < this._sessionhistory_max_entries - 1 && !aFullData) {
-      tabData = browser.__SS_data;
-      tabData.index = history.index + 1;
-    }
-    else if (history && history.count > 0) {
-      browser.__SS_hostSchemeData = [];
->>>>>>> c6535461
       try {
         history = browser.sessionHistory;
       }
@@ -1963,25 +1932,16 @@
           }
         }
         tabData.index = history.index + 1;
+
+      // make sure not to cache privacy sensitive data which shouldn't get out
+      if (!aFullData)
+        browser.__SS_data = tabData;
       }
       else if (browser.currentURI.spec != "about:blank" ||
                browser.contentDocument.body.hasChildNodes()) {
         tabData.entries[0] = { url: browser.currentURI.spec };
         tabData.index = 1;
       }
-<<<<<<< HEAD
-=======
-      tabData.index = history.index + 1;
-
-      // make sure not to cache privacy sensitive data which shouldn't get out
-      if (!aFullData)
-        browser.__SS_data = tabData;
-    }
-    else if (browser.currentURI.spec != "about:blank" ||
-             browser.contentDocument.body.hasChildNodes()) {
-      tabData.entries[0] = { url: browser.currentURI.spec };
-      tabData.index = 1;
->>>>>>> c6535461
     }
 
     // If there is a userTypedValue set, then either the user has typed something
