// -*- Mode: javascript; tab-width: 8; indent-tabs-mode: nil; c-basic-offset: 2 -*-
// This Source Code Form is subject to the terms of the Mozilla Public
// License, v. 2.0. If a copy of the MPL was not distributed with this
// file, You can obtain one at http://mozilla.org/MPL/2.0/.

this.EXPORTED_SYMBOLS = ["RemoteWebProgress"];

const Ci = Components.interfaces;
const Cc = Components.classes;
const Cu = Components.utils;

Cu.import("resource://gre/modules/XPCOMUtils.jsm");

function newURI(spec)
<<<<<<< HEAD
=======
{
    return Cc["@mozilla.org/network/io-service;1"].getService(Ci.nsIIOService)
                                                    .newURI(spec, null, null);
}

function RemoteWebProgressRequest(spec)
>>>>>>> 7f4ed62b
{
    return Cc["@mozilla.org/network/io-service;1"].getService(Ci.nsIIOService)
                                                    .newURI(spec, null, null);
}

function RemoteWebProgressRequest(spec)
{
  this.uri = newURI(spec)
}

RemoteWebProgressRequest.prototype = {
  QueryInterface : XPCOMUtils.generateQI([Ci.nsIChannel]),

  get URI() { return this.uri.clone(); }
};

function RemoteWebProgress(browser)
{
  this._browser = browser;
  this._isLoadingDocument = false;
  this._DOMWindow = null;
<<<<<<< HEAD
  this._DOMWindowID = 0;
  this._isTopLevel = true;
=======
  this._isTopLevel = null;
>>>>>>> 7f4ed62b
  this._loadType = 0;
  this._progressListeners = [];
}

RemoteWebProgress.prototype = {
  NOTIFY_STATE_REQUEST:  0x00000001,
  NOTIFY_STATE_DOCUMENT: 0x00000002,
  NOTIFY_STATE_NETWORK:  0x00000004,
  NOTIFY_STATE_WINDOW:   0x00000008,
  NOTIFY_STATE_ALL:      0x0000000f,
  NOTIFY_PROGRESS:       0x00000010,
  NOTIFY_STATUS:         0x00000020,
  NOTIFY_SECURITY:       0x00000040,
  NOTIFY_LOCATION:       0x00000080,
  NOTIFY_REFRESH:        0x00000100,
  NOTIFY_ALL:            0x000001ff,

  _init: function WP_Init() {
    this._browser.messageManager.addMessageListener("Content:StateChange", this);
    this._browser.messageManager.addMessageListener("Content:LocationChange", this);
    this._browser.messageManager.addMessageListener("Content:SecurityChange", this);
    this._browser.messageManager.addMessageListener("Content:StatusChange", this);
  },

  _destroy: function WP_Destroy() {
    this._browser = null;
  },

<<<<<<< HEAD
  get isLoadingDocument() { return this._isLoadingDocument; },
  get DOMWindow() { return this._DOMWindow; },
  get DOMWindowID() { return this._DOMWindowID; },
  get isTopLevel() { return this._isTopLevel; },
=======
  get isLoadingDocument() { return this._isLoadingDocument },
  get DOMWindow() { return this._DOMWindow; },
  get DOMWindowID() { return 0; },
  get isTopLevel() {
    // When this object is accessed directly, it's usually obtained
    // through browser.webProgress and thus represents the top-level
    // document.
    // However, during message handling it temporarily represents
    // the webProgress that generated the notification, which may or
    // may not be a toplevel frame.
    return this._isTopLevel === null ? true : this._isTopLevel;
  },
>>>>>>> 7f4ed62b
  get loadType() { return this._loadType; },

  addProgressListener: function WP_AddProgressListener (aListener) {
    let listener = aListener.QueryInterface(Ci.nsIWebProgressListener);
    this._progressListeners.push(listener);
  },

  removeProgressListener: function WP_RemoveProgressListener (aListener) {
    this._progressListeners =
      this._progressListeners.filter(function (l) l != aListener);
  },

  _uriSpec: function (spec) {
    if (!spec)
      return null;
    return new RemoteWebProgressRequest(spec);
  },

  receiveMessage: function WP_ReceiveMessage(aMessage) {
    this._isLoadingDocument = aMessage.json.isLoadingDocument;
    this._DOMWindow = aMessage.objects.DOMWindow;
    this._DOMWindowID = aMessage.json.DOMWindowID;
    this._isTopLevel = aMessage.json.isTopLevel;
    this._loadType = aMessage.json.loadType;
<<<<<<< HEAD
=======

>>>>>>> 7f4ed62b
    this._browser._contentWindow = aMessage.objects.contentWindow;

    let req = this._uriSpec(aMessage.json.requestURI);
    switch (aMessage.name) {
    case "Content:StateChange":
      for each (let p in this._progressListeners) {
        p.onStateChange(this, req, aMessage.json.stateFlags, aMessage.json.status);
      }
      break;

    case "Content:LocationChange":
      let loc = newURI(aMessage.json.location);
<<<<<<< HEAD
=======

>>>>>>> 7f4ed62b
      this._browser.webNavigation._currentURI = loc;
      this._browser.webNavigation.canGoBack = aMessage.json.canGoBack;
      this._browser.webNavigation.canGoForward = aMessage.json.canGoForward;
      this._browser._characterSet = aMessage.json.charset;
      this._browser._documentURI = newURI(aMessage.json.documentURI);
      this._browser._imageDocument = null;

      for each (let p in this._progressListeners) {
        p.onLocationChange(this, req, loc);
      }
      break;

    case "Content:SecurityChange":
      // Invoking this getter triggers the generation of the underlying object,
      // which we need to access with ._securityUI, because .securityUI returns
      // a wrapper that makes _update inaccessible.
      void this._browser.securityUI;
      this._browser._securityUI._update(aMessage.json.state, aMessage.json.status);

      // The state passed might not be correct due to checks performed
      // on the chrome side. _update fixes that.
      for each (let p in this._progressListeners) {
        p.onSecurityChange(this, req, this._browser.securityUI.state);
      }
      break;

    case "Content:StatusChange":
      for each (let p in this._progressListeners) {
        p.onStatusChange(this, req, aMessage.json.status, aMessage.json.message);
      }
      break;
    }

<<<<<<< HEAD
    // This should default to true because chrome code occasionally initiates its own
    // calls to nsIWebProgressListeners using the top-level browser element's
    // nsIWebProgress object.
    this._isTopLevel = true;
=======
    this._isTopLevel = null;
>>>>>>> 7f4ed62b
  }
};<|MERGE_RESOLUTION|>--- conflicted
+++ resolved
@@ -12,15 +12,11 @@
 Cu.import("resource://gre/modules/XPCOMUtils.jsm");
 
 function newURI(spec)
-<<<<<<< HEAD
-=======
 {
     return Cc["@mozilla.org/network/io-service;1"].getService(Ci.nsIIOService)
                                                     .newURI(spec, null, null);
 }
 
-function RemoteWebProgressRequest(spec)
->>>>>>> 7f4ed62b
 {
     return Cc["@mozilla.org/network/io-service;1"].getService(Ci.nsIIOService)
                                                     .newURI(spec, null, null);
@@ -42,12 +38,8 @@
   this._browser = browser;
   this._isLoadingDocument = false;
   this._DOMWindow = null;
-<<<<<<< HEAD
   this._DOMWindowID = 0;
-  this._isTopLevel = true;
-=======
   this._isTopLevel = null;
->>>>>>> 7f4ed62b
   this._loadType = 0;
   this._progressListeners = [];
 }
@@ -76,15 +68,9 @@
     this._browser = null;
   },
 
-<<<<<<< HEAD
-  get isLoadingDocument() { return this._isLoadingDocument; },
+  get isLoadingDocument() { return this._isLoadingDocument },
   get DOMWindow() { return this._DOMWindow; },
   get DOMWindowID() { return this._DOMWindowID; },
-  get isTopLevel() { return this._isTopLevel; },
-=======
-  get isLoadingDocument() { return this._isLoadingDocument },
-  get DOMWindow() { return this._DOMWindow; },
-  get DOMWindowID() { return 0; },
   get isTopLevel() {
     // When this object is accessed directly, it's usually obtained
     // through browser.webProgress and thus represents the top-level
@@ -94,7 +80,6 @@
     // may not be a toplevel frame.
     return this._isTopLevel === null ? true : this._isTopLevel;
   },
->>>>>>> 7f4ed62b
   get loadType() { return this._loadType; },
 
   addProgressListener: function WP_AddProgressListener (aListener) {
@@ -119,10 +104,7 @@
     this._DOMWindowID = aMessage.json.DOMWindowID;
     this._isTopLevel = aMessage.json.isTopLevel;
     this._loadType = aMessage.json.loadType;
-<<<<<<< HEAD
-=======
 
->>>>>>> 7f4ed62b
     this._browser._contentWindow = aMessage.objects.contentWindow;
 
     let req = this._uriSpec(aMessage.json.requestURI);
@@ -135,10 +117,6 @@
 
     case "Content:LocationChange":
       let loc = newURI(aMessage.json.location);
-<<<<<<< HEAD
-=======
-
->>>>>>> 7f4ed62b
       this._browser.webNavigation._currentURI = loc;
       this._browser.webNavigation.canGoBack = aMessage.json.canGoBack;
       this._browser.webNavigation.canGoForward = aMessage.json.canGoForward;
@@ -172,13 +150,6 @@
       break;
     }
 
-<<<<<<< HEAD
-    // This should default to true because chrome code occasionally initiates its own
-    // calls to nsIWebProgressListeners using the top-level browser element's
-    // nsIWebProgress object.
-    this._isTopLevel = true;
-=======
     this._isTopLevel = null;
->>>>>>> 7f4ed62b
   }
 };