/* This Source Code Form is subject to the terms of the Mozilla Public
 * License, v. 2.0. If a copy of the MPL was not distributed with this
 * file, You can obtain one at http://mozilla.org/MPL/2.0/. */

let Cc = Components.classes;
let Ci = Components.interfaces;
let Cu = Components.utils;

Cu.import("resource://gre/modules/Services.jsm");
Cu.import('resource://gre/modules/XPCOMUtils.jsm');

let WebProgressListener = {
  init: function() {
    let webProgress = docShell.QueryInterface(Ci.nsIInterfaceRequestor)
                              .getInterface(Ci.nsIWebProgress);
    webProgress.addProgressListener(this, Ci.nsIWebProgress.NOTIFY_ALL);
  },

  _requestSpec: function (aRequest) {
    if (!aRequest || !(aRequest instanceof Ci.nsIChannel))
      return null;
    return aRequest.QueryInterface(Ci.nsIChannel).URI.spec;
  },

  _setupJSON: function setupJSON(aWebProgress, aRequest) {
    return {
      isTopLevel: aWebProgress.isTopLevel,
      DOMWindowID: aWebProgress.DOMWindowID,
      isLoadingDocument: aWebProgress.isLoadingDocument,
      requestURI: this._requestSpec(aRequest),
      loadType: aWebProgress.loadType
    };
  },

  _setupRemote: function setupRemote(aWebProgress) {
    let win = docShell.QueryInterface(Ci.nsIInterfaceRequestor)
                      .getInterface(Ci.nsIDOMWindow);
    return {
      contentWindow: win,
      DOMWindow: aWebProgress.DOMWindow // DOMWindow is not necessarily the content window
    };
  },

  _setupObjects: function setupObjects(aWebProgress) {
    let win = docShell.QueryInterface(Ci.nsIInterfaceRequestor)
                      .getInterface(Ci.nsIDOMWindow);
    return {
      contentWindow: win,
      // DOMWindow is not necessarily the content-window with subframes.
      DOMWindow: aWebProgress.DOMWindow
    };
  },

  onStateChange: function onStateChange(aWebProgress, aRequest, aStateFlags, aStatus) {
    let json = this._setupJSON(aWebProgress, aRequest);
<<<<<<< HEAD
    let remote = this._setupRemote(aWebProgress);
    json.stateFlags = aStateFlags;
    json.status = aStatus;

    sendAsyncMessage("Content:StateChange", json, remote);
=======
    let objects = this._setupObjects(aWebProgress);

    json.stateFlags = aStateFlags;
    json.status = aStatus;

    sendAsyncMessage("Content:StateChange", json, objects);
>>>>>>> cc43a454
  },

  onProgressChange: function onProgressChange(aWebProgress, aRequest, aCurSelf, aMaxSelf, aCurTotal, aMaxTotal) {
  },

  onLocationChange: function onLocationChange(aWebProgress, aRequest, aLocationURI, aFlags) {
    let spec = aLocationURI ? aLocationURI.spec : "";
    let charset = content.document.characterSet;

    let json = this._setupJSON(aWebProgress, aRequest);
<<<<<<< HEAD
    let remote = this._setupRemote(aWebProgress);
=======
    let objects = this._setupObjects(aWebProgress);

>>>>>>> cc43a454
    json.documentURI = aWebProgress.DOMWindow.document.documentURIObject.spec;
    json.location = spec;
    json.canGoBack = docShell.canGoBack;
    json.canGoForward = docShell.canGoForward;
    json.charset = charset.toString();

<<<<<<< HEAD
    sendAsyncMessage("Content:LocationChange", json, remote);
=======
    sendAsyncMessage("Content:LocationChange", json, objects);
>>>>>>> cc43a454
  },

  onStatusChange: function onStatusChange(aWebProgress, aRequest, aStatus, aMessage) {
    let json = this._setupJSON(aWebProgress, aRequest);
<<<<<<< HEAD
    let remote = this._setupRemote(aWebProgress);
    json.status = aStatus;
    json.message = aMessage;

    sendAsyncMessage("Content:StatusChange", json, remote);
=======
    let objects = this._setupObjects(aWebProgress);

    json.status = aStatus;
    json.message = aMessage;

    sendAsyncMessage("Content:StatusChange", json, objects);
>>>>>>> cc43a454
  },

  onSecurityChange: function onSecurityChange(aWebProgress, aRequest, aState) {
    let json = this._setupJSON(aWebProgress, aRequest);
<<<<<<< HEAD
    let remote = this._setupRemote(aWebProgress);
    json.state = aState;
    json.status = SecurityUI.getSSLStatusAsString();

    sendAsyncMessage("Content:SecurityChange", json, remote);
=======
    let objects = this._setupObjects(aWebProgress);

    json.state = aState;
    json.status = SecurityUI.getSSLStatusAsString();

    sendAsyncMessage("Content:SecurityChange", json, objects);
>>>>>>> cc43a454
  },

  QueryInterface: function QueryInterface(aIID) {
    if (aIID.equals(Ci.nsIWebProgressListener) ||
        aIID.equals(Ci.nsISupportsWeakReference) ||
        aIID.equals(Ci.nsISupports)) {
        return this;
    }

    throw Components.results.NS_ERROR_NO_INTERFACE;
  }
};

WebProgressListener.init();

let WebNavigation =  {
  _webNavigation: docShell.QueryInterface(Ci.nsIWebNavigation),

  init: function() {
    addMessageListener("WebNavigation:GoBack", this);
    addMessageListener("WebNavigation:GoForward", this);
    addMessageListener("WebNavigation:GotoIndex", this);
    addMessageListener("WebNavigation:LoadURI", this);
    addMessageListener("WebNavigation:Reload", this);
    addMessageListener("WebNavigation:Stop", this);
  },

  receiveMessage: function(message) {
    switch (message.name) {
      case "WebNavigation:GoBack":
        this.goBack();
        break;
      case "WebNavigation:GoForward":
        this.goForward();
        break;
      case "WebNavigation:GotoIndex":
        this.gotoIndex(message);
        break;
      case "WebNavigation:LoadURI":
        this.loadURI(message);
        break;
      case "WebNavigation:Reload":
        this.reload(message);
        break;
      case "WebNavigation:Stop":
        this.stop(message);
        break;
    }
  },

  goBack: function() {
    if (this._webNavigation.canGoBack)
      this._webNavigation.goBack();
  },

  goForward: function() {
    if (this._webNavigation.canGoForward)
      this._webNavigation.goForward();
  },

  gotoIndex: function(message) {
    this._webNavigation.gotoIndex(message.index);
  },

  loadURI: function(message) {
    let flags = message.json.flags || this._webNavigation.LOAD_FLAGS_NONE;
    this._webNavigation.loadURI(message.json.uri, flags, null, null, null);
  },

  reload: function(message) {
    let flags = message.json.flags || this._webNavigation.LOAD_FLAGS_NONE;
    this._webNavigation.reload(flags);
  },

  stop: function(message) {
    let flags = message.json.flags || this._webNavigation.STOP_ALL;
    this._webNavigation.stop(flags);
  }
};

WebNavigation.init();

let SecurityUI = {
  getSSLStatusAsString: function() {
    let status = docShell.securityUI.QueryInterface(Ci.nsISSLStatusProvider).SSLStatus;

    if (status) {
      let helper = Cc["@mozilla.org/network/serialization-helper;1"]
                      .getService(Ci.nsISerializationHelper);

      status.QueryInterface(Ci.nsISerializable);
      return helper.serializeToString(status);
    }

    return null;
  }
}

let Content = {
  init: function init() {
    docShell.useGlobalHistory = true;

    addEventListener("click", this.contentAreaClick, false);
    addMessageListener("StyleSheet:Load", this);
    addMessageListener("Content:DoCommand", this);
  },

  receiveMessage: function(aMessage) {
    let json = aMessage.json;
    switch (aMessage.name) {
    case "StyleSheet:Load":
      let uri = Services.io.newURI(json.href, null, null);
      let styleSheets = Cc["@mozilla.org/content/style-sheet-service;1"].getService(Ci.nsIStyleSheetService);
      if (!styleSheets.sheetRegistered(uri, Ci.nsIStyleSheetService.USER_SHEET))
	      styleSheets.loadAndRegisterSheet(uri, Ci.nsIStyleSheetService.USER_SHEET);
      break;
    case "Content:DoCommand":
      let command = json.command;
      try {
        docShell.doCommand(command);
      }
      catch (e) {
        Components.utils.reportError("An error occurred executing the " +
                                     command + " command: " + e);
        Components.utils.reportError((new Error).stack);
      }
      break;
    }
  },

  contentAreaClick: function(event) {
    if (event.button != 1)
      return;

    function isHTMLLink(aNode)
    {
      // Be consistent with what nsContextMenu.js does.
      return ((aNode instanceof content.HTMLAnchorElement && aNode.href) ||
              (aNode instanceof content.HTMLAreaElement && aNode.href) ||
              aNode instanceof content.HTMLLinkElement);
    }
    let node = event.target;
    while (node && !isHTMLLink(node)) {
      node = node.parentNode;
    }

    if (!node)
      return;

    sendAsyncMessage("Content:Click", { href: node.href });
  }
};

Content.init();

let AddonListeners = {
  classDescription: "Addon shim content policy",
  classID: Components.ID("6e869130-635c-11e2-bcfd-0800200c9a66"),
  contractID: "@mozilla.org/addonjunk/policy;1",
  xpcom_categories: ["content-policy"],

  init: function init() {
    Services.obs.addObserver(this, "content-document-global-created", false);

    let registrar = Components.manager.QueryInterface(Ci.nsIComponentRegistrar);
    registrar.registerFactory(this.classID, this.classDescription, this.contractID, this);

    //let xpcom_categories = ["content-policy", "net-channel-event-sinks"];
    let xpcom_categories = ["content-policy"];
    var catMan = Cc["@mozilla.org/categorymanager;1"].getService(Ci.nsICategoryManager);
    for each (let category in this.xpcom_categories)
      catMan.addCategoryEntry(category, this.contractID, this.contractID, false, true);
  },

  QueryInterface: XPCOMUtils.generateQI([Ci.nsIContentPolicy, Ci.nsIObserver,
                                         Ci.nsIChannelEventSink, Ci.nsIFactory,
                                         Ci.nsISupportsWeakReference]),

  observe: function AddonListeners_observe(aSubject, aTopic, aData) {
    sendSyncMessage("Addon:Observe", {
      topic: aTopic,
      data: aData
    });
  },

  shouldLoad: function(contentType, contentLocation, requestOrigin, node, mimeTypeGuess, extra) {
    var rval = sendSyncMessage("Addon:ShouldLoad", {
      contentType: contentType,
      mimeTypeGuess: mimeTypeGuess
    }, {
      contentLocation: contentLocation,
      requestOrigin: requestOrigin,
      node: node
    });
    if (rval == undefined)
      return Ci.nsIContentPolicy.ACCEPT;
    return rval;
  },

  shouldProcess: function(contentType, contentLocation, requestOrigin, insecNode, mimeType, extra) {
    return Ci.nsIContentPolicy.ACCEPT;
  },

  createInstance: function(outer, iid) {
    if (outer)
      throw Cr.NS_ERROR_NO_AGGREGATION;
    return this.QueryInterface(iid);
  }
};

AddonListeners.init();


addEventListener("DOMTitleChanged", function (aEvent) {
  let document = content.document;
  switch (aEvent.type) {
  case "DOMTitleChanged":
    if (!aEvent.isTrusted || aEvent.target.defaultView != content)
      return;

    sendAsyncMessage("DOMTitleChanged", { title: document.title });
    break;
  }
}, false);

addEventListener("ImageContentLoaded", function (aEvent) {
  if (content.document instanceof Ci.nsIImageDocument) {
    let req = content.document.imageRequest;
    if (!req.image)
      return;
    sendAsyncMessage("ImageDocumentLoaded", { width: req.image.width,
                                              height: req.image.height });
  }
}, false)<|MERGE_RESOLUTION|>--- conflicted
+++ resolved
@@ -28,16 +28,6 @@
       DOMWindowID: aWebProgress.DOMWindowID,
       isLoadingDocument: aWebProgress.isLoadingDocument,
       requestURI: this._requestSpec(aRequest),
-      loadType: aWebProgress.loadType
-    };
-  },
-
-  _setupRemote: function setupRemote(aWebProgress) {
-    let win = docShell.QueryInterface(Ci.nsIInterfaceRequestor)
-                      .getInterface(Ci.nsIDOMWindow);
-    return {
-      contentWindow: win,
-      DOMWindow: aWebProgress.DOMWindow // DOMWindow is not necessarily the content window
     };
   },
 
@@ -53,20 +43,12 @@
 
   onStateChange: function onStateChange(aWebProgress, aRequest, aStateFlags, aStatus) {
     let json = this._setupJSON(aWebProgress, aRequest);
-<<<<<<< HEAD
-    let remote = this._setupRemote(aWebProgress);
+    let objects = this._setupObjects(aWebProgress);
+
     json.stateFlags = aStateFlags;
     json.status = aStatus;
 
-    sendAsyncMessage("Content:StateChange", json, remote);
-=======
-    let objects = this._setupObjects(aWebProgress);
-
-    json.stateFlags = aStateFlags;
-    json.status = aStatus;
-
     sendAsyncMessage("Content:StateChange", json, objects);
->>>>>>> cc43a454
   },
 
   onProgressChange: function onProgressChange(aWebProgress, aRequest, aCurSelf, aMaxSelf, aCurTotal, aMaxTotal) {
@@ -77,59 +59,35 @@
     let charset = content.document.characterSet;
 
     let json = this._setupJSON(aWebProgress, aRequest);
-<<<<<<< HEAD
-    let remote = this._setupRemote(aWebProgress);
-=======
     let objects = this._setupObjects(aWebProgress);
 
->>>>>>> cc43a454
     json.documentURI = aWebProgress.DOMWindow.document.documentURIObject.spec;
     json.location = spec;
     json.canGoBack = docShell.canGoBack;
     json.canGoForward = docShell.canGoForward;
     json.charset = charset.toString();
 
-<<<<<<< HEAD
-    sendAsyncMessage("Content:LocationChange", json, remote);
-=======
     sendAsyncMessage("Content:LocationChange", json, objects);
->>>>>>> cc43a454
   },
 
   onStatusChange: function onStatusChange(aWebProgress, aRequest, aStatus, aMessage) {
     let json = this._setupJSON(aWebProgress, aRequest);
-<<<<<<< HEAD
-    let remote = this._setupRemote(aWebProgress);
+    let objects = this._setupObjects(aWebProgress);
+
     json.status = aStatus;
     json.message = aMessage;
 
-    sendAsyncMessage("Content:StatusChange", json, remote);
-=======
-    let objects = this._setupObjects(aWebProgress);
-
-    json.status = aStatus;
-    json.message = aMessage;
-
     sendAsyncMessage("Content:StatusChange", json, objects);
->>>>>>> cc43a454
   },
 
   onSecurityChange: function onSecurityChange(aWebProgress, aRequest, aState) {
     let json = this._setupJSON(aWebProgress, aRequest);
-<<<<<<< HEAD
-    let remote = this._setupRemote(aWebProgress);
+    let objects = this._setupObjects(aWebProgress);
+
     json.state = aState;
     json.status = SecurityUI.getSSLStatusAsString();
 
-    sendAsyncMessage("Content:SecurityChange", json, remote);
-=======
-    let objects = this._setupObjects(aWebProgress);
-
-    json.state = aState;
-    json.status = SecurityUI.getSSLStatusAsString();
-
     sendAsyncMessage("Content:SecurityChange", json, objects);
->>>>>>> cc43a454
   },
 
   QueryInterface: function QueryInterface(aIID) {
