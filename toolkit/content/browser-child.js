/* This Source Code Form is subject to the terms of the Mozilla Public
 * License, v. 2.0. If a copy of the MPL was not distributed with this
 * file, You can obtain one at http://mozilla.org/MPL/2.0/. */

let Cc = Components.classes;
let Ci = Components.interfaces;
let Cu = Components.utils;

Cu.import("resource://gre/modules/Services.jsm");
Cu.import('resource://gre/modules/XPCOMUtils.jsm');

let global = this;

let WebProgressListener = {
  init: function() {
    let webProgress = docShell.QueryInterface(Ci.nsIInterfaceRequestor)
                              .getInterface(Ci.nsIWebProgress);
    webProgress.addProgressListener(this, Ci.nsIWebProgress.NOTIFY_ALL);
  },

  _requestSpec: function (aRequest) {
    if (!aRequest || !(aRequest instanceof Ci.nsIChannel))
      return null;
    return aRequest.QueryInterface(Ci.nsIChannel).URI.spec;
  },

  _setupJSON: function setupJSON(aWebProgress, aRequest) {
    return {
      isTopLevel: aWebProgress.isTopLevel,
<<<<<<< HEAD
      DOMWindowID: aWebProgress.DOMWindowID,
=======
>>>>>>> 7f4ed62b
      isLoadingDocument: aWebProgress.isLoadingDocument,
      requestURI: this._requestSpec(aRequest),
      loadType: aWebProgress.loadType
    };
  },

  _setupObjects: function setupObjects(aWebProgress) {
    let win = docShell.QueryInterface(Ci.nsIInterfaceRequestor)
                      .getInterface(Ci.nsIDOMWindow);
    return {
      contentWindow: win,
      // DOMWindow is not necessarily the content-window with subframes.
      DOMWindow: aWebProgress.DOMWindow
    };
  },

  onStateChange: function onStateChange(aWebProgress, aRequest, aStateFlags, aStatus) {
    let json = this._setupJSON(aWebProgress, aRequest);
    let objects = this._setupObjects(aWebProgress);

    json.stateFlags = aStateFlags;
    json.status = aStatus;

    sendAsyncMessage("Content:StateChange", json, objects);
  },

  onProgressChange: function onProgressChange(aWebProgress, aRequest, aCurSelf, aMaxSelf, aCurTotal, aMaxTotal) {
  },

  onLocationChange: function onLocationChange(aWebProgress, aRequest, aLocationURI, aFlags) {
    let spec = aLocationURI ? aLocationURI.spec : "";
    let charset = content.document.characterSet;

    let json = this._setupJSON(aWebProgress, aRequest);
    let objects = this._setupObjects(aWebProgress);

    json.documentURI = aWebProgress.DOMWindow.document.documentURIObject.spec;
    json.location = spec;
    json.canGoBack = docShell.canGoBack;
    json.canGoForward = docShell.canGoForward;
    json.charset = charset.toString();

    sendAsyncMessage("Content:LocationChange", json, objects);
  },

  onStatusChange: function onStatusChange(aWebProgress, aRequest, aStatus, aMessage) {
    let json = this._setupJSON(aWebProgress, aRequest);
    let objects = this._setupObjects(aWebProgress);

    json.status = aStatus;
    json.message = aMessage;

    sendAsyncMessage("Content:StatusChange", json, objects);
  },

  onSecurityChange: function onSecurityChange(aWebProgress, aRequest, aState) {
    let json = this._setupJSON(aWebProgress, aRequest);
    let objects = this._setupObjects(aWebProgress);

    json.state = aState;
    json.status = SecurityUI.getSSLStatusAsString();

    sendAsyncMessage("Content:SecurityChange", json, objects);
  },

  QueryInterface: function QueryInterface(aIID) {
    if (aIID.equals(Ci.nsIWebProgressListener) ||
        aIID.equals(Ci.nsISupportsWeakReference) ||
        aIID.equals(Ci.nsISupports)) {
        return this;
    }

    throw Components.results.NS_ERROR_NO_INTERFACE;
  }
};

WebProgressListener.init();

let WebNavigation =  {
  _webNavigation: docShell.QueryInterface(Ci.nsIWebNavigation),

  init: function() {
    addMessageListener("WebNavigation:GoBack", this);
    addMessageListener("WebNavigation:GoForward", this);
    addMessageListener("WebNavigation:GotoIndex", this);
    addMessageListener("WebNavigation:LoadURI", this);
    addMessageListener("WebNavigation:Reload", this);
    addMessageListener("WebNavigation:Stop", this);
  },

  receiveMessage: function(message) {
    switch (message.name) {
      case "WebNavigation:GoBack":
        this.goBack();
        break;
      case "WebNavigation:GoForward":
        this.goForward();
        break;
      case "WebNavigation:GotoIndex":
        this.gotoIndex(message);
        break;
      case "WebNavigation:LoadURI":
        this.loadURI(message);
        break;
      case "WebNavigation:Reload":
        this.reload(message);
        break;
      case "WebNavigation:Stop":
        this.stop(message);
        break;
    }
  },

  goBack: function() {
    if (this._webNavigation.canGoBack)
      this._webNavigation.goBack();
  },

  goForward: function() {
    if (this._webNavigation.canGoForward)
      this._webNavigation.goForward();
  },

  gotoIndex: function(message) {
    this._webNavigation.gotoIndex(message.index);
  },

  loadURI: function(message) {
    let flags = message.json.flags || this._webNavigation.LOAD_FLAGS_NONE;
    this._webNavigation.loadURI(message.json.uri, flags, null, null, null);
  },

  reload: function(message) {
    let flags = message.json.flags || this._webNavigation.LOAD_FLAGS_NONE;
    this._webNavigation.reload(flags);
  },

  stop: function(message) {
    let flags = message.json.flags || this._webNavigation.STOP_ALL;
    this._webNavigation.stop(flags);
  }
};

WebNavigation.init();

let SecurityUI = {
  getSSLStatusAsString: function() {
    let status = docShell.securityUI.QueryInterface(Ci.nsISSLStatusProvider).SSLStatus;

    if (status) {
      let helper = Cc["@mozilla.org/network/serialization-helper;1"]
                      .getService(Ci.nsISerializationHelper);

      status.QueryInterface(Ci.nsISerializable);
      return helper.serializeToString(status);
    }

    return null;
  }
}

let Content = {
  init: function init() {
    docShell.useGlobalHistory = true;

    Cc["@mozilla.org/eventlistenerservice;1"]
      .getService(Ci.nsIEventListenerService)
      .addSystemEventListener(global, "click", this.contentAreaClick, false);

    addMessageListener("StyleSheet:Load", this);
    addMessageListener("Content:DoCommand", this);
    addMessageListener("Content:FullZoom", this);
    addMessageListener("Content:TextZoom", this);
  },

  receiveMessage: function(aMessage) {
    let json = aMessage.json;
    switch (aMessage.name) {
    case "StyleSheet:Load":
      let uri = Services.io.newURI(json.href, null, null);
      let styleSheets = Cc["@mozilla.org/content/style-sheet-service;1"].getService(Ci.nsIStyleSheetService);
      if (!styleSheets.sheetRegistered(uri, Ci.nsIStyleSheetService.USER_SHEET))
	      styleSheets.loadAndRegisterSheet(uri, Ci.nsIStyleSheetService.USER_SHEET);
      break;
    case "Content:DoCommand":
      let command = json.command;
      try {
        docShell.doCommand(command);
      }
      catch (e) {
        Components.utils.reportError("An error occurred executing the " +
                                     command + " command: " + e);
        Components.utils.reportError((new Error).stack);
      }
      break;
    case "Content:FullZoom": {
      let viewer = docShell.contentViewer.QueryInterface(Components.interfaces.nsIMarkupDocumentViewer);
      viewer.fullZoom = json.value;
     } break;
    case "Content:TextZoom": {
      let viewer = docShell.contentViewer.QueryInterface(Components.interfaces.nsIMarkupDocumentViewer);
      viewer.textZoom = json.value;
     } break;

    }
  },

  contentAreaClick: function(event) {
    if (!event.isTrusted || event.defaultPrevented || event.button == 2)
      return;

    function isHTMLLink(aNode)
    {
      // Be consistent with what nsContextMenu.js does.
      return ((aNode instanceof content.HTMLAnchorElement && aNode.href) ||
              (aNode instanceof content.HTMLAreaElement && aNode.href) ||
              aNode instanceof content.HTMLLinkElement);
    }
    let node = event.target;
    while (node && !isHTMLLink(node)) {
      node = node.parentNode;
    }

    if (node)
      sendAsyncMessage("Content:Click", { href: node.href, button: event.button,
                                          shiftKey: event.shiftKey, ctrlKey: event.ctrlKey,
                                          metaKey: event.metaKey, altKey: event.altKey });
    else if (event.button == 1) // This might be middle mouse navigation.
      sendAsyncMessage("Content:Click", { href: null, button: event.button,
                                          shiftKey: event.shiftKey, ctrlKey: event.ctrlKey,
                                          metaKey: event.metaKey, altKey: event.altKey });
  }
};

Content.init();

let AddonListeners = {
  classDescription: "Addon shim content policy",
  classID: Components.ID("6e869130-635c-11e2-bcfd-0800200c9a66"),
  contractID: "@mozilla.org/addonjunk/policy;1",
  xpcom_categories: ["content-policy"],

  init: function init() {
    Services.obs.addObserver(this, "content-document-global-created", false);

    let registrar = Components.manager.QueryInterface(Ci.nsIComponentRegistrar);
    registrar.registerFactory(this.classID, this.classDescription, this.contractID, this);

    //let xpcom_categories = ["content-policy", "net-channel-event-sinks"];
    let xpcom_categories = ["content-policy"];
    var catMan = Cc["@mozilla.org/categorymanager;1"].getService(Ci.nsICategoryManager);
    for each (let category in this.xpcom_categories)
      catMan.addCategoryEntry(category, this.contractID, this.contractID, false, true);
  },

  QueryInterface: XPCOMUtils.generateQI([Ci.nsIContentPolicy, Ci.nsIObserver,
                                         Ci.nsIChannelEventSink, Ci.nsIFactory,
                                         Ci.nsISupportsWeakReference]),

  observe: function AddonListeners_observe(aSubject, aTopic, aData) {
    sendSyncMessage("Addon:Observe", {
      topic: aTopic,
      data: aData
    });
  },

  shouldLoad: function(contentType, contentLocation, requestOrigin, node, mimeTypeGuess, extra) {
    var rval = sendSyncMessage("Addon:ShouldLoad", {
      contentType: contentType,
      mimeTypeGuess: mimeTypeGuess
    }, {
      contentLocation: contentLocation,
      requestOrigin: requestOrigin,
      node: node
    });
    if (rval == undefined)
      return Ci.nsIContentPolicy.ACCEPT;
    return rval;
  },

  shouldProcess: function(contentType, contentLocation, requestOrigin, insecNode, mimeType, extra) {
    return Ci.nsIContentPolicy.ACCEPT;
  },

  createInstance: function(outer, iid) {
    if (outer)
      throw Cr.NS_ERROR_NO_AGGREGATION;
    return this.QueryInterface(iid);
  }
};

AddonListeners.init();

let FinderListener = {
  init: function init() {
    let Finder = Components.utils.import("resource://gre/modules/Finder.jsm", {}).Finder;
    this.finder = new Finder(docShell);
    this.finder.addResultListener(this);

    addMessageListener("Finder:CaseSensitive", this);
    addMessageListener("Finder:FastFind", this);
    addMessageListener("Finder:FindAgain", this);
    addMessageListener("Finder:Highlight", this);
    addMessageListener("Finder:RemoveSelection", this);
    addMessageListener("Finder:FocusContent", this);
    addMessageListener("Finder:KeyPress", this);
  },

  onFindResult: function (aResult, aFindBackwards) {
    sendSyncMessage("Finder:Result", {result: aResult, findBackwards: aFindBackwards,
      searchString: this.finder.searchString});
  },

  receiveMessage: function(aMessage) {
    let json = aMessage.json;
    dump("receiveMessage: " + aMessage.name + "\n");
    switch (aMessage.name) {
    case "Finder:CaseSensitive":
      this.finder.caseSensitive = json.caseSensitive;
      break;
    case "Finder:FastFind":
      this.finder.fastFind(json.searchString, json.linksOnly);
      break;
    case "Finder:FindAgain":
      this.finder.findAgain(json.findBackwards, json.linksOnly);
      break;
    case "Finder:Highlight":
      this.finder.highlight(json.highlight, json.word);
      break;
    case "Finder:RemoveSelection":
      this.finder.removeSelection();
      break;
    case "Finder:FocusContent":
      this.finder.focusContent();
      break;
    case "Finder:KeyPress":
      this.finder.keyPress(json);
      break;
    }
  }
}

FinderListener.init();

addEventListener("DOMTitleChanged", function (aEvent) {
  let document = content.document;
  switch (aEvent.type) {
  case "DOMTitleChanged":
    if (!aEvent.isTrusted || aEvent.target.defaultView != content)
      return;

    sendAsyncMessage("DOMTitleChanged", { title: document.title });
    break;
  }
}, false);

addEventListener("ImageContentLoaded", function (aEvent) {
  if (content.document instanceof Ci.nsIImageDocument) {
    let req = content.document.imageRequest;
    if (!req.image)
      return;
    sendAsyncMessage("ImageDocumentLoaded", { width: req.image.width,
                                              height: req.image.height });
  }
}, false)<|MERGE_RESOLUTION|>--- conflicted
+++ resolved
@@ -27,10 +27,7 @@
   _setupJSON: function setupJSON(aWebProgress, aRequest) {
     return {
       isTopLevel: aWebProgress.isTopLevel,
-<<<<<<< HEAD
       DOMWindowID: aWebProgress.DOMWindowID,
-=======
->>>>>>> 7f4ed62b
       isLoadingDocument: aWebProgress.isLoadingDocument,
       requestURI: this._requestSpec(aRequest),
       loadType: aWebProgress.loadType
