/* -*- Mode: C++; tab-width: 3; indent-tabs-mode: nil; c-basic-offset: 2 -*-
 *
 * This Source Code Form is subject to the terms of the Mozilla Public
 * License, v. 2.0. If a copy of the MPL was not distributed with this
 * file, You can obtain one at http://mozilla.org/MPL/2.0/. */

// Local Includes
#include "nsChromeTreeOwner.h"
#include "nsXULWindow.h"

// Helper Classes
#include "nsString.h"
#include "nsIEmbeddingSiteWindow.h"
#include "nsIServiceManager.h"
#include "nsIDocShellTreeItem.h"

// Interfaces needed to include
#include "nsIPrompt.h"
#include "nsIAuthPrompt.h"
#include "nsIBrowserDOMWindow.h"
#include "nsIWebProgress.h"
#include "nsIWindowMediator.h"
#include "nsIDOMChromeWindow.h"
#include "nsIDOMNode.h"
#include "nsIDOMElement.h"
#include "nsIDOMNodeList.h"
#include "nsIDOMXULElement.h"
#include "nsIXULBrowserWindow.h"
<<<<<<< HEAD
#include "nsIDOMChromeWindow.h"
#include "nsIBrowserDOMWindow.h"
=======
#include "mozilla/dom/Element.h"

using namespace mozilla;
>>>>>>> cc43a454

// CIDs
static NS_DEFINE_CID(kWindowMediatorCID, NS_WINDOWMEDIATOR_CID);

//*****************************************************************************
// nsChromeTreeOwner string literals
//*****************************************************************************

struct nsChromeTreeOwnerLiterals
{
  const nsLiteralString kPersist;
  const nsLiteralString kScreenX;
  const nsLiteralString kScreenY;
  const nsLiteralString kWidth;
  const nsLiteralString kHeight;
  const nsLiteralString kSizemode;
  const nsLiteralString kSpace;

  nsChromeTreeOwnerLiterals()
    : NS_LITERAL_STRING_INIT(kPersist,"persist")
    , NS_LITERAL_STRING_INIT(kScreenX,"screenX")
    , NS_LITERAL_STRING_INIT(kScreenY,"screenY")
    , NS_LITERAL_STRING_INIT(kWidth,"width")
    , NS_LITERAL_STRING_INIT(kHeight,"height")
    , NS_LITERAL_STRING_INIT(kSizemode,"sizemode")
    , NS_LITERAL_STRING_INIT(kSpace," ")
  {}
};

static nsChromeTreeOwnerLiterals *gLiterals;

nsresult
nsChromeTreeOwner::InitGlobals()
{
  NS_ASSERTION(gLiterals == nullptr, "already initialized");
  gLiterals = new nsChromeTreeOwnerLiterals();
  if (!gLiterals)
    return NS_ERROR_OUT_OF_MEMORY;
  return NS_OK;
}

void
nsChromeTreeOwner::FreeGlobals()
{
  delete gLiterals;
  gLiterals = nullptr;
}

//*****************************************************************************
//***    nsChromeTreeOwner: Object Management
//*****************************************************************************

nsChromeTreeOwner::nsChromeTreeOwner() : mXULWindow(nullptr)
{
}

nsChromeTreeOwner::~nsChromeTreeOwner()
{
}

//*****************************************************************************
// nsChromeTreeOwner::nsISupports
//*****************************************************************************   

NS_IMPL_ADDREF(nsChromeTreeOwner)
NS_IMPL_RELEASE(nsChromeTreeOwner)

NS_INTERFACE_MAP_BEGIN(nsChromeTreeOwner)
   NS_INTERFACE_MAP_ENTRY_AMBIGUOUS(nsISupports, nsIDocShellTreeOwner)
   NS_INTERFACE_MAP_ENTRY(nsIDocShellTreeOwner)
   NS_INTERFACE_MAP_ENTRY(nsIBaseWindow)
   NS_INTERFACE_MAP_ENTRY(nsIWebProgressListener)
   NS_INTERFACE_MAP_ENTRY(nsIInterfaceRequestor)
   NS_INTERFACE_MAP_ENTRY(nsISupportsWeakReference)
NS_INTERFACE_MAP_END

//*****************************************************************************
// nsChromeTreeOwner::nsIInterfaceRequestor
//*****************************************************************************   

NS_IMETHODIMP nsChromeTreeOwner::GetInterface(const nsIID& aIID, void** aSink)
{
  NS_ENSURE_ARG_POINTER(aSink);

  if(aIID.Equals(NS_GET_IID(nsIPrompt))) {
    NS_ENSURE_STATE(mXULWindow);
    return mXULWindow->GetInterface(aIID, aSink);
  }
  if(aIID.Equals(NS_GET_IID(nsIAuthPrompt))) {
    NS_ENSURE_STATE(mXULWindow);
    return mXULWindow->GetInterface(aIID, aSink);
  }
  if(aIID.Equals(NS_GET_IID(nsIWebBrowserChrome))) {
    NS_ENSURE_STATE(mXULWindow);
    return mXULWindow->GetInterface(aIID, aSink);
  }
  if (aIID.Equals(NS_GET_IID(nsIEmbeddingSiteWindow))) {
    NS_ENSURE_STATE(mXULWindow);
    return mXULWindow->GetInterface(aIID, aSink);
  }
  if (aIID.Equals(NS_GET_IID(nsIXULWindow))) {
    NS_ENSURE_STATE(mXULWindow);
    return mXULWindow->QueryInterface(aIID, aSink);
  }

  return QueryInterface(aIID, aSink);
}

//*****************************************************************************
// nsChromeTreeOwner::nsIDocShellTreeOwner
//*****************************************************************************   

NS_IMETHODIMP nsChromeTreeOwner::FindItemWithName(const PRUnichar* aName,
   nsIDocShellTreeItem* aRequestor, nsIDocShellTreeItem* aOriginalRequestor,
   nsIDocShellTreeItem** aFoundItem)
{
   NS_ENSURE_ARG_POINTER(aFoundItem);

   *aFoundItem = nullptr;

   bool fIs_Content = false;

   /* Special Cases */
   if(!aName || !*aName)
      return NS_OK;

   nsDependentString name(aName);

   if(name.LowerCaseEqualsLiteral("_blank"))
      return NS_OK;
   // _main is an IE target which should be case-insensitive but isn't
   // see bug 217886 for details
   if(name.LowerCaseEqualsLiteral("_content") || name.EqualsLiteral("_main"))
      {
      NS_ENSURE_STATE(mXULWindow);
      fIs_Content = true;
      mXULWindow->GetPrimaryContentShell(aFoundItem);
      if(*aFoundItem)
         return NS_OK;
      // Otherwise fall through and ask the other windows for a content area.
      }

   nsCOMPtr<nsIWindowMediator> windowMediator(do_GetService(kWindowMediatorCID));
   NS_ENSURE_TRUE(windowMediator, NS_ERROR_FAILURE);

   nsCOMPtr<nsISimpleEnumerator> windowEnumerator;
   NS_ENSURE_SUCCESS(windowMediator->GetXULWindowEnumerator(nullptr, 
      getter_AddRefs(windowEnumerator)), NS_ERROR_FAILURE);
   
   bool more;
   
   windowEnumerator->HasMoreElements(&more);
   while(more)
      {
      nsCOMPtr<nsISupports> nextWindow = nullptr;
      windowEnumerator->GetNext(getter_AddRefs(nextWindow));
      nsCOMPtr<nsIXULWindow> xulWindow(do_QueryInterface(nextWindow));
      NS_ENSURE_TRUE(xulWindow, NS_ERROR_FAILURE);

      nsCOMPtr<nsIDocShellTreeItem> shellAsTreeItem;
     
      if(fIs_Content)
         {
         xulWindow->GetPrimaryContentShell(aFoundItem);
         }
      else
         {
         // Note that we don't look for targetable content shells here...
         // in fact, we aren't looking for content shells at all!
         nsCOMPtr<nsIDocShell> shell;
         xulWindow->GetDocShell(getter_AddRefs(shell));
         shellAsTreeItem = do_QueryInterface(shell);
         if (shellAsTreeItem) {
           // Get the root tree item of same type, since roots are the only
           // things that call into the treeowner to look for named items.
           nsCOMPtr<nsIDocShellTreeItem> root;
           shellAsTreeItem->GetSameTypeRootTreeItem(getter_AddRefs(root));
           shellAsTreeItem = root;
         }
         if(shellAsTreeItem && aRequestor != shellAsTreeItem)
            {
            // Do this so we can pass in the tree owner as the requestor so the child knows not
            // to call back up.
            nsCOMPtr<nsIDocShellTreeOwner> shellOwner;
            shellAsTreeItem->GetTreeOwner(getter_AddRefs(shellOwner));
            nsCOMPtr<nsISupports> shellOwnerSupports(do_QueryInterface(shellOwner));

            shellAsTreeItem->FindItemWithName(aName, shellOwnerSupports,
                                              aOriginalRequestor, aFoundItem);
            }
         }
      if(*aFoundItem)
         return NS_OK;   
      windowEnumerator->HasMoreElements(&more);
      }
   return NS_OK;      
}

NS_IMETHODIMP
nsChromeTreeOwner::ContentShellAdded(nsIDocShellTreeItem* aContentShell,
                                     bool aPrimary, bool aTargetable,
                                     const nsAString& aID)
{
  NS_ENSURE_STATE(mXULWindow);
  return mXULWindow->ContentShellAdded(aContentShell, aPrimary, aTargetable,
                                       aID);
}

NS_IMETHODIMP
nsChromeTreeOwner::ContentShellRemoved(nsIDocShellTreeItem* aContentShell)
{
  NS_ENSURE_STATE(mXULWindow);
  return mXULWindow->ContentShellRemoved(aContentShell);
}

NS_IMETHODIMP nsChromeTreeOwner::GetPrimaryContentShell(nsIDocShellTreeItem** aShell)
{
   NS_ENSURE_STATE(mXULWindow);
   return mXULWindow->GetPrimaryContentShell(aShell);
}

NS_IMETHODIMP
nsChromeTreeOwner::GetContentWindow(JSContext* aCx, JS::Value* aVal)
{
  NS_ENSURE_STATE(mXULWindow);

  nsCOMPtr<nsIDOMWindow> domWin;
  mXULWindow->GetWindowDOMWindow(getter_AddRefs(domWin));
  nsCOMPtr<nsIDOMChromeWindow> chromeWin = do_QueryInterface(domWin);
  if (!chromeWin)
    return NS_OK;

  nsCOMPtr<nsIBrowserDOMWindow> browserDOMWin;
  chromeWin->GetBrowserDOMWindow(getter_AddRefs(browserDOMWin));
  if (!browserDOMWin)
    return NS_OK;

<<<<<<< HEAD

  //nsCxPusher pusher;
  //pusher.PushNull();

=======
>>>>>>> cc43a454
  return browserDOMWin->GetContentWindow(aVal);
}

NS_IMETHODIMP nsChromeTreeOwner::SizeShellTo(nsIDocShellTreeItem* aShellItem,
   int32_t aCX, int32_t aCY)
{
   NS_ENSURE_STATE(mXULWindow);
   return mXULWindow->SizeShellTo(aShellItem, aCX, aCY);
}

NS_IMETHODIMP
nsChromeTreeOwner::SetPersistence(bool aPersistPosition,
                                  bool aPersistSize,
                                  bool aPersistSizeMode)
{
  NS_ENSURE_STATE(mXULWindow);
  nsCOMPtr<dom::Element> docShellElement = mXULWindow->GetWindowDOMElement();
  if (!docShellElement)
    return NS_ERROR_FAILURE;

  nsAutoString persistString;
  docShellElement->GetAttribute(gLiterals->kPersist, persistString);

  bool saveString = false;
  int32_t index;

#define FIND_PERSIST_STRING(aString, aCond)            \
  index = persistString.Find(aString);                 \
  if (!aCond && index > kNotFound) {                   \
    persistString.Cut(index, aString.Length());        \
    saveString = true;                              \
  } else if (aCond && index == kNotFound) {            \
    persistString.Append(gLiterals->kSpace + aString); \
    saveString = true;                              \
  }
  FIND_PERSIST_STRING(gLiterals->kScreenX,  aPersistPosition);
  FIND_PERSIST_STRING(gLiterals->kScreenY,  aPersistPosition);
  FIND_PERSIST_STRING(gLiterals->kWidth,    aPersistSize);
  FIND_PERSIST_STRING(gLiterals->kHeight,   aPersistSize);
  FIND_PERSIST_STRING(gLiterals->kSizemode, aPersistSizeMode);

  ErrorResult rv;
  if (saveString) {
    docShellElement->SetAttribute(gLiterals->kPersist, persistString, rv);
  }

  return NS_OK;
}

NS_IMETHODIMP
nsChromeTreeOwner::GetPersistence(bool* aPersistPosition,
                                  bool* aPersistSize,
                                  bool* aPersistSizeMode)
{
  NS_ENSURE_STATE(mXULWindow);
  nsCOMPtr<dom::Element> docShellElement = mXULWindow->GetWindowDOMElement();
  if (!docShellElement)
    return NS_ERROR_FAILURE;

  nsAutoString persistString;
  docShellElement->GetAttribute(gLiterals->kPersist, persistString);

  // data structure doesn't quite match the question, but it's close enough
  // for what we want (since this method is never actually called...)
  if (aPersistPosition)
    *aPersistPosition = persistString.Find(gLiterals->kScreenX) > kNotFound ||
                        persistString.Find(gLiterals->kScreenY) > kNotFound;
  if (aPersistSize)
    *aPersistSize = persistString.Find(gLiterals->kWidth) > kNotFound ||
                    persistString.Find(gLiterals->kHeight) > kNotFound;
  if (aPersistSizeMode)
    *aPersistSizeMode = persistString.Find(gLiterals->kSizemode) > kNotFound;

  return NS_OK;
}

NS_IMETHODIMP
nsChromeTreeOwner::GetTargetableShellCount(uint32_t* aResult)
{
  *aResult = 0;
  return NS_OK;
}

//*****************************************************************************
// nsChromeTreeOwner::nsIBaseWindow
//*****************************************************************************   

NS_IMETHODIMP nsChromeTreeOwner::InitWindow(nativeWindow aParentNativeWindow,
   nsIWidget* parentWidget, int32_t x, int32_t y, int32_t cx, int32_t cy)   
{
   // Ignore widget parents for now.  Don't think those are a vaild thing to call.
   NS_ENSURE_SUCCESS(SetPositionAndSize(x, y, cx, cy, false), NS_ERROR_FAILURE);

   return NS_OK;
}

NS_IMETHODIMP nsChromeTreeOwner::Create()
{
   NS_ASSERTION(false, "You can't call this");
   return NS_ERROR_UNEXPECTED;
}

NS_IMETHODIMP nsChromeTreeOwner::Destroy()
{
   NS_ENSURE_STATE(mXULWindow);
   return mXULWindow->Destroy();
}

NS_IMETHODIMP nsChromeTreeOwner::GetUnscaledDevicePixelsPerCSSPixel(double *aScale)
{
   NS_ENSURE_STATE(mXULWindow);
   return mXULWindow->GetUnscaledDevicePixelsPerCSSPixel(aScale);
}

NS_IMETHODIMP nsChromeTreeOwner::SetPosition(int32_t x, int32_t y)
{
   NS_ENSURE_STATE(mXULWindow);
   return mXULWindow->SetPosition(x, y);
}

NS_IMETHODIMP nsChromeTreeOwner::GetPosition(int32_t* x, int32_t* y)
{
   NS_ENSURE_STATE(mXULWindow);
   return mXULWindow->GetPosition(x, y);
}

NS_IMETHODIMP nsChromeTreeOwner::SetSize(int32_t cx, int32_t cy, bool fRepaint)
{
   NS_ENSURE_STATE(mXULWindow);
   return mXULWindow->SetSize(cx, cy, fRepaint);
}

NS_IMETHODIMP nsChromeTreeOwner::GetSize(int32_t* cx, int32_t* cy)
{
   NS_ENSURE_STATE(mXULWindow);
   return mXULWindow->GetSize(cx, cy);
}

NS_IMETHODIMP nsChromeTreeOwner::SetPositionAndSize(int32_t x, int32_t y, int32_t cx,
   int32_t cy, bool fRepaint)
{
   NS_ENSURE_STATE(mXULWindow);
   return mXULWindow->SetPositionAndSize(x, y, cx, cy, fRepaint);
}

NS_IMETHODIMP nsChromeTreeOwner::GetPositionAndSize(int32_t* x, int32_t* y, int32_t* cx,
   int32_t* cy)
{
   NS_ENSURE_STATE(mXULWindow);
   return mXULWindow->GetPositionAndSize(x, y, cx, cy);
}

NS_IMETHODIMP nsChromeTreeOwner::Repaint(bool aForce)
{
   NS_ENSURE_STATE(mXULWindow);
   return mXULWindow->Repaint(aForce);
}

NS_IMETHODIMP nsChromeTreeOwner::GetParentWidget(nsIWidget** aParentWidget)
{
   NS_ENSURE_STATE(mXULWindow);
   return mXULWindow->GetParentWidget(aParentWidget);
}

NS_IMETHODIMP nsChromeTreeOwner::SetParentWidget(nsIWidget* aParentWidget)
{
   NS_ASSERTION(false, "You can't call this");
   return NS_ERROR_NOT_IMPLEMENTED;
}

NS_IMETHODIMP nsChromeTreeOwner::GetParentNativeWindow(nativeWindow* aParentNativeWindow)
{
   NS_ENSURE_STATE(mXULWindow);
   return mXULWindow->GetParentNativeWindow(aParentNativeWindow);
}

NS_IMETHODIMP nsChromeTreeOwner::SetParentNativeWindow(nativeWindow aParentNativeWindow)
{
   NS_ASSERTION(false, "You can't call this");
   return NS_ERROR_NOT_IMPLEMENTED;
}

NS_IMETHODIMP nsChromeTreeOwner::GetNativeHandle(nsAString& aNativeHandle)
{
   NS_ENSURE_STATE(mXULWindow);
   return mXULWindow->GetNativeHandle(aNativeHandle);
}

NS_IMETHODIMP nsChromeTreeOwner::GetVisibility(bool* aVisibility)
{
   NS_ENSURE_STATE(mXULWindow);
   return mXULWindow->GetVisibility(aVisibility);
}

NS_IMETHODIMP nsChromeTreeOwner::SetVisibility(bool aVisibility)
{
   NS_ENSURE_STATE(mXULWindow);
   return mXULWindow->SetVisibility(aVisibility);
}

NS_IMETHODIMP nsChromeTreeOwner::GetEnabled(bool *aEnabled)
{
   NS_ENSURE_STATE(mXULWindow);
   return mXULWindow->GetEnabled(aEnabled);
}

NS_IMETHODIMP nsChromeTreeOwner::SetEnabled(bool aEnable)
{
   NS_ENSURE_STATE(mXULWindow);
   return mXULWindow->SetEnabled(aEnable);
}

NS_IMETHODIMP nsChromeTreeOwner::GetMainWidget(nsIWidget** aMainWidget)
{
   NS_ENSURE_ARG_POINTER(aMainWidget);
   NS_ENSURE_STATE(mXULWindow);

   *aMainWidget = mXULWindow->mWindow;
   NS_IF_ADDREF(*aMainWidget);

   return NS_OK;
}

NS_IMETHODIMP nsChromeTreeOwner::SetFocus()
{
   NS_ENSURE_STATE(mXULWindow);
   return mXULWindow->SetFocus();
}

NS_IMETHODIMP nsChromeTreeOwner::GetTitle(PRUnichar** aTitle)
{
   NS_ENSURE_STATE(mXULWindow);
   return mXULWindow->GetTitle(aTitle);
}

NS_IMETHODIMP nsChromeTreeOwner::SetTitle(const PRUnichar* aTitle)
{
   NS_ENSURE_STATE(mXULWindow);
   return mXULWindow->SetTitle(aTitle);
}

//*****************************************************************************
// nsChromeTreeOwner::nsIWebProgressListener
//*****************************************************************************   

NS_IMETHODIMP
nsChromeTreeOwner::OnProgressChange(nsIWebProgress* aWebProgress,
                                    nsIRequest* aRequest,
                                    int32_t aCurSelfProgress,
                                    int32_t aMaxSelfProgress, 
                                    int32_t aCurTotalProgress,
                                    int32_t aMaxTotalProgress)
{
   return NS_OK;
}

NS_IMETHODIMP
nsChromeTreeOwner::OnStateChange(nsIWebProgress* aWebProgress,
                                 nsIRequest* aRequest,
                                 uint32_t aProgressStateFlags,
                                 nsresult aStatus)
{
   return NS_OK;
}

NS_IMETHODIMP nsChromeTreeOwner::OnLocationChange(nsIWebProgress* aWebProgress,
                                                  nsIRequest* aRequest,
                                                  nsIURI* aLocation,
                                                  uint32_t aFlags)
{
  bool itsForYou = true;

  if (aWebProgress) {
    NS_ENSURE_STATE(mXULWindow);
    nsCOMPtr<nsIDOMWindow> progressWin;
    aWebProgress->GetDOMWindow(getter_AddRefs(progressWin));

    nsCOMPtr<nsIDocShell> docshell;
    mXULWindow->GetDocShell(getter_AddRefs(docshell));
    nsCOMPtr<nsIDOMWindow> ourWin(do_QueryInterface(docshell));

    if (ourWin != progressWin)
      itsForYou = false;
  }

   // If loading a new root .xul document, then redo chrome.
  if (itsForYou) {
    NS_ENSURE_STATE(mXULWindow);
    mXULWindow->mChromeLoaded = false;
  }
  return NS_OK;
}

NS_IMETHODIMP 
nsChromeTreeOwner::OnStatusChange(nsIWebProgress* aWebProgress,
                                  nsIRequest* aRequest,
                                  nsresult aStatus,
                                  const PRUnichar* aMessage)
{
    return NS_OK;
}



NS_IMETHODIMP 
nsChromeTreeOwner::OnSecurityChange(nsIWebProgress *aWebProgress, 
                                    nsIRequest *aRequest, 
                                    uint32_t state)
{
    return NS_OK;
}

//*****************************************************************************
// nsChromeTreeOwner: Helpers
//*****************************************************************************   

//*****************************************************************************
// nsChromeTreeOwner: Accessors
//*****************************************************************************   

void nsChromeTreeOwner::XULWindow(nsXULWindow* aXULWindow)
{
   mXULWindow = aXULWindow;
}

nsXULWindow* nsChromeTreeOwner::XULWindow()
{
   return mXULWindow;
}<|MERGE_RESOLUTION|>--- conflicted
+++ resolved
@@ -26,14 +26,9 @@
 #include "nsIDOMNodeList.h"
 #include "nsIDOMXULElement.h"
 #include "nsIXULBrowserWindow.h"
-<<<<<<< HEAD
-#include "nsIDOMChromeWindow.h"
-#include "nsIBrowserDOMWindow.h"
-=======
 #include "mozilla/dom/Element.h"
 
 using namespace mozilla;
->>>>>>> cc43a454
 
 // CIDs
 static NS_DEFINE_CID(kWindowMediatorCID, NS_WINDOWMEDIATOR_CID);
@@ -271,13 +266,6 @@
   if (!browserDOMWin)
     return NS_OK;
 
-<<<<<<< HEAD
-
-  //nsCxPusher pusher;
-  //pusher.PushNull();
-
-=======
->>>>>>> cc43a454
   return browserDOMWin->GetContentWindow(aVal);
 }
 
