--- conflicted
+++ resolved
@@ -6,40 +6,4 @@
 
 EXPORTS += [
     'nsUCvIBMCID.h',
-<<<<<<< HEAD
-]
-
-UNIFIED_SOURCES += [
-    'nsCP850ToUnicode.cpp',
-    'nsCP852ToUnicode.cpp',
-    'nsCP855ToUnicode.cpp',
-    'nsCP857ToUnicode.cpp',
-    'nsCP862ToUnicode.cpp',
-    'nsCP864ToUnicode.cpp',
-    'nsUnicodeToCP850.cpp',
-    'nsUnicodeToCP852.cpp',
-    'nsUnicodeToCP855.cpp',
-    'nsUnicodeToCP857.cpp',
-    'nsUnicodeToCP862.cpp',
-    'nsUnicodeToCP864.cpp',
-]
-
-if CONFIG['OS_ARCH'] == 'OS2':
-    UNIFIED_SOURCES += [
-        'nsCP1125ToUnicode.cpp',
-        'nsCP1131ToUnicode.cpp',
-        'nsCP869ToUnicode.cpp',
-        'nsUnicodeToCP1125.cpp',
-        'nsUnicodeToCP1131.cpp',
-        'nsUnicodeToCP869.cpp',
-    ]
-
-LIBRARY_NAME = 'ucvibm_s'
-
-LIBXUL_LIBRARY = True
-
-LOCAL_INCLUDES += [
-    '../util',
-=======
->>>>>>> 6534c577
 ]