--- conflicted
+++ resolved
@@ -7,23 +7,4 @@
 EXPORTS += [
     'nsUCVJA2CID.h',
     'nsUCVJACID.h',
-<<<<<<< HEAD
-]
-
-UNIFIED_SOURCES += [
-    'nsJapaneseToUnicode.cpp',
-    'nsUnicodeToEUCJP.cpp',
-    'nsUnicodeToISO2022JP.cpp',
-    'nsUnicodeToJISx0201.cpp',
-    'nsUnicodeToSJIS.cpp',
-]
-
-LIBRARY_NAME = 'ucvja_s'
-
-LIBXUL_LIBRARY = True
-
-LOCAL_INCLUDES += [
-    '../util',
-=======
->>>>>>> 6534c577
 ]