# -*- Mode: python; c-basic-offset: 4; indent-tabs-mode: nil; tab-width: 40 -*-
# vim: set filetype=python:
# This Source Code Form is subject to the terms of the Mozilla Public
# License, v. 2.0. If a copy of the MPL was not distributed with this
# file, You can obtain one at http://mozilla.org/MPL/2.0/.

EXPORTS += [
    'nsUCvKOCID.h',
<<<<<<< HEAD
]

UNIFIED_SOURCES += [
    'nsCP949ToUnicode.cpp',
    'nsISO2022KRToUnicode.cpp',
    'nsJohabToUnicode.cpp',
    'nsUnicodeToCP949.cpp',
    'nsUnicodeToJohab.cpp',
]

LIBRARY_NAME = 'ucvko_s'

LIBXUL_LIBRARY = True

LOCAL_INCLUDES += [
    '../util',
=======
>>>>>>> 6534c577
]<|MERGE_RESOLUTION|>--- conflicted
+++ resolved
@@ -6,23 +6,4 @@
 
 EXPORTS += [
     'nsUCvKOCID.h',
-<<<<<<< HEAD
-]
-
-UNIFIED_SOURCES += [
-    'nsCP949ToUnicode.cpp',
-    'nsISO2022KRToUnicode.cpp',
-    'nsJohabToUnicode.cpp',
-    'nsUnicodeToCP949.cpp',
-    'nsUnicodeToJohab.cpp',
-]
-
-LIBRARY_NAME = 'ucvko_s'
-
-LIBXUL_LIBRARY = True
-
-LOCAL_INCLUDES += [
-    '../util',
-=======
->>>>>>> 6534c577
 ]