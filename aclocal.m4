--- conflicted
+++ resolved
@@ -13,10 +13,6 @@
 builtin(include, mozilla/build/autoconf/altoptions.m4)dnl
 
 
-<<<<<<< HEAD
-MOZ_PROG_CHECKMSYS()
-=======
->>>>>>> cc40b672
 # Read the user's .mozconfig script.  We can't do this in
 # configure.in: autoconf puts the argument parsing code above anything
 # expanded from configure.in, and we need to get the configure options
