--- conflicted
+++ resolved
@@ -41,11 +41,7 @@
   NS_FORWARD_SAFE_NSIMESSAGESENDER(mMessageManager)
   NS_IMETHOD SendSyncMessage(const nsAString& aMessageName,
                              const JS::Value& aObject,
-<<<<<<< HEAD
-                             const jsval& aRemote,
-=======
                              const JS::Value& aRemote,
->>>>>>> f5d4eb82
                              JSContext* aCx,
                              uint8_t aArgc,
                              JS::Value* aRetval)
@@ -74,21 +70,12 @@
   virtual bool DoSendSyncMessage(JSContext* aCx,
                                  const nsAString& aMessage,
                                  const mozilla::dom::StructuredCloneData& aData,
-<<<<<<< HEAD
-                                 JSObject* aCpows,
-                                 InfallibleTArray<nsString>* aJSONRetVal);
-  virtual bool DoSendAsyncMessage(JSContext* aCx,
-                                  const nsAString& aMessage,
-                                  const mozilla::dom::StructuredCloneData& aData,
-                                  JSObject* aCpows);
-=======
                                  JS::Handle<JSObject *> aCpows,
                                  InfallibleTArray<nsString>* aJSONRetVal) MOZ_OVERRIDE;
   virtual bool DoSendAsyncMessage(JSContext* aCx,
                                   const nsAString& aMessage,
                                   const mozilla::dom::StructuredCloneData& aData,
                                   JS::Handle<JSObject *> aCpows);
->>>>>>> f5d4eb82
 
   virtual nsresult PreHandleEvent(nsEventChainPreVisitor& aVisitor) MOZ_OVERRIDE;
   NS_IMETHOD AddEventListener(const nsAString& aType,
