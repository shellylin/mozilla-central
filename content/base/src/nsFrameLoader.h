--- conflicted
+++ resolved
@@ -188,23 +188,14 @@
   /**
    * MessageManagerCallback methods that we override.
    */
-<<<<<<< HEAD
-  virtual bool DoLoadFrameScript(const nsAString& aURL);
+  virtual bool DoLoadFrameScript(const nsAString& aURL) MOZ_OVERRIDE;
   virtual bool DoSendAsyncMessage(JSContext* aCx,
                                   const nsAString& aMessage,
                                   const mozilla::dom::StructuredCloneData& aData,
-                                  JSObject *aCpows);
-  virtual bool CheckPermission(const nsAString& aPermission);
-  virtual bool CheckManifestURL(const nsAString& aManifestURL);
-  virtual bool CheckAppHasPermission(const nsAString& aPermission);
-=======
-  virtual bool DoLoadFrameScript(const nsAString& aURL) MOZ_OVERRIDE;
-  virtual bool DoSendAsyncMessage(const nsAString& aMessage,
-                                  const mozilla::dom::StructuredCloneData& aData) MOZ_OVERRIDE;
+                                  JSObject *aCpows) MOZ_OVERRIDE;
   virtual bool CheckPermission(const nsAString& aPermission) MOZ_OVERRIDE;
   virtual bool CheckManifestURL(const nsAString& aManifestURL) MOZ_OVERRIDE;
   virtual bool CheckAppHasPermission(const nsAString& aPermission) MOZ_OVERRIDE;
->>>>>>> c6535461
 
   /**
    * Called from the layout frame associated with this frame loader;
