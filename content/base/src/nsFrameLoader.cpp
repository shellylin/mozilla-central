--- conflicted
+++ resolved
@@ -2254,11 +2254,7 @@
 
       nsRefPtr<nsFrameMessageManager> mm = tabChild->GetInnerManager();
       mm->ReceiveMessage(static_cast<EventTarget*>(tabChild), mMessage,
-<<<<<<< HEAD
                          false, &data, &cpows, nullptr, nullptr);
-=======
-                         false, &data, JS::NullPtr(), nullptr, nullptr);
->>>>>>> c6535461
     }
     return NS_OK;
   }
