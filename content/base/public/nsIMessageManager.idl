--- conflicted
+++ resolved
@@ -162,11 +162,7 @@
    *     sync:    %true or false%.
    *     data:    %structured clone of the sent message data%,
    *     json:    %same as .data, deprecated%,
-<<<<<<< HEAD
-   *     remote:  %named table of jsvals/remote objects, or null%
-=======
    *     objects: %named table of jsvals/objects, or null%
->>>>>>> f5d4eb82
    *   }
    *
    * Each listener is invoked with its own copy of the message
@@ -236,11 +232,7 @@
   [implicit_jscontext, optional_argc]
   void sendAsyncMessage([optional] in AString messageName,
                         [optional] in jsval obj,
-<<<<<<< HEAD
-                        [optional] in jsval remote);
-=======
                         [optional] in jsval objects);
->>>>>>> f5d4eb82
 };
 
 /**
@@ -264,11 +256,7 @@
   [implicit_jscontext, optional_argc]
   void broadcastAsyncMessage([optional] in AString messageName,
                              [optional] in jsval obj,
-<<<<<<< HEAD
-                             [optional] in jsval remote);
-=======
                              [optional] in jsval objects);
->>>>>>> f5d4eb82
 
   /**
    * Number of subordinate message managers.
@@ -292,11 +280,7 @@
   [implicit_jscontext, optional_argc]
   jsval sendSyncMessage([optional] in AString messageName,
                         [optional] in jsval obj,
-<<<<<<< HEAD
-                        [optional] in jsval remote);
-=======
                         [optional] in jsval objects);
->>>>>>> f5d4eb82
 };
 
 [scriptable, builtinclass, uuid(894ff2d4-39a3-4df8-9d76-8ee329975488)]
