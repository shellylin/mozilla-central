# -*- Mode: python; c-basic-offset: 4; indent-tabs-mode: nil; tab-width: 40 -*-
# vim: set filetype=python:
# This Source Code Form is subject to the terms of the Mozilla Public
# License, v. 2.0. If a copy of the MPL was not distributed with this
# file, You can obtain one at http://mozilla.org/MPL/2.0/.

MODULE = 'xpcom'

EXPORTS += [
    'nsXPCOM.h',
    'nsXPCOMCID.h',
    'nsXPCOMCIDInternal.h',
    'nsXREAppData.h',
    'nsXULAppAPI.h',
    'xrecore.h',
]

EXPORTS.mozilla += [
    'FileLocation.h',
    'LateWriteChecks.h',
    'Omnijar.h',
    'PoisonIOInterposer.h',
    'ServiceList.h',
    'Services.h',
    'XPCOM.h',
]

if CONFIG['OS_ARCH'] == 'WINNT':
    EXPORTS.mozilla += ['perfprobe.h']
    SOURCES += [
        'perfprobe.cpp',
        'PoisonIOInterposerBase.cpp',
        'PoisonIOInterposerWin.cpp',
    ]
elif CONFIG['OS_ARCH'] == 'Darwin':
    SOURCES += [
        'mach_override.c',
<<<<<<< HEAD
        'mozPoisonWriteBase.cpp',
        'mozPoisonWriteMac.cpp',
    ]
else:
    SOURCES += [
        'mozPoisonWriteStub.cpp',
=======
        'PoisonIOInterposerBase.cpp',
        'PoisonIOInterposerMac.cpp',
>>>>>>> 6534c577
    ]

include('../glue/objs.mozbuild')

SOURCES += xpcom_gluens_src_cppsrcs
SOURCES += xpcom_glue_src_cppsrcs

SOURCES += [
    'FileLocation.cpp',
    'FrozenFunctions.cpp',
    'LateWriteChecks.cpp',
    'nsXPComInit.cpp',
    'nsXPCOMStrings.cpp',
    'Omnijar.cpp',
    'Services.cpp',
]

LIBXUL_LIBRARY = True

MSVC_ENABLE_PGO = True

LIBRARY_NAME = 'xpcom_core'

EXPORT_LIBRARY = True

include('/ipc/chromium/chromium-config.mozbuild')
<|MERGE_RESOLUTION|>--- conflicted
+++ resolved
@@ -35,17 +35,8 @@
 elif CONFIG['OS_ARCH'] == 'Darwin':
     SOURCES += [
         'mach_override.c',
-<<<<<<< HEAD
-        'mozPoisonWriteBase.cpp',
-        'mozPoisonWriteMac.cpp',
-    ]
-else:
-    SOURCES += [
-        'mozPoisonWriteStub.cpp',
-=======
         'PoisonIOInterposerBase.cpp',
         'PoisonIOInterposerMac.cpp',
->>>>>>> 6534c577
     ]
 
 include('../glue/objs.mozbuild')
