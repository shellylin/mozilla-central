--- conflicted
+++ resolved
@@ -25,18 +25,7 @@
   PeerConnection.manifest \
   $(NULL)
 
-<<<<<<< HEAD
-EXPORTS_NAMESPACE = mozilla
-=======
-XPIDLSRCS = \
-  nsIDOMMediaStream.idl \
-  nsIDOMRTCPeerConnection.idl \
-  nsIDOMNavigatorUserMedia.idl \
-  nsIMediaManager.idl \
-  $(NULL)
-
 EXPORTS_NAMESPACES = mozilla
->>>>>>> 6679ad00
 
 EXPORTS_mozilla = \
   MediaManager.h \
