# -*- Mode: python; c-basic-offset: 4; indent-tabs-mode: nil; tab-width: 40 -*-
# vim: set filetype=python:
# This Source Code Form is subject to the terms of the Mozilla Public
# License, v. 2.0. If a copy of the MPL was not distributed with this
# file, You can obtain one at http://mozilla.org/MPL/2.0/.

if CONFIG['MOZ_B2G_BT']:
<<<<<<< HEAD
    XPIDL_MODULE = 'dom_bluetooth'
    XPIDL_SOURCES += [
        'nsIDOMBluetoothDevice.idl',
        'nsIDOMBluetoothDeviceEvent.idl',
        'nsIDOMBluetoothStatusChangedEvent.idl',
    ]
=======
    PARALLEL_DIRS += ['interfaces']

    LIBXUL_LIBRARY = True
    MODULE = 'dom'
    LIBRARY_NAME = 'dombluetooth_s'
>>>>>>> 12636870

    SOURCES += [
        'BluetoothA2dpManager.cpp',
        'BluetoothAdapter.cpp',
        'BluetoothDevice.cpp',
        'BluetoothHidManager.cpp',
        'BluetoothManager.cpp',
        'BluetoothOppManager.cpp',
        'BluetoothProfileController.cpp',
        'BluetoothPropertyContainer.cpp',
        'BluetoothReplyRunnable.cpp',
        'BluetoothService.cpp',
        'BluetoothSocket.cpp',
        'BluetoothUnixSocketConnector.cpp',
        'BluetoothUtils.cpp',
        'BluetoothUuid.cpp',
        'ipc/BluetoothChild.cpp',
        'ipc/BluetoothParent.cpp',
        'ipc/BluetoothServiceChildProcess.cpp',
        'ObexBase.cpp'
    ]

    if CONFIG['MOZ_B2G_RIL']:
        SOURCES += [
            'BluetoothRilListener.cpp',
        ]

    if CONFIG['MOZ_WIDGET_TOOLKIT'] == 'gonk':
        if CONFIG['MOZ_B2G_BT_BLUEZ']:
            SOURCES += [
                'bluez/BluetoothHfpManager.cpp',
                'bluez/gonk/BluetoothGonkService.cpp',
                'bluez/linux/BluetoothDBusService.cpp',
            ]
            LOCAL_INCLUDES += [
                'bluez',
                'bluez/gonk',
                'bluez/linux',
            ]
        elif CONFIG['MOZ_B2G_BT_BLUEDROID']:
            SOURCES += [
                'bluedroid/BluetoothHfpManager.cpp',
                'bluedroid/gonk/BluetoothServiceBluedroid.cpp',
            ]
            LOCAL_INCLUDES += [
                'bluedroid',
                'bluedroid/gonk',
            ]
    elif CONFIG['MOZ_ENABLE_DBUS']:
        SOURCES += [
            'bluez/BluetoothHfpManager.cpp',
            'bluez/linux/BluetoothDBusService.cpp',
        ]
        LOCAL_INCLUDES += [
            'bluez',
            'bluez/linux',
        ]

    FINAL_LIBRARY = 'gklayout'

EXPORTS.mozilla.dom.bluetooth.ipc += [
    'ipc/BluetoothMessageUtils.h',
]

EXPORTS.mozilla.dom.bluetooth += [
    'BluetoothCommon.h',
]

IPDL_SOURCES += [
    'ipc/BluetoothTypes.ipdlh',
    'ipc/PBluetooth.ipdl',
    'ipc/PBluetoothRequest.ipdl',
]

FAIL_ON_WARNINGS = True

LOCAL_INCLUDES += [
    '../base',
    '../network/src',
    '../system/gonk',
]

include('/ipc/chromium/chromium-config.mozbuild')<|MERGE_RESOLUTION|>--- conflicted
+++ resolved
@@ -5,20 +5,7 @@
 # file, You can obtain one at http://mozilla.org/MPL/2.0/.
 
 if CONFIG['MOZ_B2G_BT']:
-<<<<<<< HEAD
-    XPIDL_MODULE = 'dom_bluetooth'
-    XPIDL_SOURCES += [
-        'nsIDOMBluetoothDevice.idl',
-        'nsIDOMBluetoothDeviceEvent.idl',
-        'nsIDOMBluetoothStatusChangedEvent.idl',
-    ]
-=======
     PARALLEL_DIRS += ['interfaces']
-
-    LIBXUL_LIBRARY = True
-    MODULE = 'dom'
-    LIBRARY_NAME = 'dombluetooth_s'
->>>>>>> 12636870
 
     SOURCES += [
         'BluetoothA2dpManager.cpp',
