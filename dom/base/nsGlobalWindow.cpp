--- conflicted
+++ resolved
@@ -9693,10 +9693,6 @@
 
 nsNavigator::~nsNavigator()
 {
-<<<<<<< HEAD
-  sPrefInternal_id = JSID_VOID;
-=======
->>>>>>> 6409d786
 }
 
 //*****************************************************************************
@@ -10122,151 +10118,6 @@
   return NS_OK;
 }
 
-<<<<<<< HEAD
-jsid
-nsNavigator::sPrefInternal_id = JSID_VOID;
-
-NS_IMETHODIMP
-nsNavigator::Preference()
-{
-  // XXXjst: We could get rid of this GetCurrentNativeCallContext()
-  // call if this method returned a variant...
-  nsAXPCNativeCallContext *ncc = nsnull;
-  nsresult rv = nsContentUtils::XPConnect()->
-    GetCurrentNativeCallContext(&ncc);
-  NS_ENSURE_SUCCESS(rv, rv);
-
-  if (!ncc)
-    return NS_ERROR_NOT_AVAILABLE;
-
-  PRUint32 argc;
-
-  ncc->GetArgc(&argc);
-
-  if (argc == 0) {
-    // No arguments means there's nothing to be done here.
-
-    return NS_OK;
-  }
-
-  jsval *argv = nsnull;
-
-  ncc->GetArgvPtr(&argv);
-  NS_ENSURE_TRUE(argv, NS_ERROR_UNEXPECTED);
-
-  JSContext *cx = nsnull;
-
-  rv = ncc->GetJSContext(&cx);
-  NS_ENSURE_SUCCESS(rv, rv);
-
-  JSAutoRequest ar(cx);
-
-  //--Check to see if the caller is allowed to access prefs
-  if (sPrefInternal_id == JSID_VOID) {
-    sPrefInternal_id =
-      INTERNED_STRING_TO_JSID(::JS_InternString(cx, "preferenceinternal"));
-  }
-
-  PRUint32 action;
-  if (argc == 1) {
-    action = nsIXPCSecurityManager::ACCESS_GET_PROPERTY;
-  } else {
-    action = nsIXPCSecurityManager::ACCESS_SET_PROPERTY;
-  }
-
-  rv = nsContentUtils::GetSecurityManager()->
-    CheckPropertyAccess(cx, nsnull, "Navigator", sPrefInternal_id, action);
-  if (NS_FAILED(rv)) {
-    return NS_OK;
-  }
-
-  nsIPrefBranch *prefBranch = nsContentUtils::GetPrefBranch();
-  NS_ENSURE_STATE(prefBranch);
-
-  JSString *str = ::JS_ValueToString(cx, argv[0]);
-  NS_ENSURE_TRUE(str, NS_ERROR_OUT_OF_MEMORY);
-
-  jsval *retval = nsnull;
-
-  rv = ncc->GetRetValPtr(&retval);
-  NS_ENSURE_SUCCESS(rv, rv);
-
-  char *prefStr = ::JS_GetStringBytes(str);
-  if (argc == 1) {
-    PRInt32 prefType;
-
-    prefBranch->GetPrefType(prefStr, &prefType);
-
-    switch (prefType) {
-    case nsIPrefBranch::PREF_STRING:
-      {
-        nsXPIDLCString prefCharVal;
-        rv = prefBranch->GetCharPref(prefStr, getter_Copies(prefCharVal));
-        NS_ENSURE_SUCCESS(rv, rv);
-
-        JSString *retStr = ::JS_NewStringCopyZ(cx, prefCharVal);
-        NS_ENSURE_TRUE(retStr, NS_ERROR_OUT_OF_MEMORY);
-
-        *retval = STRING_TO_JSVAL(retStr);
-
-        break;
-      }
-
-    case nsIPrefBranch::PREF_INT:
-      {
-        PRInt32 prefIntVal;
-        rv = prefBranch->GetIntPref(prefStr, &prefIntVal);
-        NS_ENSURE_SUCCESS(rv, rv);
-
-        *retval = INT_TO_JSVAL(prefIntVal);
-
-        break;
-      }
-
-    case nsIPrefBranch::PREF_BOOL:
-      {
-        PRBool prefBoolVal;
-
-        rv = prefBranch->GetBoolPref(prefStr, &prefBoolVal);
-        NS_ENSURE_SUCCESS(rv, rv);
-
-        *retval = BOOLEAN_TO_JSVAL(prefBoolVal);
-
-        break;
-      }
-    default:
-      {
-        // Nothing we can do here...
-
-        return ncc->SetReturnValueWasSet(PR_FALSE);
-      }
-    }
-
-    ncc->SetReturnValueWasSet(PR_TRUE);
-  } else {
-    if (JSVAL_IS_STRING(argv[1])) {
-      JSString *valueJSStr = ::JS_ValueToString(cx, argv[1]);
-      NS_ENSURE_TRUE(valueJSStr, NS_ERROR_OUT_OF_MEMORY);
-
-      rv = prefBranch->SetCharPref(prefStr, ::JS_GetStringBytes(valueJSStr));
-    } else if (JSVAL_IS_INT(argv[1])) {
-      jsint valueInt = JSVAL_TO_INT(argv[1]);
-
-      rv = prefBranch->SetIntPref(prefStr, (PRInt32)valueInt);
-    } else if (JSVAL_IS_BOOLEAN(argv[1])) {
-      JSBool valueBool = JSVAL_TO_BOOLEAN(argv[1]);
-
-      rv = prefBranch->SetBoolPref(prefStr, (PRBool)valueBool);
-    } else if (JSVAL_IS_NULL(argv[1])) {
-      rv = prefBranch->DeleteBranch(prefStr);
-    }
-  }
-
-  return rv;
-}
-
-=======
->>>>>>> 6409d786
 void
 nsNavigator::LoadingNewDocument()
 {
