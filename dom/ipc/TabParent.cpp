/* -*- Mode: C++; c-basic-offset: 2; indent-tabs-mode: nil; tab-width: 8; -*- */
/* vim: set sw=2 ts=8 et tw=80 : */
/* This Source Code Form is subject to the terms of the Mozilla Public
 * License, v. 2.0. If a copy of the MPL was not distributed with this
 * file, You can obtain one at http://mozilla.org/MPL/2.0/. */

#include "base/basictypes.h"

#include "TabParent.h"

#include "Blob.h"
#include "IDBFactory.h"
#include "IndexedDBParent.h"
#include "mozIApplication.h"
#include "mozilla/BrowserElementParent.h"
#include "mozilla/docshell/OfflineCacheUpdateParent.h"
#include "mozilla/dom/ContentParent.h"
#include "mozilla/Hal.h"
#include "mozilla/ipc/DocumentRendererParent.h"
#include "mozilla/layers/CompositorParent.h"
#include "mozilla/layout/RenderFrameParent.h"
#include "mozilla/Preferences.h"
#include "mozilla/unused.h"
#include "nsCOMPtr.h"
#include "nsContentPermissionHelper.h"
#include "nsContentUtils.h"
#include "nsDebug.h"
#include "nsEventDispatcher.h"
#include "nsEventStateManager.h"
#include "nsFocusManager.h"
#include "nsFrameLoader.h"
#include "nsIContent.h"
#include "nsIDocShell.h"
#include "nsIDOMApplicationRegistry.h"
#include "nsIDOMElement.h"
#include "nsIDOMEvent.h"
#include "nsIDOMHTMLFrameElement.h"
#include "nsIDOMWindow.h"
#include "nsIDialogCreator.h"
#include "nsIPromptFactory.h"
#include "nsIURI.h"
#include "nsIMozBrowserFrame.h"
#include "nsIScriptSecurityManager.h"
#include "nsViewManager.h"
#include "nsIWidget.h"
#include "nsIWindowWatcher.h"
#include "nsNetUtil.h"
#include "nsPIDOMWindow.h"
#include "nsPrintfCString.h"
#include "nsSerializationHelper.h"
#include "nsServiceManagerUtils.h"
#include "nsThreadUtils.h"
#include "private/pprio.h"
#include "StructuredCloneUtils.h"
#include "TabChild.h"
#include "JavaScriptParent.h"
#include <algorithm>

using namespace mozilla::dom;
using namespace mozilla::ipc;
using namespace mozilla::jsipc;
using namespace mozilla::layers;
using namespace mozilla::layout;
using namespace mozilla::services;
using namespace mozilla::widget;
using namespace mozilla::dom::indexedDB;

// The flags passed by the webProgress notifications are 16 bits shifted
// from the ones registered by webProgressListeners.
#define NOTIFY_FLAG_SHIFT 16

class OpenFileAndSendFDRunnable : public nsRunnable
{
    const nsString mPath;
    nsRefPtr<TabParent> mTabParent;
    nsCOMPtr<nsIEventTarget> mEventTarget;
    PRFileDesc* mFD;

public:
    OpenFileAndSendFDRunnable(const nsAString& aPath, TabParent* aTabParent)
      : mPath(aPath), mTabParent(aTabParent), mFD(nullptr)
    {
        MOZ_ASSERT(NS_IsMainThread());
        MOZ_ASSERT(!aPath.IsEmpty());
        MOZ_ASSERT(aTabParent);
    }

    void Dispatch()
    {
        MOZ_ASSERT(NS_IsMainThread());

        mEventTarget = do_GetService(NS_STREAMTRANSPORTSERVICE_CONTRACTID);
        NS_ENSURE_TRUE_VOID(mEventTarget);

        nsresult rv = mEventTarget->Dispatch(this, NS_DISPATCH_NORMAL);
        NS_ENSURE_SUCCESS_VOID(rv);
    }

private:
    ~OpenFileAndSendFDRunnable()
    {
        MOZ_ASSERT(!mFD);
    }

    // This shouldn't be called directly except by the event loop. Use Dispatch
    // to start the sequence.
    NS_IMETHOD Run()
    {
        if (NS_IsMainThread()) {
            SendResponse();
        } else if (mFD) {
            CloseFile();
        } else {
            OpenFile();
        }

        return NS_OK;
    }

    void SendResponse()
    {
        MOZ_ASSERT(NS_IsMainThread());
        MOZ_ASSERT(mTabParent);
        MOZ_ASSERT(mEventTarget);
        MOZ_ASSERT(mFD);

        nsRefPtr<TabParent> tabParent;
        mTabParent.swap(tabParent);

        FileDescriptor::PlatformHandleType handle =
            FileDescriptor::PlatformHandleType(PR_FileDesc2NativeHandle(mFD));

        mozilla::unused << tabParent->SendCacheFileDescriptor(mPath, handle);

        nsCOMPtr<nsIEventTarget> eventTarget;
        mEventTarget.swap(eventTarget);

        if (NS_FAILED(eventTarget->Dispatch(this, NS_DISPATCH_NORMAL))) {
            NS_WARNING("Failed to dispatch to stream transport service!");

            // It's probably safer to take the main thread IO hit here rather
            // than leak a file descriptor.
            CloseFile();
        }
    }

    void OpenFile()
    {
        MOZ_ASSERT(!NS_IsMainThread());
        MOZ_ASSERT(!mFD);

        nsCOMPtr<nsIFile> file;
        nsresult rv = NS_NewLocalFile(mPath, false, getter_AddRefs(file));
        NS_ENSURE_SUCCESS_VOID(rv);

        PRFileDesc* fd;
        rv = file->OpenNSPRFileDesc(PR_RDONLY, 0, &fd);
        NS_ENSURE_SUCCESS_VOID(rv);

        mFD = fd;

        if (NS_FAILED(NS_DispatchToMainThread(this, NS_DISPATCH_NORMAL))) {
            NS_WARNING("Failed to dispatch to main thread!");

            CloseFile();
        }
    }

    void CloseFile()
    {
        // It's possible for this to happen on the main thread if the dispatch
        // to the stream service fails after we've already opened the file so
        // we can't assert the thread we're running on.

        MOZ_ASSERT(mFD);

        PR_Close(mFD);
        mFD = nullptr;
    }
};

namespace mozilla {
namespace dom {

TabParent* sEventCapturer;

TabParent *TabParent::mIMETabParent = nullptr;

NS_IMPL_ISUPPORTS3(TabParent, nsITabParent, nsIAuthPromptProvider, nsISecureBrowserUI)

TabParent::TabParent(const TabContext& aContext)
  : TabContext(aContext)
  , mFrameElement(NULL)
  , mIMESelectionAnchor(0)
  , mIMESelectionFocus(0)
  , mIMEComposing(false)
  , mIMECompositionEnding(false)
  , mIMECompositionStart(0)
  , mIMESeqno(0)
  , mEventCaptureDepth(0)
  , mRect(0, 0, 0, 0)
  , mDimensions(0, 0)
  , mOrientation(0)
  , mDPI(0)
  , mDefaultScale(0)
  , mShown(false)
  , mUpdatedDimensions(false)
  , mMarkedDestroying(false)
  , mIsDestroyed(false)
  , mAppPackageFileDescriptorSent(false)
{
}

TabParent::~TabParent()
{
}

void
TabParent::SetOwnerElement(nsIDOMElement* aElement)
{
  mFrameElement = aElement;
  TryCacheDPIAndScale();
}

void
TabParent::GetAppType(nsAString& aOut)
{
  aOut.Truncate();
  nsCOMPtr<Element> elem = do_QueryInterface(mFrameElement);
  if (!elem) {
    return;
  }

  elem->GetAttr(kNameSpaceID_None, nsGkAtoms::mozapptype, aOut);
}

bool
TabParent::IsVisible()
{
  nsRefPtr<nsFrameLoader> frameLoader = GetFrameLoader();
  if (!frameLoader) {
    return false;
  }

  bool visible = false;
  frameLoader->GetVisible(&visible);
  return visible;
}

void
TabParent::Destroy()
{
  if (mIsDestroyed) {
    return;
  }

  // If this fails, it's most likely due to a content-process crash,
  // and auto-cleanup will kick in.  Otherwise, the child side will
  // destroy itself and send back __delete__().
  unused << SendDestroy();

  const InfallibleTArray<PIndexedDBParent*>& idbParents =
    ManagedPIndexedDBParent();
  for (uint32_t i = 0; i < idbParents.Length(); ++i) {
    static_cast<IndexedDBParent*>(idbParents[i])->Disconnect();
  }

  if (RenderFrameParent* frame = GetRenderFrame()) {
    frame->Destroy();
  }
  mIsDestroyed = true;

  ContentParent* cp = static_cast<ContentParent*>(Manager());
  cp->NotifyTabDestroying(this);
  mMarkedDestroying = true;
}

bool
TabParent::Recv__delete__()
{
  ContentParent* cp = static_cast<ContentParent*>(Manager());
  cp->NotifyTabDestroyed(this, mMarkedDestroying);
  return true;
}

void
TabParent::ActorDestroy(ActorDestroyReason why)
{
  if (sEventCapturer == this) {
    sEventCapturer = nullptr;
  }
  if (mIMETabParent == this) {
    mIMETabParent = nullptr;
  }
  nsRefPtr<nsFrameLoader> frameLoader = GetFrameLoader();
  nsCOMPtr<nsIObserverService> os = services::GetObserverService();
  if (frameLoader) {
    ReceiveMessage(CHILD_PROCESS_SHUTDOWN_MESSAGE, false, nullptr, nullptr);
    frameLoader->DestroyChild();

    if (why == AbnormalShutdown && os) {
      os->NotifyObservers(NS_ISUPPORTS_CAST(nsIFrameLoader*, frameLoader),
                          "oop-frameloader-crashed", nullptr);
    }
  }

  if (os) {
    os->NotifyObservers(NS_ISUPPORTS_CAST(nsITabParent*, this), "ipc:browser-destroyed", nullptr);
  }
}

bool
TabParent::RecvMoveFocus(const bool& aForward)
{
  nsCOMPtr<nsIFocusManager> fm = do_GetService(FOCUSMANAGER_CONTRACTID);
  if (fm) {
    nsCOMPtr<nsIDOMElement> dummy;
    uint32_t type = aForward ? uint32_t(nsIFocusManager::MOVEFOCUS_FORWARD)
                             : uint32_t(nsIFocusManager::MOVEFOCUS_BACKWARD);
    fm->MoveFocus(nullptr, mFrameElement, type, nsIFocusManager::FLAG_BYKEY, 
                  getter_AddRefs(dummy));
  }
  return true;
}

bool
TabParent::RecvEvent(const RemoteDOMEvent& aEvent)
{
  nsCOMPtr<nsIDOMEvent> event = do_QueryInterface(aEvent.mEvent);
  NS_ENSURE_TRUE(event, true);

  nsCOMPtr<mozilla::dom::EventTarget> target = do_QueryInterface(mFrameElement);
  NS_ENSURE_TRUE(target, true);

  event->SetOwner(target);

  bool dummy;
  target->DispatchEvent(event, &dummy);
  return true;
}

bool
TabParent::AnswerCreateWindow(PBrowserParent** retval)
{
    if (!mBrowserDOMWindow) {
        nsRefPtr<nsFrameLoader> localFrameLoader = GetFrameLoader();
        mBrowserDOMWindow = localFrameLoader->GetBrowserDOMWindow();
        if (!mBrowserDOMWindow)
          return false;
    }

    // Only non-app, non-browser processes may call CreateWindow.
    if (IsBrowserOrApp()) {
        return false;
    }

    // Get a new rendering area from the browserDOMWin.  We don't want
    // to be starting any loads here, so get it with a null URI.
    nsCOMPtr<nsIFrameLoaderOwner> frameLoaderOwner;
    ContentParent* parent = static_cast<ContentParent*>(Manager());
    mBrowserDOMWindow->OpenURIInFrame(nullptr, nullptr,
                                      nsIBrowserDOMWindow::OPEN_NEWTAB,
                                      nsIBrowserDOMWindow::OPEN_NEW,
                                      parent->GetProcessNumber(),
                                      getter_AddRefs(frameLoaderOwner));
    if (!frameLoaderOwner) {
        return false;
    }

    nsRefPtr<nsFrameLoader> frameLoader = frameLoaderOwner->GetFrameLoader();
    if (!frameLoader) {
        return false;
    }

    *retval = frameLoader->GetRemoteBrowser();
    return true;
}

void
TabParent::LoadURL(nsIURI* aURI)
{
    MOZ_ASSERT(aURI);

    if (mIsDestroyed) {
        return;
    }

    nsCString spec;
    aURI->GetSpec(spec);

    if (!mShown) {
        NS_WARNING(nsPrintfCString("TabParent::LoadURL(%s) called before "
                                   "Show(). Ignoring LoadURL.\n",
                                   spec.get()).get());
        return;
    }

    unused << SendLoadURL(spec);

    // If this app is a packaged app then we can speed startup by sending over
    // the file descriptor for the "application.zip" file that it will
    // invariably request. Only do this once.
    if (!mAppPackageFileDescriptorSent) {
        mAppPackageFileDescriptorSent = true;

        nsCOMPtr<mozIApplication> app = GetOwnOrContainingApp();
        if (app) {
            nsString manifestURL;
            nsresult rv = app->GetManifestURL(manifestURL);
            NS_ENSURE_SUCCESS_VOID(rv);

            if (StringBeginsWith(manifestURL, NS_LITERAL_STRING("app:"))) {
                nsString basePath;
                rv = app->GetBasePath(basePath);
                NS_ENSURE_SUCCESS_VOID(rv);

                nsString appId;
                rv = app->GetId(appId);
                NS_ENSURE_SUCCESS_VOID(rv);

                nsCOMPtr<nsIFile> packageFile;
                rv = NS_NewLocalFile(basePath, false,
                                     getter_AddRefs(packageFile));
                NS_ENSURE_SUCCESS_VOID(rv);

                rv = packageFile->Append(appId);
                NS_ENSURE_SUCCESS_VOID(rv);

                rv = packageFile->Append(NS_LITERAL_STRING("application.zip"));
                NS_ENSURE_SUCCESS_VOID(rv);

                nsString path;
                rv = packageFile->GetPath(path);
                NS_ENSURE_SUCCESS_VOID(rv);

                nsRefPtr<OpenFileAndSendFDRunnable> openFileRunnable =
                    new OpenFileAndSendFDRunnable(path, this);
                openFileRunnable->Dispatch();
            }
        }
    }
}

void
TabParent::Show(const nsIntSize& size)
{
    // sigh
    mShown = true;
    mDimensions = size;
    if (!mIsDestroyed) {
      unused << SendShow(size);
    }
}

void
TabParent::UpdateDimensions(const nsRect& rect, const nsIntSize& size)
{
  if (mIsDestroyed) {
    return;
  }
  hal::ScreenConfiguration config;
  hal::GetCurrentScreenConfiguration(&config);
  ScreenOrientation orientation = config.orientation();

  if (!mUpdatedDimensions || mOrientation != orientation ||
      mDimensions != size || !mRect.IsEqualEdges(rect)) {
    mUpdatedDimensions = true;
    mRect = rect;
    mDimensions = size;
    mOrientation = orientation;

    unused << SendUpdateDimensions(mRect, mDimensions, mOrientation);
    if (RenderFrameParent* rfp = GetRenderFrame()) {
      rfp->NotifyDimensionsChanged(mDimensions.width, mDimensions.height);
    }
  }
}

void
TabParent::UpdateFrame(const FrameMetrics& aFrameMetrics)
{
  if (!mIsDestroyed) {
    unused << SendUpdateFrame(aFrameMetrics);
  }
}

void TabParent::HandleDoubleTap(const nsIntPoint& aPoint)
{
  if (!mIsDestroyed) {
    unused << SendHandleDoubleTap(aPoint);
  }
}

void TabParent::HandleSingleTap(const nsIntPoint& aPoint)
{
  if (!mIsDestroyed) {
    unused << SendHandleSingleTap(aPoint);
  }
}

void TabParent::HandleLongTap(const nsIntPoint& aPoint)
{
  if (!mIsDestroyed) {
    unused << SendHandleLongTap(aPoint);
  }
}

void
TabParent::Activate()
{
  if (!mIsDestroyed) {
    unused << SendActivate();
  }
}

void
TabParent::Deactivate()
{
  if (!mIsDestroyed) {
    unused << SendDeactivate();
  }
}

NS_IMETHODIMP
TabParent::Init(nsIDOMWindow *window)
{
  return NS_OK;
}

NS_IMETHODIMP
TabParent::GetState(uint32_t *aState)
{
  NS_ENSURE_ARG(aState);
  NS_WARNING("SecurityState not valid here");
  *aState = 0;
  return NS_OK;
}

NS_IMETHODIMP
TabParent::SetDocShell(nsIDocShell *aDocShell)
{
  NS_ENSURE_ARG(aDocShell);
  NS_WARNING("No mDocShell member in TabParent so there is no docShell to set");
  return NS_OK;
}

NS_IMETHODIMP
TabParent::GetTooltipText(nsAString & aTooltipText)
{
  aTooltipText.Truncate();
  return NS_OK;
}

PDocumentRendererParent*
TabParent::AllocPDocumentRenderer(const nsRect& documentRect,
                                  const gfxMatrix& transform,
                                  const nsString& bgcolor,
                                  const uint32_t& renderFlags,
                                  const bool& flushLayout,
                                  const nsIntSize& renderSize)
{
    return new DocumentRendererParent();
}

bool
TabParent::DeallocPDocumentRenderer(PDocumentRendererParent* actor)
{
    delete actor;
    return true;
}

PContentPermissionRequestParent*
TabParent::AllocPContentPermissionRequest(const nsCString& type, const nsCString& access, const IPC::Principal& principal)
{
  return new ContentPermissionRequestParent(type, access, mFrameElement, principal);
}

bool
TabParent::DeallocPContentPermissionRequest(PContentPermissionRequestParent* actor)
{
  delete actor;
  return true;
}

void
TabParent::SendMouseEvent(const nsAString& aType, float aX, float aY,
                          int32_t aButton, int32_t aClickCount,
                          int32_t aModifiers, bool aIgnoreRootScrollFrame)
{
  if (!mIsDestroyed) {
    unused << PBrowserParent::SendMouseEvent(nsString(aType), aX, aY,
                                             aButton, aClickCount,
                                             aModifiers, aIgnoreRootScrollFrame);
  }
}

void
TabParent::SendKeyEvent(const nsAString& aType,
                        int32_t aKeyCode,
                        int32_t aCharCode,
                        int32_t aModifiers,
                        bool aPreventDefault)
{
  if (!mIsDestroyed) {
    unused << PBrowserParent::SendKeyEvent(nsString(aType), aKeyCode, aCharCode,
                                           aModifiers, aPreventDefault);
  }
}

bool TabParent::SendRealMouseEvent(nsMouseEvent& event)
{
  if (mIsDestroyed) {
    return false;
  }
  nsMouseEvent e(event);
  MaybeForwardEventToRenderFrame(event, &e);
  return PBrowserParent::SendRealMouseEvent(e);
}

bool TabParent::SendMouseWheelEvent(WheelEvent& event)
{
  if (mIsDestroyed) {
    return false;
  }
  WheelEvent e(event);
  MaybeForwardEventToRenderFrame(event, &e);
  return PBrowserParent::SendMouseWheelEvent(event);
}

bool TabParent::SendRealKeyEvent(nsKeyEvent& event)
{
  if (mIsDestroyed) {
    return false;
  }
  nsKeyEvent e(event);
  MaybeForwardEventToRenderFrame(event, &e);
  return PBrowserParent::SendRealKeyEvent(e);
}

bool TabParent::SendRealTouchEvent(nsTouchEvent& event)
{
  if (mIsDestroyed) {
    return false;
  }
  if (event.message == NS_TOUCH_START) {
    // Adjust the widget coordinates to be relative to our frame.
    nsRefPtr<nsFrameLoader> frameLoader = GetFrameLoader();
    if (!frameLoader) {
      // No frame anymore?
      sEventCapturer = nullptr;
      return false;
    }

    mChildProcessOffsetAtTouchStart =
        nsEventStateManager::GetChildProcessOffset(frameLoader,
                                                   event);

    MOZ_ASSERT((!sEventCapturer && mEventCaptureDepth == 0) ||
               (sEventCapturer == this && mEventCaptureDepth > 0));
    // We want to capture all remaining touch events in this series
    // for fast-path dispatch.
    sEventCapturer = this;
    ++mEventCaptureDepth;
  }

  nsTouchEvent e(event);
  // PresShell::HandleEventInternal adds touches on touch end/cancel.
  // This confuses remote content into thinking that the added touches
  // are part of the touchend/cancel, when actually they're not.
  if (event.message == NS_TOUCH_END || event.message == NS_TOUCH_CANCEL) {
    for (int i = e.touches.Length() - 1; i >= 0; i--) {
      if (!e.touches[i]->mChanged) {
        e.touches.RemoveElementAt(i);
      }
    }
  }

  MaybeForwardEventToRenderFrame(event, &e);
  return (e.message == NS_TOUCH_MOVE) ?
    PBrowserParent::SendRealTouchMoveEvent(e) :
    PBrowserParent::SendRealTouchEvent(e);
}

/*static*/ TabParent*
TabParent::GetEventCapturer()
{
  return sEventCapturer;
}

bool
TabParent::TryCapture(const nsGUIEvent& aEvent)
{
  MOZ_ASSERT(sEventCapturer == this && mEventCaptureDepth > 0);

  if (aEvent.eventStructType != NS_TOUCH_EVENT) {
    // Only capture of touch events is implemented, for now.
    return false;
  }

  nsTouchEvent event(static_cast<const nsTouchEvent&>(aEvent));

  bool isTouchPointUp = (event.message == NS_TOUCH_END ||
                         event.message == NS_TOUCH_CANCEL);
  if (event.message == NS_TOUCH_START || isTouchPointUp) {
    // Let the DOM see touch start/end events so that its touch-point
    // state stays consistent.
    if (isTouchPointUp && 0 == --mEventCaptureDepth) {
      // All event series are un-captured, don't try to catch any
      // more.
      sEventCapturer = nullptr;
    }
    return false;
  }

  nsEventStateManager::MapEventCoordinatesForChildProcess(
    mChildProcessOffsetAtTouchStart, &event);

  SendRealTouchEvent(event);
  return true;
}

bool
TabParent::RecvSyncMessage(const nsString& aMessage,
                           const ClonedMessageData& aData,
                           const InfallibleTArray<CpowEntry>& aCpows,
                           InfallibleTArray<nsString>* aJSONRetVal)
{
  StructuredCloneData cloneData = ipc::UnpackClonedMessageDataForParent(aData);
  CpowIdHolder cpows(static_cast<ContentParent*>(Manager())->GetJavaScript(), aCpows);
  return ReceiveMessage(aMessage, true, &cloneData, &cpows, aJSONRetVal);
}

bool
TabParent::RecvAsyncMessage(const nsString& aMessage,
                            const ClonedMessageData& aData,
                            const InfallibleTArray<CpowEntry>& aCpows)
{
  StructuredCloneData cloneData = ipc::UnpackClonedMessageDataForParent(aData);
  CpowIdHolder cpows(static_cast<ContentParent*>(Manager())->GetJavaScript(), aCpows);
  return ReceiveMessage(aMessage, false, &cloneData, &cpows, nullptr);
}

bool
TabParent::RecvSetCursor(const uint32_t& aCursor)
{
  nsCOMPtr<nsIWidget> widget = GetWidget();
  if (widget) {
    widget->SetCursor((nsCursor) aCursor);
  }
  return true;
}

bool
TabParent::RecvSetBackgroundColor(const nscolor& aColor)
{
  if (RenderFrameParent* frame = GetRenderFrame()) {
    frame->SetBackgroundColor(aColor);
  }
  return true;
}

bool
TabParent::RecvNotifyIMEFocus(const bool& aFocus,
                              nsIMEUpdatePreference* aPreference,
                              uint32_t* aSeqno)
{
  nsCOMPtr<nsIWidget> widget = GetWidget();
  if (!widget) {
    aPreference->mWantUpdates = false;
    aPreference->mWantHints = false;
    return true;
  }

  *aSeqno = mIMESeqno;
  mIMETabParent = aFocus ? this : nullptr;
  mIMESelectionAnchor = 0;
  mIMESelectionFocus = 0;
  widget->NotifyIME(aFocus ? NOTIFY_IME_OF_FOCUS : NOTIFY_IME_OF_BLUR);

  if (aFocus) {
    *aPreference = widget->GetIMEUpdatePreference();
  } else {
    mIMECacheText.Truncate(0);
  }
  return true;
}

bool
TabParent::RecvNotifyIMETextChange(const uint32_t& aStart,
                                   const uint32_t& aEnd,
                                   const uint32_t& aNewEnd)
{
  nsCOMPtr<nsIWidget> widget = GetWidget();
  if (!widget)
    return true;

  widget->NotifyIMEOfTextChange(aStart, aEnd, aNewEnd);
  return true;
}

bool
TabParent::RecvNotifyIMESelection(const uint32_t& aSeqno,
                                  const uint32_t& aAnchor,
                                  const uint32_t& aFocus)
{
  nsCOMPtr<nsIWidget> widget = GetWidget();
  if (!widget)
    return true;

  if (aSeqno == mIMESeqno) {
    mIMESelectionAnchor = aAnchor;
    mIMESelectionFocus = aFocus;
    widget->NotifyIME(NOTIFY_IME_OF_SELECTION_CHANGE);
  }
  return true;
}

bool
TabParent::RecvNotifyIMETextHint(const nsString& aText)
{
  // Replace our cache with new text
  mIMECacheText = aText;
  return true;
}

/**
 * Try to answer query event using cached text.
 *
 * For NS_QUERY_SELECTED_TEXT, fail if the cache doesn't contain the whole
 *  selected range. (This shouldn't happen because PuppetWidget should have
 *  already sent the whole selection.)
 *
 * For NS_QUERY_TEXT_CONTENT, fail only if the cache doesn't overlap with
 *  the queried range. Note the difference from above. We use
 *  this behavior because a normal NS_QUERY_TEXT_CONTENT event is allowed to
 *  have out-of-bounds offsets, so that widget can request content without
 *  knowing the exact length of text. It's up to widget to handle cases when
 *  the returned offset/length are different from the queried offset/length.
 */
bool
TabParent::HandleQueryContentEvent(nsQueryContentEvent& aEvent)
{
  aEvent.mSucceeded = false;
  aEvent.mWasAsync = false;
  aEvent.mReply.mFocusedWidget = nsCOMPtr<nsIWidget>(GetWidget()).get();

  switch (aEvent.message)
  {
  case NS_QUERY_SELECTED_TEXT:
    {
      aEvent.mReply.mOffset = std::min(mIMESelectionAnchor, mIMESelectionFocus);
      if (mIMESelectionAnchor == mIMESelectionFocus) {
        aEvent.mReply.mString.Truncate(0);
      } else {
        if (mIMESelectionAnchor > mIMECacheText.Length() ||
            mIMESelectionFocus > mIMECacheText.Length()) {
          break;
        }
        uint32_t selLen = mIMESelectionAnchor > mIMESelectionFocus ?
                          mIMESelectionAnchor - mIMESelectionFocus :
                          mIMESelectionFocus - mIMESelectionAnchor;
        aEvent.mReply.mString = Substring(mIMECacheText,
                                          aEvent.mReply.mOffset,
                                          selLen);
      }
      aEvent.mReply.mReversed = mIMESelectionFocus < mIMESelectionAnchor;
      aEvent.mReply.mHasSelection = true;
      aEvent.mSucceeded = true;
    }
    break;
  case NS_QUERY_TEXT_CONTENT:
    {
      uint32_t inputOffset = aEvent.mInput.mOffset,
               inputEnd = inputOffset + aEvent.mInput.mLength;

      if (inputEnd > mIMECacheText.Length()) {
        inputEnd = mIMECacheText.Length();
      }
      if (inputEnd < inputOffset) {
        break;
      }
      aEvent.mReply.mOffset = inputOffset;
      aEvent.mReply.mString = Substring(mIMECacheText,
                                        inputOffset,
                                        inputEnd - inputOffset);
      aEvent.mSucceeded = true;
    }
    break;
  }
  return true;
}

bool
TabParent::SendCompositionEvent(nsCompositionEvent& event)
{
  if (mIsDestroyed) {
    return false;
  }
  mIMEComposing = event.message != NS_COMPOSITION_END;
  mIMECompositionStart = std::min(mIMESelectionAnchor, mIMESelectionFocus);
  if (mIMECompositionEnding)
    return true;
  event.seqno = ++mIMESeqno;
  return PBrowserParent::SendCompositionEvent(event);
}

/**
 * During REQUEST_TO_COMMIT_COMPOSITION or REQUEST_TO_CANCEL_COMPOSITION,
 * widget usually sends a NS_TEXT_TEXT event to finalize or clear the
 * composition, respectively
 *
 * Because the event will not reach content in time, we intercept it
 * here and pass the text as the EndIMEComposition return value
 */
bool
TabParent::SendTextEvent(nsTextEvent& event)
{
  if (mIsDestroyed) {
    return false;
  }
  if (mIMECompositionEnding) {
    mIMECompositionText = event.theText;
    return true;
  }

  // We must be able to simulate the selection because
  // we might not receive selection updates in time
  if (!mIMEComposing) {
    mIMECompositionStart = std::min(mIMESelectionAnchor, mIMESelectionFocus);
  }
  mIMESelectionAnchor = mIMESelectionFocus =
      mIMECompositionStart + event.theText.Length();

  event.seqno = ++mIMESeqno;
  return PBrowserParent::SendTextEvent(event);
}

bool
TabParent::SendSelectionEvent(nsSelectionEvent& event)
{
  if (mIsDestroyed) {
    return false;
  }
  mIMESelectionAnchor = event.mOffset + (event.mReversed ? event.mLength : 0);
  mIMESelectionFocus = event.mOffset + (!event.mReversed ? event.mLength : 0);
  event.seqno = ++mIMESeqno;
  return PBrowserParent::SendSelectionEvent(event);
}

/*static*/ TabParent*
TabParent::GetFrom(nsFrameLoader* aFrameLoader)
{
  if (!aFrameLoader) {
    return nullptr;
  }
  PBrowserParent* remoteBrowser = aFrameLoader->GetRemoteBrowser();
  return static_cast<TabParent*>(remoteBrowser);
}

/*static*/ TabParent*
TabParent::GetFrom(nsIContent* aContent)
{
  nsCOMPtr<nsIFrameLoaderOwner> loaderOwner = do_QueryInterface(aContent);
  if (!loaderOwner) {
    return nullptr;
  }
  nsRefPtr<nsFrameLoader> frameLoader = loaderOwner->GetFrameLoader();
  return GetFrom(frameLoader);
}

RenderFrameParent*
TabParent::GetRenderFrame()
{
  if (ManagedPRenderFrameParent().IsEmpty()) {
    return nullptr;
  }
  return static_cast<RenderFrameParent*>(ManagedPRenderFrameParent()[0]);
}

bool
TabParent::RecvEndIMEComposition(const bool& aCancel,
                                 nsString* aComposition)
{
  nsCOMPtr<nsIWidget> widget = GetWidget();
  if (!widget)
    return true;

  mIMECompositionEnding = true;

  widget->NotifyIME(aCancel ? REQUEST_TO_CANCEL_COMPOSITION :
                              REQUEST_TO_COMMIT_COMPOSITION);

  mIMECompositionEnding = false;
  *aComposition = mIMECompositionText;
  mIMECompositionText.Truncate(0);  
  return true;
}

bool
TabParent::RecvGetInputContext(int32_t* aIMEEnabled,
                               int32_t* aIMEOpen,
                               intptr_t* aNativeIMEContext)
{
  nsCOMPtr<nsIWidget> widget = GetWidget();
  if (!widget) {
    *aIMEEnabled = IMEState::DISABLED;
    *aIMEOpen = IMEState::OPEN_STATE_NOT_SUPPORTED;
    *aNativeIMEContext = 0;
    return true;
  }

  InputContext context = widget->GetInputContext();
  *aIMEEnabled = static_cast<int32_t>(context.mIMEState.mEnabled);
  *aIMEOpen = static_cast<int32_t>(context.mIMEState.mOpen);
  *aNativeIMEContext = reinterpret_cast<intptr_t>(context.mNativeIMEContext);
  return true;
}

bool
TabParent::RecvSetInputContext(const int32_t& aIMEEnabled,
                               const int32_t& aIMEOpen,
                               const nsString& aType,
                               const nsString& aInputmode,
                               const nsString& aActionHint,
                               const int32_t& aCause,
                               const int32_t& aFocusChange)
{
  // mIMETabParent (which is actually static) tracks which if any TabParent has IMEFocus
  // When the input mode is set to anything but IMEState::DISABLED,
  // mIMETabParent should be set to this
  mIMETabParent =
    aIMEEnabled != static_cast<int32_t>(IMEState::DISABLED) ? this : nullptr;
  nsCOMPtr<nsIWidget> widget = GetWidget();
  if (!widget || !AllowContentIME())
    return true;

  InputContext context;
  context.mIMEState.mEnabled = static_cast<IMEState::Enabled>(aIMEEnabled);
  context.mIMEState.mOpen = static_cast<IMEState::Open>(aIMEOpen);
  context.mHTMLInputType.Assign(aType);
  context.mHTMLInputInputmode.Assign(aInputmode);
  context.mActionHint.Assign(aActionHint);
  InputContextAction action(
    static_cast<InputContextAction::Cause>(aCause),
    static_cast<InputContextAction::FocusChange>(aFocusChange));
  widget->SetInputContext(context, action);

  nsCOMPtr<nsIObserverService> observerService = mozilla::services::GetObserverService();
  if (!observerService)
    return true;

  nsAutoString state;
  state.AppendInt(aIMEEnabled);
  observerService->NotifyObservers(nullptr, "ime-enabled-state-changed", state.get());

  return true;
}

bool
TabParent::RecvGetDPI(float* aValue)
{
  TryCacheDPIAndScale();

  NS_ABORT_IF_FALSE(mDPI > 0,
                    "Must not ask for DPI before OwnerElement is received!");
  *aValue = mDPI;
  return true;
}

bool
TabParent::RecvGetDefaultScale(double* aValue)
{
  TryCacheDPIAndScale();

  NS_ABORT_IF_FALSE(mDefaultScale > 0,
                    "Must not ask for scale before OwnerElement is received!");
  *aValue = mDefaultScale;
  return true;
}

bool
TabParent::RecvGetWidgetNativeData(WindowsHandle* aValue)
{
  nsCOMPtr<nsIContent> content = do_QueryInterface(mFrameElement);
  if (content) {
    nsIPresShell* shell = content->OwnerDoc()->GetShell();
    if (shell) {
      nsViewManager* vm = shell->GetViewManager();
      nsCOMPtr<nsIWidget> widget;
      vm->GetRootWidget(getter_AddRefs(widget));
      if (widget) {
        *aValue = reinterpret_cast<WindowsHandle>(
          widget->GetNativeData(NS_NATIVE_SHAREABLE_WINDOW));
        return true;
      }
    }
  }
  return false;
}

bool
TabParent::ReceiveMessage(const nsString& aMessage,
                          bool aSync,
                          const StructuredCloneData* aCloneData,
                          CpowHolder* aCpows,
                          InfallibleTArray<nsString>* aJSONRetVal)
{
  nsRefPtr<nsFrameLoader> frameLoader = GetFrameLoader();
  if (frameLoader && frameLoader->GetFrameMessageManager()) {
    nsRefPtr<nsFrameMessageManager> manager =
      frameLoader->GetFrameMessageManager();
<<<<<<< HEAD
=======
    AutoPushJSContext ctx(manager->GetJSContext());
    uint32_t len = 0; //TODO: obtain a real value in bug 572685
    // Because we want JS messages to have always the same properties,
    // create array even if len == 0.
    JS::Rooted<JSObject*> objectsArray(ctx, JS_NewArrayObject(ctx, len, NULL));
    if (!objectsArray) {
      return false;
    }
>>>>>>> c6535461

    manager->ReceiveMessage(mFrameElement,
                            aMessage,
                            aSync,
                            aCloneData,
                            aCpows,
                            aJSONRetVal);
  }
  return true;
}

PIndexedDBParent*
TabParent::AllocPIndexedDB(const nsCString& aASCIIOrigin, bool* /* aAllowed */)
{
  return new IndexedDBParent(this);
}

bool
TabParent::DeallocPIndexedDB(PIndexedDBParent* aActor)
{
  delete aActor;
  return true;
}

bool
TabParent::RecvPIndexedDBConstructor(PIndexedDBParent* aActor,
                                     const nsCString& aASCIIOrigin,
                                     bool* aAllowed)
{
  nsRefPtr<IndexedDatabaseManager> mgr = IndexedDatabaseManager::GetOrCreate();
  NS_ENSURE_TRUE(mgr, false);

  if (!IndexedDatabaseManager::IsMainProcess()) {
    NS_RUNTIMEABORT("Not supported yet!");
  }

  nsresult rv;

  // XXXbent Need to make sure we have a whitelist for chrome databases!

  // Verify that the child is requesting to access a database it's allowed to
  // see.  (aASCIIOrigin here specifies a TabContext + a website origin, and
  // we're checking that the TabContext may access it.)
  //
  // We have to check IsBrowserOrApp() because TabContextMayAccessOrigin will
  // fail if we're not a browser-or-app, since aASCIIOrigin will be a plain URI,
  // but TabContextMayAccessOrigin will construct an extended origin using
  // app-id 0.  Note that as written below, we allow a non browser-or-app child
  // to read any database.  That's a security hole, but we don't ship a
  // configuration which creates non browser-or-app children, so it's not a big
  // deal.
  if (!aASCIIOrigin.EqualsLiteral("chrome") && IsBrowserOrApp() &&
      !IndexedDatabaseManager::TabContextMayAccessOrigin(*this, aASCIIOrigin)) {

    NS_WARNING("App attempted to open databases that it does not have "
               "permission to access!");
    return false;
  }

  nsCOMPtr<nsINode> node = do_QueryInterface(GetOwnerElement());
  NS_ENSURE_TRUE(node, false);

  nsIDocument* doc = node->GetOwnerDocument();
  NS_ENSURE_TRUE(doc, false);

  nsCOMPtr<nsPIDOMWindow> window = doc->GetInnerWindow();
  NS_ENSURE_TRUE(window, false);

  // Let's do a current inner check to see if the inner is active or is in
  // bf cache, and bail out if it's not active.
  nsCOMPtr<nsPIDOMWindow> outer = doc->GetWindow();
  if (!outer || outer->GetCurrentInnerWindow() != window) {
    *aAllowed = false;
    return true;
  }

  ContentParent* contentParent = static_cast<ContentParent*>(Manager());
  NS_ASSERTION(contentParent, "Null manager?!");

  nsRefPtr<IDBFactory> factory;
  rv = IDBFactory::Create(window, aASCIIOrigin, contentParent,
                          getter_AddRefs(factory));
  NS_ENSURE_SUCCESS(rv, false);

  if (!factory) {
    *aAllowed = false;
    return true;
  }

  IndexedDBParent* actor = static_cast<IndexedDBParent*>(aActor);
  actor->mFactory = factory;
  actor->mASCIIOrigin = aASCIIOrigin;

  *aAllowed = true;
  return true;
}

// nsIAuthPromptProvider

// This method is largely copied from nsDocShell::GetAuthPrompt
NS_IMETHODIMP
TabParent::GetAuthPrompt(uint32_t aPromptReason, const nsIID& iid,
                          void** aResult)
{
  // we're either allowing auth, or it's a proxy request
  nsresult rv;
  nsCOMPtr<nsIPromptFactory> wwatch =
    do_GetService(NS_WINDOWWATCHER_CONTRACTID, &rv);
  NS_ENSURE_SUCCESS(rv, rv);

  nsCOMPtr<nsIDOMWindow> window;
  nsCOMPtr<nsIContent> frame = do_QueryInterface(mFrameElement);
  if (frame)
    window = do_QueryInterface(frame->OwnerDoc()->GetWindow());

  // Get an auth prompter for our window so that the parenting
  // of the dialogs works as it should when using tabs.
  return wwatch->GetPrompt(window, iid,
                           reinterpret_cast<void**>(aResult));
}

PContentDialogParent*
TabParent::AllocPContentDialog(const uint32_t& aType,
                               const nsCString& aName,
                               const nsCString& aFeatures,
                               const InfallibleTArray<int>& aIntParams,
                               const InfallibleTArray<nsString>& aStringParams)
{
  ContentDialogParent* parent = new ContentDialogParent();
  nsCOMPtr<nsIDialogParamBlock> params =
    do_CreateInstance(NS_DIALOGPARAMBLOCK_CONTRACTID);
  TabChild::ArraysToParams(aIntParams, aStringParams, params);
  mDelayedDialogs.AppendElement(new DelayedDialogData(parent, aType, aName,
                                                      aFeatures, params));
  nsRefPtr<nsIRunnable> ev =
    NS_NewRunnableMethod(this, &TabParent::HandleDelayedDialogs);
  NS_DispatchToCurrentThread(ev);
  return parent;
}

void
TabParent::HandleDelayedDialogs()
{
  nsCOMPtr<nsIWindowWatcher> ww = do_GetService(NS_WINDOWWATCHER_CONTRACTID);
  nsCOMPtr<nsIDOMWindow> window;
  nsCOMPtr<nsIContent> frame = do_QueryInterface(mFrameElement);
  if (frame) {
    window = do_QueryInterface(frame->OwnerDoc()->GetWindow());
  }
  nsCOMPtr<nsIDialogCreator> dialogCreator = do_QueryInterface(mBrowserDOMWindow);
  while (!ShouldDelayDialogs() && mDelayedDialogs.Length()) {
    uint32_t index = mDelayedDialogs.Length() - 1;
    DelayedDialogData* data = mDelayedDialogs[index];
    mDelayedDialogs.RemoveElementAt(index);
    nsCOMPtr<nsIDialogParamBlock> params;
    params.swap(data->mParams);
    PContentDialogParent* dialog = data->mDialog;
    if (dialogCreator) {
      dialogCreator->OpenDialog(data->mType,
                                data->mName, data->mFeatures,
                                params, mFrameElement);
    } else if (ww) {
      nsAutoCString url;
      if (data->mType) {
        if (data->mType == nsIDialogCreator::SELECT_DIALOG) {
          url.Assign("chrome://global/content/selectDialog.xul");
        } else if (data->mType == nsIDialogCreator::GENERIC_DIALOG) {
          url.Assign("chrome://global/content/commonDialog.xul");
        }

        nsCOMPtr<nsISupports> arguments(do_QueryInterface(params));
        nsCOMPtr<nsIDOMWindow> dialog;
        ww->OpenWindow(window, url.get(), data->mName.get(),
                       data->mFeatures.get(), arguments, getter_AddRefs(dialog));
      } else {
        NS_WARNING("unknown dialog types aren't automatically supported in E10s yet!");
      }
    }

    delete data;
    if (dialog) {
      InfallibleTArray<int32_t> intParams;
      InfallibleTArray<nsString> stringParams;
      TabChild::ParamsToArrays(params, intParams, stringParams);
      unused << PContentDialogParent::Send__delete__(dialog,
                                                     intParams, stringParams);
    }
  }
  if (ShouldDelayDialogs() && mDelayedDialogs.Length()) {
    nsContentUtils::DispatchTrustedEvent(frame->OwnerDoc(), frame,
                                         NS_LITERAL_STRING("MozDelayedModalDialog"),
                                         true, true);
  }
}

PRenderFrameParent*
TabParent::AllocPRenderFrame(ScrollingBehavior* aScrolling,
                             TextureFactoryIdentifier* aTextureFactoryIdentifier,
                             uint64_t* aLayersId)
{
  MOZ_ASSERT(ManagedPRenderFrameParent().IsEmpty());

  nsRefPtr<nsFrameLoader> frameLoader = GetFrameLoader();
  if (!frameLoader) {
    NS_WARNING("Can't allocate graphics resources, aborting subprocess");
    return nullptr;
  }

  *aScrolling = UseAsyncPanZoom() ? ASYNC_PAN_ZOOM : DEFAULT_SCROLLING;
  return new RenderFrameParent(frameLoader,
                               *aScrolling,
                               aTextureFactoryIdentifier, aLayersId);
}

bool
TabParent::DeallocPRenderFrame(PRenderFrameParent* aFrame)
{
  delete aFrame;
  return true;
}

mozilla::docshell::POfflineCacheUpdateParent*
TabParent::AllocPOfflineCacheUpdate(const URIParams& aManifestURI,
                                    const URIParams& aDocumentURI,
                                    const bool& stickDocument)
{
  nsRefPtr<mozilla::docshell::OfflineCacheUpdateParent> update =
    new mozilla::docshell::OfflineCacheUpdateParent(OwnOrContainingAppId(),
                                                    IsBrowserElement());

  nsresult rv = update->Schedule(aManifestURI, aDocumentURI, stickDocument);
  if (NS_FAILED(rv))
    return nullptr;

  POfflineCacheUpdateParent* result = update.get();
  update.forget();
  return result;
}

bool
TabParent::DeallocPOfflineCacheUpdate(mozilla::docshell::POfflineCacheUpdateParent* actor)
{
  mozilla::docshell::OfflineCacheUpdateParent* update =
    static_cast<mozilla::docshell::OfflineCacheUpdateParent*>(actor);

  update->Release();
  return true;
}

bool
TabParent::ShouldDelayDialogs()
{
  nsRefPtr<nsFrameLoader> frameLoader = GetFrameLoader();
  NS_ENSURE_TRUE(frameLoader, true);
  bool delay = false;
  frameLoader->GetDelayRemoteDialogs(&delay);
  return delay;
}

bool
TabParent::AllowContentIME()
{
  nsFocusManager* fm = nsFocusManager::GetFocusManager();
  NS_ENSURE_TRUE(fm, false);

  nsCOMPtr<nsIContent> focusedContent = fm->GetFocusedContent();
  if (focusedContent && focusedContent->IsEditable())
    return false;

  return true;
}

already_AddRefed<nsFrameLoader>
TabParent::GetFrameLoader() const
{
  nsCOMPtr<nsIFrameLoaderOwner> frameLoaderOwner = do_QueryInterface(mFrameElement);
  return frameLoaderOwner ? frameLoaderOwner->GetFrameLoader() : nullptr;
}

void
TabParent::TryCacheDPIAndScale()
{
  if (mDPI > 0) {
    return;
  }

  nsCOMPtr<nsIWidget> widget = GetWidget();

  if (!widget && mFrameElement) {
    // Even if we don't have a widget (e.g. because we're display:none), there's
    // probably a widget somewhere in the hierarchy our frame element lives in.
    nsCOMPtr<nsIDOMDocument> ownerDoc;
    mFrameElement->GetOwnerDocument(getter_AddRefs(ownerDoc));

    nsCOMPtr<nsIDocument> doc = do_QueryInterface(ownerDoc);
    widget = nsContentUtils::WidgetForDocument(doc);
  }

  if (widget) {
    mDPI = widget->GetDPI();
    mDefaultScale = widget->GetDefaultScale();
  }
}

already_AddRefed<nsIWidget>
TabParent::GetWidget() const
{
  nsCOMPtr<nsIContent> content = do_QueryInterface(mFrameElement);
  if (!content)
    return nullptr;

  nsIFrame *frame = content->GetPrimaryFrame();
  if (!frame)
    return nullptr;

  nsCOMPtr<nsIWidget> widget = frame->GetNearestWidget();
  return widget.forget();
}

bool
TabParent::UseAsyncPanZoom()
{
  bool usingOffMainThreadCompositing = !!CompositorParent::CompositorLoop();
  bool asyncPanZoomEnabled =
    Preferences::GetBool("layers.async-pan-zoom.enabled", false);
  return (usingOffMainThreadCompositing && asyncPanZoomEnabled &&
          GetScrollingBehavior() == ASYNC_PAN_ZOOM);
}

void
TabParent::MaybeForwardEventToRenderFrame(const nsInputEvent& aEvent,
                                          nsInputEvent* aOutEvent)
{
  if (RenderFrameParent* rfp = GetRenderFrame()) {
    rfp->NotifyInputEvent(aEvent, aOutEvent);
  }
}

bool
TabParent::RecvBrowserFrameOpenWindow(PBrowserParent* aOpener,
                                      const nsString& aURL,
                                      const nsString& aName,
                                      const nsString& aFeatures,
                                      bool* aOutWindowOpened)
{
  *aOutWindowOpened =
    BrowserElementParent::OpenWindowOOP(static_cast<TabParent*>(aOpener),
                                        this, aURL, aName, aFeatures);
  return true;
}

bool
TabParent::RecvPRenderFrameConstructor(PRenderFrameParent* actor,
                                       ScrollingBehavior* scrolling,
                                       TextureFactoryIdentifier* factoryIdentifier,
                                       uint64_t* layersId)
{
  RenderFrameParent* rfp = GetRenderFrame();
  if (mDimensions != nsIntSize() && rfp) {
    rfp->NotifyDimensionsChanged(mDimensions.width, mDimensions.height);
  }

  return true;
}

bool
TabParent::RecvZoomToRect(const gfxRect& aRect)
{
  if (RenderFrameParent* rfp = GetRenderFrame()) {
    rfp->ZoomToRect(aRect);
  }
  return true;
}

bool
TabParent::RecvUpdateZoomConstraints(const bool& aAllowZoom,
                                     const float& aMinZoom,
                                     const float& aMaxZoom)
{
  if (RenderFrameParent* rfp = GetRenderFrame()) {
    rfp->UpdateZoomConstraints(aAllowZoom, aMinZoom, aMaxZoom);
  }
  return true;
}

bool
TabParent::RecvContentReceivedTouch(const bool& aPreventDefault)
{
  if (RenderFrameParent* rfp = GetRenderFrame()) {
    rfp->ContentReceivedTouch(aPreventDefault);
  }
  return true;
}

} // namespace tabs
} // namespace mozilla<|MERGE_RESOLUTION|>--- conflicted
+++ resolved
@@ -1109,17 +1109,6 @@
   if (frameLoader && frameLoader->GetFrameMessageManager()) {
     nsRefPtr<nsFrameMessageManager> manager =
       frameLoader->GetFrameMessageManager();
-<<<<<<< HEAD
-=======
-    AutoPushJSContext ctx(manager->GetJSContext());
-    uint32_t len = 0; //TODO: obtain a real value in bug 572685
-    // Because we want JS messages to have always the same properties,
-    // create array even if len == 0.
-    JS::Rooted<JSObject*> objectsArray(ctx, JS_NewArrayObject(ctx, len, NULL));
-    if (!objectsArray) {
-      return false;
-    }
->>>>>>> c6535461
 
     manager->ReceiveMessage(mFrameElement,
                             aMessage,
