/* -*- Mode: C++; tab-width: 8; indent-tabs-mode: nil; c-basic-offset: 4 -*- */
/* vim: set sw=4 ts=8 et tw=80 : */
/* This Source Code Form is subject to the terms of the Mozilla Public
 * License, v. 2.0. If a copy of the MPL was not distributed with this
 * file, You can obtain one at http://mozilla.org/MPL/2.0/. */

#ifndef mozilla_dom_ContentParent_h
#define mozilla_dom_ContentParent_h

#include "base/waitable_event_watcher.h"

#include "mozilla/dom/PContentParent.h"
#include "mozilla/dom/PMemoryReportRequestParent.h"
#include "mozilla/dom/TabContext.h"
#include "mozilla/ipc/GeckoChildProcessHost.h"
#include "mozilla/dom/ipc/Blob.h"
#include "mozilla/Attributes.h"
#include "mozilla/HalTypes.h"

#include "nsFrameMessageManager.h"
#include "nsIObserver.h"
#include "nsIThreadInternal.h"
#include "nsNetUtil.h"
#include "nsIPermissionManager.h"
#include "nsIDOMGeoPositionCallback.h"
#include "nsIMemoryReporter.h"
#include "nsCOMArray.h"
#include "nsDataHashtable.h"
#include "nsHashKeys.h"
#include "PermissionMessageUtils.h"

#define CHILD_PROCESS_SHUTDOWN_MESSAGE NS_LITERAL_STRING("child-process-shutdown")

class mozIApplication;
class nsConsoleService;
class nsIDOMBlob;

namespace mozilla {

namespace ipc {
class OptionalURIParams;
class URIParams;
class TestShellParent;
} // namespace ipc

namespace jsipc {
class JavaScriptParent;
}

namespace layers {
class PCompositorParent;
} // namespace layers

namespace dom {

class TabParent;
class PStorageParent;
class ClonedMessageData;

class ContentParent : public PContentParent
                    , public nsIObserver
                    , public nsIThreadObserver
                    , public nsIDOMGeoPositionCallback
                    , public mozilla::dom::ipc::MessageManagerCallback
{
    typedef mozilla::ipc::GeckoChildProcessHost GeckoChildProcessHost;
    typedef mozilla::ipc::OptionalURIParams OptionalURIParams;
    typedef mozilla::ipc::TestShellParent TestShellParent;
    typedef mozilla::ipc::URIParams URIParams;
    typedef mozilla::dom::ClonedMessageData ClonedMessageData;

public:
    /**
     * Start up the content-process machinery.  This might include
     * scheduling pre-launch tasks.
     */
    static void StartUp();
    /** Shut down the content-process machinery. */
    static void ShutDown();
    /**
     * Ensure that all subprocesses are terminated and their OS
     * resources have been reaped.  This is synchronous and can be
     * very expensive in general.  It also bypasses the normal
     * shutdown process.
     */
    static void JoinAllSubprocesses();

    static ContentParent* GetNewOrUsed(bool aForBrowserElement = false,
                                       uint32_t processNum = uint32_t(-1));

    uint32_t GetProcessNumber();

    /**
     * Get or create a content process for the given TabContext.  aFrameElement
     * should be the frame/iframe element with which this process will
     * associated.
     */
<<<<<<< HEAD
    static TabParent* CreateBrowserOrApp(const TabContext& aContext, uint32_t processNum);
=======
    static TabParent*
    CreateBrowserOrApp(const TabContext& aContext,
                       nsIDOMElement* aFrameElement);
>>>>>>> ef526bd3

    static void GetAll(nsTArray<ContentParent*>& aArray);

    NS_DECL_ISUPPORTS
    NS_DECL_NSIOBSERVER
    NS_DECL_NSITHREADOBSERVER
    NS_DECL_NSIDOMGEOPOSITIONCALLBACK

    /**
     * MessageManagerCallback methods that we override.
     */
    virtual bool DoSendAsyncMessage(const nsAString& aMessage,
                                    const mozilla::dom::StructuredCloneData& aData);
    virtual bool CheckPermission(const nsAString& aPermission);
    virtual bool CheckManifestURL(const nsAString& aManifestURL);
    virtual bool CheckAppHasPermission(const nsAString& aPermission);

    /** Notify that a tab is beginning its destruction sequence. */
    void NotifyTabDestroying(PBrowserParent* aTab);
    /** Notify that a tab was destroyed during normal operation. */
    void NotifyTabDestroyed(PBrowserParent* aTab,
                            bool aNotifiedDestroying);

    TestShellParent* CreateTestShell();
    bool DestroyTestShell(TestShellParent* aTestShell);
    TestShellParent* GetTestShellSingleton();
    jsipc::JavaScriptParent *GetJavaScript();

    void ReportChildAlreadyBlocked();
    bool RequestRunToCompletion();

    bool IsAlive();
    bool IsForApp();

    void SetChildMemoryReporters(const InfallibleTArray<MemoryReport>& report);

    GeckoChildProcessHost* Process() {
        return mSubprocess;
    }

    bool NeedsPermissionsUpdate() {
        return mSendPermissionUpdates;
    }

    BlobParent* GetOrCreateActorForBlob(nsIDOMBlob* aBlob);

    /**
     * Kill our subprocess and make sure it dies.  Should only be used
     * in emergency situations since it bypasses the normal shutdown
     * process.
     */
    void KillHard();

    uint64_t ChildID() { return mChildID; }

protected:
    void OnChannelConnected(int32_t pid);
    virtual void ActorDestroy(ActorDestroyReason why);

private:
    static nsDataHashtable<nsStringHashKey, ContentParent*> *gAppContentParents;
    static nsTArray<ContentParent*>* gNonAppContentParents;
    static nsTArray<ContentParent*>* gPrivateContent;

    static void JoinProcessesIOThread(const nsTArray<ContentParent*>* aProcesses,
                                      Monitor* aMonitor, bool* aDone);

    static void PreallocateAppProcess();
    static void DelayedPreallocateAppProcess();
    static void ScheduleDelayedPreallocateAppProcess();

    // Take the preallocated process and transform it into a "real" app process,
    // for the specified manifest URL.  If there is no preallocated process (or
    // if it's dead), this returns false.
    static already_AddRefed<ContentParent>
    MaybeTakePreallocatedAppProcess(const nsAString& aAppManifestURL,
                                    ChildPrivileges aPrivs,
                                    hal::ProcessPriority aInitialPriority);

    static hal::ProcessPriority GetInitialProcessPriority(nsIDOMElement* aFrameElement);

    static void FirstIdle();

    // Hide the raw constructor methods since we don't want client code
    // using them.
    using PContentParent::SendPBrowserConstructor;
    using PContentParent::SendPTestShellConstructor;
    using PContentParent::SendPJavaScriptConstructor;

    ContentParent(const nsAString& aAppManifestURL, bool aIsForBrowser,
                  ChildPrivileges aOSPrivileges = base::PRIVILEGES_DEFAULT,
                  hal::ProcessPriority aInitialPriority = hal::PROCESS_PRIORITY_FOREGROUND);
    virtual ~ContentParent();

    void Init();

    // Set the child process's priority.  Once the child starts up, it will
    // manage its own priority via the ProcessPriorityManager.
    void SetProcessPriority(hal::ProcessPriority aInitialPriority);

    // If the frame element indicates that the child process is "critical" and
    // has a pending system message, this function acquires the CPU wake lock on
    // behalf of the child.  We'll release the lock when the system message is
    // handled or after a timeout, whichever comes first.
    void MaybeTakeCPUWakeLock(nsIDOMElement* aFrameElement);

    // Set the child process's priority and then check whether the child is
    // still alive.  Returns true if the process is still alive, and false
    // otherwise.  If you pass a FOREGROUND* priority here, it's (hopefully)
    // unlikely that the process will be killed after this point.
    bool SetPriorityAndCheckIsAlive(hal::ProcessPriority aPriority);

    // Transform a pre-allocated app process into a "real" app
    // process, for the specified manifest URL.  If this returns false, the
    // child process has died.
    bool TransformPreallocatedIntoApp(const nsAString& aAppManifestURL,
                                      ChildPrivileges aPrivs);

    /**
     * Mark this ContentParent as dead for the purposes of Get*().
     * This method is idempotent.
     */
    void MarkAsDead();

    /**
     * Exit the subprocess and vamoose.  After this call IsAlive()
     * will return false and this ContentParent will not be returned
     * by the Get*() funtions.  However, the shutdown sequence itself
     * may be asynchronous.
     */
    void ShutDownProcess();

    PCompositorParent*
    AllocPCompositor(mozilla::ipc::Transport* aTransport,
                     base::ProcessId aOtherProcess) MOZ_OVERRIDE;
    PImageBridgeParent*
    AllocPImageBridge(mozilla::ipc::Transport* aTransport,
                      base::ProcessId aOtherProcess) MOZ_OVERRIDE;

    virtual bool RecvGetProcessAttributes(uint64_t* aId,
                                          bool* aIsForApp,
                                          bool* aIsForBrowser) MOZ_OVERRIDE;
    virtual bool RecvGetXPCOMProcessAttributes(bool* aIsOffline) MOZ_OVERRIDE;

    virtual mozilla::jsipc::PJavaScriptParent* AllocPJavaScript();
    virtual bool DeallocPJavaScript(mozilla::jsipc::PJavaScriptParent*);

    virtual PBrowserParent* AllocPBrowser(const IPCTabContext& aContext,
                                          const uint32_t& aChromeFlags);
    virtual bool DeallocPBrowser(PBrowserParent* frame);

    virtual PDeviceStorageRequestParent* AllocPDeviceStorageRequest(const DeviceStorageParams&);
    virtual bool DeallocPDeviceStorageRequest(PDeviceStorageRequestParent*);

    virtual PBlobParent* AllocPBlob(const BlobConstructorParams& aParams);
    virtual bool DeallocPBlob(PBlobParent*);

    virtual PCrashReporterParent* AllocPCrashReporter(const NativeThreadId& tid,
                                                      const uint32_t& processType);
    virtual bool DeallocPCrashReporter(PCrashReporterParent* crashreporter);
    virtual bool RecvPCrashReporterConstructor(PCrashReporterParent* actor,
                                               const NativeThreadId& tid,
                                               const uint32_t& processType);

    virtual bool RecvGetRandomValues(const uint32_t& length,
                                     InfallibleTArray<uint8_t>* randomValues);

    virtual PHalParent* AllocPHal() MOZ_OVERRIDE;
    virtual bool DeallocPHal(PHalParent*) MOZ_OVERRIDE;

    virtual PIndexedDBParent* AllocPIndexedDB();

    virtual bool DeallocPIndexedDB(PIndexedDBParent* aActor);

    virtual bool
    RecvPIndexedDBConstructor(PIndexedDBParent* aActor);

    virtual PMemoryReportRequestParent* AllocPMemoryReportRequest();
    virtual bool DeallocPMemoryReportRequest(PMemoryReportRequestParent* actor);

    virtual PTestShellParent* AllocPTestShell();
    virtual bool DeallocPTestShell(PTestShellParent* shell);

    virtual PNeckoParent* AllocPNecko();
    virtual bool DeallocPNecko(PNeckoParent* necko);

    virtual PExternalHelperAppParent* AllocPExternalHelperApp(
            const OptionalURIParams& aUri,
            const nsCString& aMimeContentType,
            const nsCString& aContentDisposition,
            const bool& aForceSave,
            const int64_t& aContentLength,
            const OptionalURIParams& aReferrer);
    virtual bool DeallocPExternalHelperApp(PExternalHelperAppParent* aService);

    virtual PSmsParent* AllocPSms();
    virtual bool DeallocPSms(PSmsParent*);

    virtual PStorageParent* AllocPStorage(const StorageConstructData& aData);
    virtual bool DeallocPStorage(PStorageParent* aActor);

    virtual PBluetoothParent* AllocPBluetooth();
    virtual bool DeallocPBluetooth(PBluetoothParent* aActor);
    virtual bool RecvPBluetoothConstructor(PBluetoothParent* aActor);

    virtual bool RecvReadPrefsArray(InfallibleTArray<PrefSetting>* aPrefs);
    virtual bool RecvReadFontList(InfallibleTArray<FontListEntry>* retValue);

    virtual bool RecvReadPermissions(InfallibleTArray<IPC::Permission>* aPermissions);

    virtual bool RecvSetClipboardText(const nsString& text, const bool& isPrivateData, const int32_t& whichClipboard);
    virtual bool RecvGetClipboardText(const int32_t& whichClipboard, nsString* text);
    virtual bool RecvEmptyClipboard();
    virtual bool RecvClipboardHasText(bool* hasText);

    virtual bool RecvGetSystemColors(const uint32_t& colorsCount, InfallibleTArray<uint32_t>* colors);
    virtual bool RecvGetIconForExtension(const nsCString& aFileExt, const uint32_t& aIconSize, InfallibleTArray<uint8_t>* bits);
    virtual bool RecvGetShowPasswordSetting(bool* showPassword);

    virtual bool RecvStartVisitedQuery(const URIParams& uri);

    virtual bool RecvVisitURI(const URIParams& uri,
                              const OptionalURIParams& referrer,
                              const uint32_t& flags);

    virtual bool RecvSetURITitle(const URIParams& uri,
                                 const nsString& title);

    virtual bool RecvShowFilePicker(const int16_t& mode,
                                    const int16_t& selectedType,
                                    const bool& addToRecentDocs,
                                    const nsString& title,
                                    const nsString& defaultFile,
                                    const nsString& defaultExtension,
                                    const InfallibleTArray<nsString>& filters,
                                    const InfallibleTArray<nsString>& filterNames,
                                    InfallibleTArray<nsString>* files,
                                    int16_t* retValue,
                                    nsresult* result);

    virtual bool RecvShowAlertNotification(const nsString& aImageUrl, const nsString& aTitle,
                                           const nsString& aText, const bool& aTextClickable,
                                           const nsString& aCookie, const nsString& aName,
                                           const nsString& aBidi, const nsString& aLang);

    virtual bool RecvCloseAlert(const nsString& aName);

    virtual bool RecvTestPermissionFromPrincipal(const IPC::Principal& aPrincipal,
                                                 const nsCString& aType,
                                                 uint32_t* permission);

    virtual bool RecvLoadURIExternal(const URIParams& uri);

    virtual bool RecvSyncMessage(const nsString& aMsg,
                                 const ClonedMessageData& aData,
                                 InfallibleTArray<nsString>* aRetvals);
    virtual bool RecvAsyncMessage(const nsString& aMsg,
                                  const ClonedMessageData& aData);

    virtual bool RecvFilePathUpdateNotify(const nsString& aType,
                                          const nsString& aFilePath,
                                          const nsCString& aReason);

    virtual bool RecvAddGeolocationListener(const IPC::Principal& aPrincipal,
                                            const bool& aHighAccuracy);
    virtual bool RecvRemoveGeolocationListener();
    virtual bool RecvSetGeolocationHigherAccuracy(const bool& aEnable);

    virtual bool RecvConsoleMessage(const nsString& aMessage);
    virtual bool RecvScriptError(const nsString& aMessage,
                                 const nsString& aSourceName,
                                 const nsString& aSourceLine,
                                 const uint32_t& aLineNumber,
                                 const uint32_t& aColNumber,
                                 const uint32_t& aFlags,
                                 const nsCString& aCategory);

    virtual bool RecvPrivateDocShellsExist(const bool& aExist);

    virtual bool RecvFirstIdle();

    virtual bool RecvAudioChannelGetMuted(const AudioChannelType& aType,
                                          const bool& aElementHidden,
                                          const bool& aElementWasHidden,
                                          bool* aValue);

    virtual bool RecvAudioChannelRegisterType(const AudioChannelType& aType);
    virtual bool RecvAudioChannelUnregisterType(const AudioChannelType& aType,
                                                const bool& aElementHidden);

    virtual bool RecvAudioChannelChangedNotification();

    virtual bool RecvBroadcastVolume(const nsString& aVolumeName);

    virtual bool RecvRecordingDeviceEvents(const nsString& aRecordingStatus);

    virtual bool RecvSystemMessageHandled() MOZ_OVERRIDE;

    virtual void ProcessingError(Result what) MOZ_OVERRIDE;

    GeckoChildProcessHost* mSubprocess;
    base::ChildPrivileges mOSPrivileges;

    uint64_t mChildID;
    int32_t mGeolocationWatchID;
    int mRunToCompletionDepth;
    bool mShouldCallUnblockChild;

    // This is a cache of all of the memory reporters
    // registered in the child process.  To update this, one
    // can broadcast the topic "child-memory-reporter-request" using
    // the nsIObserverService.
    nsCOMArray<nsIMemoryReporter> mMemoryReporters;

    const nsString mAppManifestURL;
    nsRefPtr<nsFrameMessageManager> mMessageManager;

    // After we initiate shutdown, we also start a timer to ensure
    // that even content processes that are 100% blocked (say from
    // SIGSTOP), are still killed eventually.  This task enforces that
    // timer.
    CancelableTask* mForceKillTask;
    // How many tabs we're waiting to finish their destruction
    // sequence.  Precisely, how many TabParents have called
    // NotifyTabDestroying() but not called NotifyTabDestroyed().
    int32_t mNumDestroyingTabs;
    // True only while this is ready to be used to host remote tabs.
    // This must not be used for new purposes after mIsAlive goes to
    // false, but some previously scheduled IPC traffic may still pass
    // through.
    bool mIsAlive;
    // True after the OS-level shutdown sequence has been initiated.
    // After going true, any use of this at all, including lingering
    // IPC traffic passing through, will cause assertions to fail.
    bool mIsDestroyed;
    bool mSendPermissionUpdates;
    bool mIsForBrowser;

    friend class CrashReporterParent;

    nsRefPtr<nsConsoleService>  mConsoleService;
    nsConsoleService* GetConsoleService();
};

} // namespace dom
} // namespace mozilla

#endif<|MERGE_RESOLUTION|>--- conflicted
+++ resolved
@@ -95,13 +95,10 @@
      * should be the frame/iframe element with which this process will
      * associated.
      */
-<<<<<<< HEAD
-    static TabParent* CreateBrowserOrApp(const TabContext& aContext, uint32_t processNum);
-=======
     static TabParent*
     CreateBrowserOrApp(const TabContext& aContext,
-                       nsIDOMElement* aFrameElement);
->>>>>>> ef526bd3
+                       nsIDOMElement* aFrameElement,
+                       uint32_t aProcessNum);
 
     static void GetAll(nsTArray<ContentParent*>& aArray);
 
