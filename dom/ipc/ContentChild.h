/* -*- Mode: C++; tab-width: 8; indent-tabs-mode: nil; c-basic-offset: 4 -*- */
/* vim: set sw=4 ts=8 et tw=80 : */
/* This Source Code Form is subject to the terms of the Mozilla Public
 * License, v. 2.0. If a copy of the MPL was not distributed with this
 * file, You can obtain one at http://mozilla.org/MPL/2.0/. */

#ifndef mozilla_dom_ContentChild_h
#define mozilla_dom_ContentChild_h

#include "mozilla/Attributes.h"
#include "mozilla/dom/PContentChild.h"
#include "mozilla/dom/TabContext.h"
#include "mozilla/dom/ipc/Blob.h"

#include "nsTArray.h"
#include "nsIConsoleListener.h"

struct ChromePackage;
class nsIDOMBlob;
class nsIObserver;
struct ResourceMapping;
struct OverrideMapping;

namespace mozilla {

namespace ipc {
class OptionalURIParams;
class URIParams;
}// namespace ipc

namespace jsipc {
class JavaScriptChild;
}

namespace layers {
class PCompositorChild;
} // namespace layers

namespace dom {

class AlertObserver;
class PrefObserver;
class ConsoleListener;
class PStorageChild;
class ClonedMessageData;

class ContentChild : public PContentChild
{
    typedef mozilla::dom::ClonedMessageData ClonedMessageData;
    typedef mozilla::ipc::OptionalURIParams OptionalURIParams;
    typedef mozilla::ipc::URIParams URIParams;

public:
    ContentChild();
    virtual ~ContentChild();
    nsrefcnt AddRef() { return 1; }
    nsrefcnt Release() { return 1; }

    struct AppInfo
    {
        nsCString version;
        nsCString buildID;
        nsCString name;
        nsCString UAName;
    };

    bool Init(MessageLoop* aIOLoop,
              base::ProcessHandle aParentHandle,
              IPC::Channel* aChannel);
    void InitXPCOM();

    static ContentChild* GetSingleton() {
        return sSingleton;
    }

    const AppInfo& GetAppInfo() {
        return mAppInfo;
    }

    void SetProcessName(const nsAString& aName);
    const void GetProcessName(nsAString& aName);

    PCompositorChild*
    AllocPCompositorChild(mozilla::ipc::Transport* aTransport,
                          base::ProcessId aOtherProcess) MOZ_OVERRIDE;
    PImageBridgeChild*
    AllocPImageBridgeChild(mozilla::ipc::Transport* aTransport,
                           base::ProcessId aOtherProcess) MOZ_OVERRIDE;

    virtual bool RecvSetProcessPrivileges(const ChildPrivileges& aPrivs);

    virtual PBrowserChild* AllocPBrowserChild(const IPCTabContext &aContext,
                                              const uint32_t &chromeFlags);
    virtual bool DeallocPBrowserChild(PBrowserChild*);

    virtual PDeviceStorageRequestChild* AllocPDeviceStorageRequestChild(const DeviceStorageParams&);
    virtual bool DeallocPDeviceStorageRequestChild(PDeviceStorageRequestChild*);

    virtual PBlobChild* AllocPBlobChild(const BlobConstructorParams& aParams);
    virtual bool DeallocPBlobChild(PBlobChild*);

    virtual PCrashReporterChild*
    AllocPCrashReporterChild(const mozilla::dom::NativeThreadId& id,
                             const uint32_t& processType);
    virtual bool
    DeallocPCrashReporterChild(PCrashReporterChild*);

    virtual PHalChild* AllocPHalChild() MOZ_OVERRIDE;
    virtual bool DeallocPHalChild(PHalChild*) MOZ_OVERRIDE;

    virtual PIndexedDBChild* AllocPIndexedDBChild();
    virtual bool DeallocPIndexedDBChild(PIndexedDBChild* aActor);

    virtual PMemoryReportRequestChild*
    AllocPMemoryReportRequestChild();

    virtual bool
    DeallocPMemoryReportRequestChild(PMemoryReportRequestChild* actor);

    virtual bool
    RecvPMemoryReportRequestConstructor(PMemoryReportRequestChild* child);

    virtual bool
    RecvAudioChannelNotify();

    virtual bool
    RecvDumpMemoryInfoToTempDir(const nsString& aIdentifier,
                                const bool& aMinimizeMemoryUsage,
                                const bool& aDumpChildProcesses);
    virtual bool
    RecvDumpGCAndCCLogsToFile(const nsString& aIdentifier,
                              const bool& aDumpAllTraces,
                              const bool& aDumpChildProcesses);

<<<<<<< HEAD
    virtual PTestShellChild* AllocPTestShell();
    virtual bool DeallocPTestShell(PTestShellChild*);

=======
    virtual PTestShellChild* AllocPTestShellChild();
    virtual bool DeallocPTestShellChild(PTestShellChild*);
    virtual bool RecvPTestShellConstructor(PTestShellChild*);
>>>>>>> f5d4eb82
    jsipc::JavaScriptChild *GetCPOWManager();

    virtual PNeckoChild* AllocPNeckoChild();
    virtual bool DeallocPNeckoChild(PNeckoChild*);

    virtual PExternalHelperAppChild *AllocPExternalHelperAppChild(
            const OptionalURIParams& uri,
            const nsCString& aMimeContentType,
            const nsCString& aContentDisposition,
            const bool& aForceSave,
            const int64_t& aContentLength,
            const OptionalURIParams& aReferrer);
    virtual bool DeallocPExternalHelperAppChild(PExternalHelperAppChild *aService);

    virtual PSmsChild* AllocPSmsChild();
    virtual bool DeallocPSmsChild(PSmsChild*);

    virtual PStorageChild* AllocPStorageChild();
    virtual bool DeallocPStorageChild(PStorageChild* aActor);

    virtual PBluetoothChild* AllocPBluetoothChild();
    virtual bool DeallocPBluetoothChild(PBluetoothChild* aActor);

    virtual PSpeechSynthesisChild* AllocPSpeechSynthesisChild();
    virtual bool DeallocPSpeechSynthesisChild(PSpeechSynthesisChild* aActor);

    virtual bool RecvRegisterChrome(const InfallibleTArray<ChromePackage>& packages,
                                    const InfallibleTArray<ResourceMapping>& resources,
                                    const InfallibleTArray<OverrideMapping>& overrides,
                                    const nsCString& locale);

<<<<<<< HEAD
    virtual mozilla::jsipc::PJavaScriptChild* AllocPJavaScript();
    virtual bool DeallocPJavaScript(mozilla::jsipc::PJavaScriptChild*);
=======
    virtual mozilla::jsipc::PJavaScriptChild* AllocPJavaScriptChild();
    virtual bool DeallocPJavaScriptChild(mozilla::jsipc::PJavaScriptChild*);
>>>>>>> f5d4eb82

    virtual bool RecvSetOffline(const bool& offline);

    virtual bool RecvNotifyVisited(const URIParams& aURI);
    // auto remove when alertfinished is received.
    nsresult AddRemoteAlertObserver(const nsString& aData, nsIObserver* aObserver);

    virtual bool RecvPreferenceUpdate(const PrefSetting& aPref);

    virtual bool RecvNotifyAlertsObserver(const nsCString& aType, const nsString& aData);

    virtual bool RecvAsyncMessage(const nsString& aMsg,
                                  const ClonedMessageData& aData,
                                  const InfallibleTArray<CpowEntry>& aCpows);

    virtual bool RecvGeolocationUpdate(const GeoPosition& somewhere);

    virtual bool RecvAddPermission(const IPC::Permission& permission);

    virtual bool RecvScreenSizeChanged(const gfxIntSize &size);

    virtual bool RecvFlushMemory(const nsString& reason);

    virtual bool RecvActivateA11y();

    virtual bool RecvGarbageCollect();
    virtual bool RecvCycleCollect();

    virtual bool RecvAppInfo(const nsCString& version, const nsCString& buildID,
                             const nsCString& name, const nsCString& UAName);

    virtual bool RecvLastPrivateDocShellDestroyed();

    virtual bool RecvFilePathUpdate(const nsString& aStorageType,
                                    const nsString& aStorageName,
                                    const nsString& aPath,
                                    const nsCString& aReason);
    virtual bool RecvFileSystemUpdate(const nsString& aFsName,
                                      const nsString& aVolumeName,
                                      const int32_t& aState,
                                      const int32_t& aMountGeneration);

    virtual bool RecvNotifyProcessPriorityChanged(const hal::ProcessPriority& aPriority);
    virtual bool RecvMinimizeMemoryUsage();
    virtual bool RecvCancelMinimizeMemoryUsage();

#ifdef ANDROID
    gfxIntSize GetScreenSize() { return mScreenSize; }
#endif

    // Get the directory for IndexedDB files. We query the parent for this and
    // cache the value
    nsString &GetIndexedDBPath();

    uint64_t GetID() { return mID; }

    bool IsForApp() { return mIsForApp; }
    bool IsForBrowser() { return mIsForBrowser; }

    BlobChild* GetOrCreateActorForBlob(nsIDOMBlob* aBlob);

protected:
    virtual bool RecvPBrowserConstructor(PBrowserChild* actor,
                                         const IPCTabContext& context,
                                         const uint32_t& chromeFlags);

private:
    virtual void ActorDestroy(ActorDestroyReason why) MOZ_OVERRIDE;

    virtual void ProcessingError(Result what) MOZ_OVERRIDE;

    /**
     * Exit *now*.  Do not shut down XPCOM, do not pass Go, do not run
     * static destructors, do not collect $200.
     */
    MOZ_NORETURN void QuickExit();

    InfallibleTArray<nsAutoPtr<AlertObserver> > mAlertObservers;
    nsRefPtr<ConsoleListener> mConsoleListener;

    /**
     * An ID unique to the process containing our corresponding
     * content parent.
     *
     * We expect our content parent to set this ID immediately after opening a
     * channel to us.
     */
    uint64_t mID;

    AppInfo mAppInfo;

#ifdef ANDROID
    gfxIntSize mScreenSize;
#endif

    bool mIsForApp;
    bool mIsForBrowser;
    nsString mProcessName;
    nsWeakPtr mMemoryMinimizerRunnable;

    static ContentChild* sSingleton;

    DISALLOW_EVIL_CONSTRUCTORS(ContentChild);
};

} // namespace dom
} // namespace mozilla

#endif<|MERGE_RESOLUTION|>--- conflicted
+++ resolved
@@ -132,15 +132,9 @@
                               const bool& aDumpAllTraces,
                               const bool& aDumpChildProcesses);
 
-<<<<<<< HEAD
-    virtual PTestShellChild* AllocPTestShell();
-    virtual bool DeallocPTestShell(PTestShellChild*);
-
-=======
     virtual PTestShellChild* AllocPTestShellChild();
     virtual bool DeallocPTestShellChild(PTestShellChild*);
     virtual bool RecvPTestShellConstructor(PTestShellChild*);
->>>>>>> f5d4eb82
     jsipc::JavaScriptChild *GetCPOWManager();
 
     virtual PNeckoChild* AllocPNeckoChild();
@@ -172,13 +166,8 @@
                                     const InfallibleTArray<OverrideMapping>& overrides,
                                     const nsCString& locale);
 
-<<<<<<< HEAD
-    virtual mozilla::jsipc::PJavaScriptChild* AllocPJavaScript();
-    virtual bool DeallocPJavaScript(mozilla::jsipc::PJavaScriptChild*);
-=======
     virtual mozilla::jsipc::PJavaScriptChild* AllocPJavaScriptChild();
     virtual bool DeallocPJavaScriptChild(mozilla::jsipc::PJavaScriptChild*);
->>>>>>> f5d4eb82
 
     virtual bool RecvSetOffline(const bool& offline);
 
