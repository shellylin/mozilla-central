--- conflicted
+++ resolved
@@ -57,28 +57,6 @@
         }],
       ],
     },
-<<<<<<< HEAD
-    {
-      'target_name': 'video_processing_sse2',
-      'type': '<(library)',
-      'sources': [
-        'content_analysis_sse2.cc',
-      ],
-      'include_dirs': [
-        '../interface',
-        '../../../interface',
-      ],
-      'conditions': [
-        ['os_posix==1 and OS!="mac"', {
-          'cflags': [ '-msse2', ],
-          'cflags_mozilla': [ '-msse2', ],
-        }],
-        ['OS=="mac"', {
-          'xcode_settings': {
-            'OTHER_CFLAGS': [ '-msse2', ],
-          },
-        }],
-=======
   ],
   'conditions': [
     ['target_arch=="ia32" or target_arch=="x64"', {
@@ -96,6 +74,7 @@
           'conditions': [
             ['os_posix==1 and OS!="mac"', {
               'cflags': [ '-msse2', ],
+              'cflags_mozilla': [ '-msse2', ],
             }],
             ['OS=="mac"', {
               'xcode_settings': {
@@ -104,7 +83,6 @@
             }],
           ],
         },
->>>>>>> 49610843
       ],
     }],
   ],
