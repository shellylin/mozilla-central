--- conflicted
+++ resolved
@@ -2131,7 +2131,6 @@
      * a boolean flag to minimize the amount of code in its inlined callers.
      */
     JS_FRIEND_API(void) checkMallocGCPressure(void *p);
-<<<<<<< HEAD
 
 public:
 
@@ -2193,12 +2192,6 @@
 
     /* Monitor all properties of a type object as unknown. */
     inline void markTypeObjectUnknownProperties(js::types::TypeObject *obj);
-
-  private:
-    /* To silence MSVC warning about using 'this' in a member initializer. */
-    JSContext *thisInInitializer() { return this; }
-=======
->>>>>>> 165580d3
 }; /* struct JSContext */
 
 #ifdef JS_THREADSAFE
