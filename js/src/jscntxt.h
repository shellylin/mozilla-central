/* -*- Mode: C++; tab-width: 8; indent-tabs-mode: nil; c-basic-offset: 4 -*-
 * vim: set ts=8 sw=4 et tw=78:
 *
 * ***** BEGIN LICENSE BLOCK *****
 * Version: MPL 1.1/GPL 2.0/LGPL 2.1
 *
 * The contents of this file are subject to the Mozilla Public License Version
 * 1.1 (the "License"); you may not use this file except in compliance with
 * the License. You may obtain a copy of the License at
 * http://www.mozilla.org/MPL/
 *
 * Software distributed under the License is distributed on an "AS IS" basis,
 * WITHOUT WARRANTY OF ANY KIND, either express or implied. See the License
 * for the specific language governing rights and limitations under the
 * License.
 *
 * The Original Code is Mozilla Communicator client code, released
 * March 31, 1998.
 *
 * The Initial Developer of the Original Code is
 * Netscape Communications Corporation.
 * Portions created by the Initial Developer are Copyright (C) 1998
 * the Initial Developer. All Rights Reserved.
 *
 * Contributor(s):
 *
 * Alternatively, the contents of this file may be used under the terms of
 * either of the GNU General Public License Version 2 or later (the "GPL"),
 * or the GNU Lesser General Public License Version 2.1 or later (the "LGPL"),
 * in which case the provisions of the GPL or the LGPL are applicable instead
 * of those above. If you wish to allow use of your version of this file only
 * under the terms of either the GPL or the LGPL, and not to allow others to
 * use your version of this file under the terms of the MPL, indicate your
 * decision by deleting the provisions above and replace them with the notice
 * and other provisions required by the GPL or the LGPL. If you do not delete
 * the provisions above, a recipient may use your version of this file under
 * the terms of any one of the MPL, the GPL or the LGPL.
 *
 * ***** END LICENSE BLOCK ***** */

#ifndef jscntxt_h___
#define jscntxt_h___
/*
 * JS execution context.
 */
#include <string.h>

/* Gross special case for Gecko, which defines malloc/calloc/free. */
#ifdef mozilla_mozalloc_macro_wrappers_h
#  define JS_UNDEFD_MOZALLOC_WRAPPERS
/* The "anti-header" */
#  include "mozilla/mozalloc_undef_macro_wrappers.h"
#endif

#include "jsprvtd.h"
#include "jsarena.h"
#include "jsclist.h"
#include "jslong.h"
#include "jsatom.h"
#include "jsdhash.h"
#include "jsdtoa.h"
#include "jsfun.h"
#include "jsgc.h"
#include "jsgcchunk.h"
#include "jshashtable.h"
#include "jsinterp.h"
#include "jsmath.h"
#include "jsobj.h"
#include "jspropertycache.h"
#include "jspropertytree.h"
#include "jsstaticcheck.h"
#include "jsutil.h"
#include "jsarray.h"
#include "jsvector.h"
#include "prmjtime.h"

#ifdef _MSC_VER
#pragma warning(push)
#pragma warning(disable:4100) /* Silence unreferenced formal parameter warnings */
#pragma warning(push)
#pragma warning(disable:4355) /* Silence warning about "this" used in base member initializer list */
#endif

/*
 * js_GetSrcNote cache to avoid O(n^2) growth in finding a source note for a
 * given pc in a script. We use the script->code pointer to tag the cache,
 * instead of the script address itself, so that source notes are always found
 * by offset from the bytecode with which they were generated.
 */
typedef struct JSGSNCache {
    jsbytecode      *code;
    JSDHashTable    table;
#ifdef JS_GSNMETER
    uint32          hits;
    uint32          misses;
    uint32          fills;
    uint32          purges;
# define GSN_CACHE_METER(cache,cnt) (++(cache)->cnt)
#else
# define GSN_CACHE_METER(cache,cnt) /* nothing */
#endif
} JSGSNCache;

#define js_FinishGSNCache(cache) js_PurgeGSNCache(cache)

extern void
js_PurgeGSNCache(JSGSNCache *cache);

/* These helper macros take a cx as parameter and operate on its GSN cache. */
#define JS_PURGE_GSN_CACHE(cx)      js_PurgeGSNCache(&JS_GSN_CACHE(cx))
#define JS_METER_GSN_CACHE(cx,cnt)  GSN_CACHE_METER(&JS_GSN_CACHE(cx), cnt)

/* Forward declarations of nanojit types. */
namespace nanojit {

class Assembler;
class CodeAlloc;
class Fragment;
template<typename K> struct DefaultHash;
template<typename K, typename V, typename H> class HashMap;
template<typename T> class Seq;

}  /* namespace nanojit */

namespace JSC {
    class ExecutableAllocator;
}

namespace js {

/* Tracer constants. */
static const size_t MONITOR_N_GLOBAL_STATES = 4;
static const size_t FRAGMENT_TABLE_SIZE = 512;
static const size_t MAX_NATIVE_STACK_SLOTS = 4096;
static const size_t MAX_CALL_STACK_ENTRIES = 500;
static const size_t MAX_GLOBAL_SLOTS = 4096;
static const size_t GLOBAL_SLOTS_BUFFER_SIZE = MAX_GLOBAL_SLOTS + 1;
static const size_t MAX_SLOW_NATIVE_EXTRA_SLOTS = 16;

/* Forward declarations of tracer types. */
class VMAllocator;
class FrameInfoCache;
struct REHashFn;
struct REHashKey;
struct FrameInfo;
struct VMSideExit;
struct TreeFragment;
struct TracerState;
template<typename T> class Queue;
typedef Queue<uint16> SlotList;
class TypeMap;
struct REFragment;
typedef nanojit::HashMap<REHashKey, REFragment*, REHashFn> REHashMap;
class LoopProfile;

#if defined(JS_JIT_SPEW) || defined(DEBUG)
struct FragPI;
typedef nanojit::HashMap<uint32, FragPI, nanojit::DefaultHash<uint32> > FragStatsMap;
#endif

namespace mjit {
class JaegerCompartment;
}

/*
 * Allocation policy that calls JSContext memory functions and reports errors
 * to the context. Since the JSContext given on construction is stored for
 * the lifetime of the container, this policy may only be used for containers
 * whose lifetime is a shorter than the given JSContext.
 */
class ContextAllocPolicy
{
    JSContext *cx;

  public:
    ContextAllocPolicy(JSContext *cx) : cx(cx) {}
    JSContext *context() const { return cx; }

    /* Inline definitions below. */
    void *malloc(size_t bytes);
    void free(void *p);
    void *realloc(void *p, size_t bytes);
    void reportAllocOverflow() const;
};

/* Holds the execution state during trace execution. */
struct TracerState
{
    JSContext*     cx;                  // current VM context handle
    double*        stackBase;           // native stack base
    double*        sp;                  // native stack pointer, stack[0] is spbase[0]
    double*        eos;                 // first unusable word after the native stack / begin of globals
    FrameInfo**    callstackBase;       // call stack base
    void*          sor;                 // start of rp stack
    FrameInfo**    rp;                  // call stack pointer
    void*          eor;                 // first unusable word after the call stack
    VMSideExit*    lastTreeExitGuard;   // guard we exited on during a tree call
    VMSideExit*    lastTreeCallGuard;   // guard we want to grow from if the tree
                                        // call exit guard mismatched
    void*          rpAtLastTreeCall;    // value of rp at innermost tree call guard
    VMSideExit*    outermostTreeExitGuard; // the last side exit returned by js_CallTree
    TreeFragment*  outermostTree;       // the outermost tree we initially invoked
    uintN*         inlineCallCountp;    // inline call count counter
    VMSideExit**   innermostNestedGuardp;
    VMSideExit*    innermost;
    uint64         startTime;
    TracerState*   prev;

    // Used by _FAIL builtins; see jsbuiltins.h. The builtin sets the
    // JSBUILTIN_BAILED bit if it bails off trace and the JSBUILTIN_ERROR bit
    // if an error or exception occurred.
    uint32         builtinStatus;

    // Used to communicate the location of the return value in case of a deep bail.
    double*        deepBailSp;

    // Used when calling natives from trace to root the vp vector.
    uintN          nativeVpLen;
    js::Value*     nativeVp;

    TracerState(JSContext *cx, TraceMonitor *tm, TreeFragment *ti,
                uintN &inlineCallCountp, VMSideExit** innermostNestedGuardp);
    ~TracerState();
};

/*
 * Storage for the execution state and store during trace execution. Generated
 * code depends on the fact that the globals begin |MAX_NATIVE_STACK_SLOTS|
 * doubles after the stack begins. Thus, on trace, |TracerState::eos| holds a
 * pointer to the first global.
 */
struct TraceNativeStorage
{
    double stack_global_buf[MAX_NATIVE_STACK_SLOTS + GLOBAL_SLOTS_BUFFER_SIZE];
    FrameInfo *callstack_buf[MAX_CALL_STACK_ENTRIES];

    double *stack() { return stack_global_buf; }
    double *global() { return stack_global_buf + MAX_NATIVE_STACK_SLOTS; }
    FrameInfo **callstack() { return callstack_buf; }
};

/* Holds data to track a single globa. */
struct GlobalState {
    JSObject*               globalObj;
    uint32                  globalShape;
    SlotList*               globalSlots;
};

/*
 * A StackSegment (referred to as just a 'segment') contains a prev-linked set
 * of stack frames and the slots associated with each frame. A segment and its
 * contained frames/slots also have a precise memory layout that is described
 * in the js::StackSpace comment. A key layout invariant for segments is that
 * prev-linked frames are adjacent in memory, separated only by the values that
 * constitute the locals and expression stack of the prev-frame.
 *
 * The set of stack frames in a non-empty segment start at the segment's
 * "current frame", which is the most recently pushed frame, and ends at the
 * segment's "initial frame". Note that, while all stack frames in a segment
 * are prev-linked, not all prev-linked frames are in the same segment. Hence,
 * for a segment |ss|, |ss->getInitialFrame()->prev| may be non-null and in a
 * different segment. This occurs when the VM reenters itself (via Invoke or
 * Execute). In full generality, a single context may contain a forest of trees
 * of stack frames. With respect to this forest, a segment contains a linear
 * path along a single tree, not necessarily to the root.
 *
 * The frames of a non-empty segment must all be in the same context and thus
 * each non-empty segment is referred to as being "in" a context. Segments in a
 * context have an additional state of being either "active" or "suspended". A
 * suspended segment |ss| has a "suspended frame" which is snapshot of |cx->regs|
 * when the segment was suspended and serves as the current frame of |ss|.
 * There is at most one active segment in a given context. Segments in a
 * context execute LIFO and are maintained in a stack.  The top of this stack
 * is the context's "current segment". If a context |cx| has an active segment
 * |ss|, then:
 *   1. |ss| is |cx|'s current segment,
 *   2. |cx->regs != NULL|, and
 *   3. |ss|'s current frame is |cx->regs->fp|.
 * Moreover, |cx->regs != NULL| iff |cx| has an active segment.
 *
 * An empty segment is not associated with any context. Empty segments are
 * created when there is not an active segment for a context at the top of the
 * stack and claim space for the arguments of an Invoke before the Invoke's
 * stack frame is pushed. During the intervals when the arguments have been
 * pushed, but not the stack frame, the segment cannot be pushed onto the
 * context, since that would require some hack to deal with cx->fp not being
 * the current frame of cx->currentSegment.
 *
 * Finally, (to support JS_SaveFrameChain/JS_RestoreFrameChain) a suspended
 * segment may or may not be "saved". Normally, when the active segment is
 * popped, the previous segment (which is necessarily suspended) becomes
 * active. If the previous segment was saved, however, then it stays suspended
 * until it is made active by a call to JS_RestoreFrameChain. This is why a
 * context may have a current segment, but not an active segment.
 */
class StackSegment
{
    /* The context to which this segment belongs. */
    JSContext           *cx;

    /* Link for JSContext segment stack mentioned in big comment above. */
    StackSegment        *previousInContext;

    /* Link for StackSpace segment stack mentioned in StackSpace comment. */
    StackSegment        *previousInMemory;

    /* The first frame executed in this segment. null iff cx is null */
    JSStackFrame        *initialFrame;

    /* If this segment is suspended, |cx->regs| when it was suspended. */
    JSFrameRegs         *suspendedRegs;

    /* The varobj on entry to initialFrame. */
    JSObject            *initialVarObj;

    /* Whether this segment was suspended by JS_SaveFrameChain. */
    bool                saved;

    /* Align at 8 bytes on all platforms. */
#if JS_BITS_PER_WORD == 32
    void                *padding;
#endif

    /*
     * To make isActive a single null-ness check, this non-null constant is
     * assigned to suspendedRegs when !inContext.
     */
#define NON_NULL_SUSPENDED_REGS ((JSFrameRegs *)0x1)

  public:
    StackSegment()
      : cx(NULL), previousInContext(NULL), previousInMemory(NULL),
        initialFrame(NULL), suspendedRegs(NON_NULL_SUSPENDED_REGS),
        initialVarObj(NULL), saved(false)
    {
        JS_ASSERT(!inContext());
    }

    /* Safe casts guaranteed by the contiguous-stack layout. */

    Value *valueRangeBegin() const {
        return (Value *)(this + 1);
    }

    /*
     * As described in the comment at the beginning of the class, a segment
     * is in one of three states:
     *
     *  !inContext:  the segment has been created to root arguments for a
     *               future call to Invoke.
     *  isActive:    the segment describes a set of stack frames in a context,
     *               where the top frame currently executing.
     *  isSuspended: like isActive, but the top frame has been suspended.
     */

    bool inContext() const {
        JS_ASSERT(!!cx == !!initialFrame);
        JS_ASSERT_IF(!cx, suspendedRegs == NON_NULL_SUSPENDED_REGS && !saved);
        return cx;
    }

    bool isActive() const {
        JS_ASSERT_IF(!suspendedRegs, cx && !saved);
        JS_ASSERT_IF(!cx, suspendedRegs == NON_NULL_SUSPENDED_REGS);
        return !suspendedRegs;
    }

    bool isSuspended() const {
        JS_ASSERT_IF(!cx || !suspendedRegs, !saved);
        JS_ASSERT_IF(!cx, suspendedRegs == NON_NULL_SUSPENDED_REGS);
        return cx && suspendedRegs;
    }

    /* Substate of suspended, queryable in any state. */

    bool isSaved() const {
        JS_ASSERT_IF(saved, isSuspended());
        return saved;
    }

    /* Transitioning between inContext <--> isActive */

    void joinContext(JSContext *cx, JSStackFrame *f) {
        JS_ASSERT(!inContext());
        this->cx = cx;
        initialFrame = f;
        suspendedRegs = NULL;
        JS_ASSERT(isActive());
    }

    void leaveContext() {
        JS_ASSERT(isActive());
        this->cx = NULL;
        initialFrame = NULL;
        suspendedRegs = NON_NULL_SUSPENDED_REGS;
        JS_ASSERT(!inContext());
    }

    JSContext *maybeContext() const {
        return cx;
    }

#undef NON_NULL_SUSPENDED_REGS

    /* Transitioning between isActive <--> isSuspended */

    void suspend(JSFrameRegs *regs) {
        JS_ASSERT(isActive());
        JS_ASSERT(regs && regs->fp && contains(regs->fp));
        suspendedRegs = regs;
        JS_ASSERT(isSuspended());
    }

    void resume() {
        JS_ASSERT(isSuspended());
        suspendedRegs = NULL;
        JS_ASSERT(isActive());
    }

    /* When isSuspended, transitioning isSaved <--> !isSaved */

    void save(JSFrameRegs *regs) {
        JS_ASSERT(!isSuspended());
        suspend(regs);
        saved = true;
        JS_ASSERT(isSaved());
    }

    void restore() {
        JS_ASSERT(isSaved());
        saved = false;
        resume();
        JS_ASSERT(!isSuspended());
    }

    /* Data available when inContext */

    JSStackFrame *getInitialFrame() const {
        JS_ASSERT(inContext());
        return initialFrame;
    }

    inline JSFrameRegs *getCurrentRegs() const;
    inline JSStackFrame *getCurrentFrame() const;

    /* Data available when isSuspended. */

    JSFrameRegs *getSuspendedRegs() const {
        JS_ASSERT(isSuspended());
        return suspendedRegs;
    }

    JSStackFrame *getSuspendedFrame() const {
        return suspendedRegs->fp;
    }

    /* JSContext / js::StackSpace bookkeeping. */

    void setPreviousInContext(StackSegment *seg) {
        previousInContext = seg;
    }

    StackSegment *getPreviousInContext() const  {
        return previousInContext;
    }

    void setPreviousInMemory(StackSegment *seg) {
        previousInMemory = seg;
    }

    StackSegment *getPreviousInMemory() const  {
        return previousInMemory;
    }

    void setInitialVarObj(JSObject *obj) {
        JS_ASSERT(inContext());
        initialVarObj = obj;
    }

    bool hasInitialVarObj() {
        JS_ASSERT(inContext());
        return initialVarObj != NULL;
    }

    JSObject &getInitialVarObj() const {
        JS_ASSERT(inContext() && initialVarObj);
        return *initialVarObj;
    }

#ifdef DEBUG
    JS_REQUIRES_STACK bool contains(const JSStackFrame *fp) const;
#endif
};

static const size_t VALUES_PER_STACK_SEGMENT = sizeof(StackSegment) / sizeof(Value);
JS_STATIC_ASSERT(sizeof(StackSegment) % sizeof(Value) == 0);

/* See StackSpace::pushInvokeArgs. */
class InvokeArgsGuard : public CallArgs
{
    friend class StackSpace;
    JSContext        *cx;  /* null implies nothing pushed */
    StackSegment     *seg;
    Value            *prevInvokeArgEnd;
#ifdef DEBUG
    StackSegment     *prevInvokeSegment;
    JSStackFrame     *prevInvokeFrame;
#endif
  public:
    InvokeArgsGuard() : cx(NULL), seg(NULL) {}
    ~InvokeArgsGuard();
    bool pushed() const { return cx != NULL; }
};

/*
 * This type can be used to call Invoke when the arguments have already been
 * pushed onto the stack as part of normal execution.
 */
struct InvokeArgsAlreadyOnTheStack : CallArgs
{
    InvokeArgsAlreadyOnTheStack(Value *vp, uintN argc) : CallArgs(vp + 2, argc) {}
};

/* See StackSpace::pushInvokeFrame. */
class InvokeFrameGuard
{
    friend class StackSpace;
    JSContext        *cx_;  /* null implies nothing pushed */
    JSFrameRegs      regs_;
    JSFrameRegs      *prevRegs_;
  public:
    InvokeFrameGuard() : cx_(NULL) {}
    ~InvokeFrameGuard() { if (pushed()) pop(); }
    bool pushed() const { return cx_ != NULL; }
    void pop();
    JSStackFrame *fp() const { return regs_.fp; }
};

/* Reusable base; not for direct use. */
class FrameGuard
{
    friend class StackSpace;
    JSContext        *cx_;  /* null implies nothing pushed */
    StackSegment     *seg_;
    Value            *vp_;
    JSStackFrame     *fp_;
  public:
    FrameGuard() : cx_(NULL), vp_(NULL), fp_(NULL) {}
    JS_REQUIRES_STACK ~FrameGuard();
    bool pushed() const { return cx_ != NULL; }
    StackSegment *segment() const { return seg_; }
    Value *vp() const { return vp_; }
    JSStackFrame *fp() const { return fp_; }
};

/* See StackSpace::pushExecuteFrame. */
class ExecuteFrameGuard : public FrameGuard
{
    friend class StackSpace;
    JSFrameRegs      regs_;
};

/* See StackSpace::pushDummyFrame. */
class DummyFrameGuard : public FrameGuard
{
    friend class StackSpace;
    JSFrameRegs      regs_;
};

/* See StackSpace::pushGeneratorFrame. */
class GeneratorFrameGuard : public FrameGuard
{};

/*
 * Stack layout
 *
 * Each JSThreadData has one associated StackSpace object which allocates all
 * segments for the thread. StackSpace performs all such allocations in a
 * single, fixed-size buffer using a specific layout scheme that allows some
 * associations between segments, frames, and slots to be implicit, rather
 * than explicitly stored as pointers. To maintain useful invariants, stack
 * space is not given out arbitrarily, but rather allocated/deallocated for
 * specific purposes. The use cases currently supported are: calling a function
 * with arguments (e.g. Invoke), executing a script (e.g. Execute), inline
 * interpreter calls, and pushing "dummy" frames for bookkeeping purposes. See
 * associated member functions below.
 *
 * First, we consider the layout of individual segments. (See the
 * js::StackSegment comment for terminology.) A non-empty segment (i.e., a
 * segment in a context) has the following layout:
 *
 *           initial frame                 current frame ------.  if regs,
 *          .------------.                           |         |  regs->sp
 *          |            V                           V         V
 *   |segment| slots |frame| slots |frame| slots |frame| slots |
 *                       |  ^          |  ^          |
 *          ? <----------'  `----------'  `----------'
 *                prev          prev          prev
 *
 * Moreover, the bytes in the following ranges form a contiguous array of
 * Values that are marked during GC:
 *   1. between a segment and its first frame
 *   2. between two adjacent frames in a segment
 *   3. between a segment's current frame and (if fp->regs) fp->regs->sp
 * Thus, the VM must ensure that all such Values are safe to be marked.
 *
 * An empty segment is followed by arguments that are rooted by the
 * StackSpace::invokeArgEnd pointer:
 *
 *              invokeArgEnd
 *                   |
 *                   V
 *   |segment| slots |
 *
 * Above the level of segments, a StackSpace is simply a contiguous sequence
 * of segments kept in a linked list:
 *
 *   base                       currentSegment  firstUnused            end
 *    |                               |             |                   |
 *    V                               V             V                   V
 *    |segment| --- |segment| --- |segment| ------- |                   |
 *         | ^           | ^           |
 *   0 <---' `-----------' `-----------'
 *   previous    previous       previous
 *
 * Both js::StackSpace and JSContext maintain a stack of segments, the top of
 * which is the "current segment" for that thread or context, respectively.
 * Since different contexts can arbitrarily interleave execution in a single
 * thread, these stacks are different enough that a segment needs both
 * "previousInMemory" and "previousInContext".
 *
 * For example, in a single thread, a function in segment S1 in a context CX1
 * may call out into C++ code that reenters the VM in a context CX2, which
 * creates a new segment S2 in CX2, and CX1 may or may not equal CX2.
 *
 * Note that there is some structure to this interleaving of segments:
 *   1. the inclusion from segments in a context to segments in a thread
 *      preserves order (in terms of previousInContext and previousInMemory,
 *      respectively).
 *   2. the mapping from stack frames to their containing segment preserves
 *      order (in terms of prev and previousInContext, respectively).
 */
class StackSpace
{
    Value *base;
#ifdef XP_WIN
    mutable Value *commitEnd;
#endif
    Value *end;
    StackSegment *currentSegment;
#ifdef DEBUG
    /*
     * Keep track of which segment/frame bumped invokeArgEnd so that
     * firstUnused() can assert that, when invokeArgEnd is used as the top of
     * the stack, it is being used appropriately.
     */
    StackSegment *invokeSegment;
    JSStackFrame *invokeFrame;
#endif
    Value        *invokeArgEnd;

    friend class InvokeArgsGuard;
    friend class InvokeFrameGuard;
    friend class FrameGuard;

    bool pushSegmentForInvoke(JSContext *cx, uintN argc, InvokeArgsGuard *ag);
    void popSegmentForInvoke(const InvokeArgsGuard &ag);

    bool pushInvokeFrameSlow(JSContext *cx, const InvokeArgsGuard &ag,
                             InvokeFrameGuard *fg);
    void popInvokeFrameSlow(const CallArgs &args);

    bool getSegmentAndFrame(JSContext *cx, uintN vplen, uintN nfixed,
                            FrameGuard *fg) const;
    void pushSegmentAndFrame(JSContext *cx, JSObject *initialVarObj,
                             JSFrameRegs *regs, FrameGuard *fg);
    void popSegmentAndFrame(JSContext *cx);

    struct EnsureSpaceCheck {
        inline bool operator()(const StackSpace &, JSContext *, Value *, uintN);
    };

    struct LimitCheck {
        JSStackFrame *base;
        Value **limit;
        LimitCheck(JSStackFrame *base, Value **limit) : base(base), limit(limit) {}
        inline bool operator()(const StackSpace &, JSContext *, Value *, uintN);
    };

    template <class Check>
    inline JSStackFrame *getCallFrame(JSContext *cx, Value *sp, uintN nactual,
                                      JSFunction *fun, JSScript *script,
                                      uint32 *pflags, Check check) const;

    inline void popInvokeArgs(const InvokeArgsGuard &args);
    inline void popInvokeFrame(const InvokeFrameGuard &ag);

    inline Value *firstUnused() const;

    inline bool isCurrentAndActive(JSContext *cx) const;
    friend class AllFramesIter;
    StackSegment *getCurrentSegment() const { return currentSegment; }

#ifdef XP_WIN
    /* Commit more memory from the reserved stack space. */
    JS_FRIEND_API(bool) bumpCommit(Value *from, ptrdiff_t nvals) const;
#endif

  public:
    static const size_t CAPACITY_VALS   = 512 * 1024;
    static const size_t CAPACITY_BYTES  = CAPACITY_VALS * sizeof(Value);
    static const size_t COMMIT_VALS     = 16 * 1024;
    static const size_t COMMIT_BYTES    = COMMIT_VALS * sizeof(Value);

    /*
     * SunSpider and v8bench have roughly an average of 9 slots per script.
     * Our heuristic for a quick over-recursion check uses a generous slot
     * count based on this estimate. We take this frame size and multiply it
     * by the old recursion limit from the interpreter.
     *
     * Worst case, if an average size script (<=9 slots) over recurses, it'll
     * effectively be the same as having increased the old inline call count
     * to <= 5,000.
     */
    static const size_t STACK_QUOTA    = (VALUES_PER_STACK_FRAME + 18) *
                                         JS_MAX_INLINE_CALL_COUNT;

    /* Kept as a member of JSThreadData; cannot use constructor/destructor. */
    bool init();
    void finish();

#ifdef DEBUG
    template <class T>
    bool contains(T *t) const {
        char *v = (char *)t;
        JS_ASSERT(size_t(-1) - uintptr_t(t) >= sizeof(T));
        return v >= (char *)base && v + sizeof(T) <= (char *)end;
    }
#endif

    /*
     * When we LeaveTree, we need to rebuild the stack, which requires stack
     * allocation. There is no good way to handle an OOM for these allocations,
     * so this function checks that they cannot occur using the size of the
     * TraceNativeStorage as a conservative upper bound.
     */
    inline bool ensureEnoughSpaceToEnterTrace();

    /* +1 for slow native's stack frame. */
    static const ptrdiff_t MAX_TRACE_SPACE_VALS =
      MAX_NATIVE_STACK_SLOTS + MAX_CALL_STACK_ENTRIES * VALUES_PER_STACK_FRAME +
      (VALUES_PER_STACK_SEGMENT + VALUES_PER_STACK_FRAME /* synthesized slow native */);

    /* Mark all segments, frames, and slots on the stack. */
    JS_REQUIRES_STACK void mark(JSTracer *trc);

    /*
     * For all five use cases below:
     *  - The boolean-valued functions call js_ReportOutOfScriptQuota on OOM.
     *  - The "get*Frame" functions do not change any global state, they just
     *    check OOM and return pointers to an uninitialized frame with the
     *    requested missing arguments/slots. Only once the "push*Frame"
     *    function has been called is global state updated. Thus, between
     *    "get*Frame" and "push*Frame", the frame and slots are unrooted.
     *  - The "push*Frame" functions will set fp->prev; the caller needn't.
     *  - Functions taking "*Guard" arguments will use the guard's destructor
     *    to pop the allocation. The caller must ensure the guard has the
     *    appropriate lifetime.
     *  - The get*Frame functions put the 'nmissing' slots contiguously after
     *    the arguments.
     */

    /*
     * pushInvokeArgs allocates |argc + 2| rooted values that will be passed as
     * the arguments to Invoke. A single allocation can be used for multiple
     * Invoke calls. The InvokeArgumentsGuard passed to Invoke must come from
     * an immediately-enclosing (stack-wise) call to pushInvokeArgs.
     */
    bool pushInvokeArgs(JSContext *cx, uintN argc, InvokeArgsGuard *ag);

    /* These functions are called inside Invoke, not Invoke clients. */
    bool getInvokeFrame(JSContext *cx, const CallArgs &args, JSFunction *fun,
                        JSScript *script, uint32 *flags, InvokeFrameGuard *fg) const;

    void pushInvokeFrame(JSContext *cx, const CallArgs &args, InvokeFrameGuard *fg);

    /* These functions are called inside Execute, not Execute clients. */
    bool getExecuteFrame(JSContext *cx, JSScript *script, ExecuteFrameGuard *fg) const;
    void pushExecuteFrame(JSContext *cx, JSObject *initialVarObj, ExecuteFrameGuard *fg);

    /*
     * Since RAII cannot be used for inline frames, callers must manually
     * call pushInlineFrame/popInlineFrame.
     */
    inline JSStackFrame *getInlineFrame(JSContext *cx, Value *sp, uintN nactual,
                                        JSFunction *fun, JSScript *script,
                                        uint32 *flags) const;
    inline void pushInlineFrame(JSContext *cx, JSScript *script, JSStackFrame *fp,
                                JSFrameRegs *regs);
    inline void popInlineFrame(JSContext *cx, JSStackFrame *prev, js::Value *newsp);

    /* These functions are called inside SendToGenerator. */
    bool getGeneratorFrame(JSContext *cx, uintN vplen, uintN nfixed,
                           GeneratorFrameGuard *fg);
    void pushGeneratorFrame(JSContext *cx, JSFrameRegs *regs, GeneratorFrameGuard *fg);

    /* Pushes a JSStackFrame::isDummyFrame. */
    bool pushDummyFrame(JSContext *cx, JSObject &scopeChain, DummyFrameGuard *fg);

    /* Check and bump the given stack limit. */
    inline JSStackFrame *getInlineFrameWithinLimit(JSContext *cx, Value *sp, uintN nactual,
                                                   JSFunction *fun, JSScript *script, uint32 *flags,
                                                   JSStackFrame *base, Value **limit) const;

    /*
     * Compute a stack limit for entering method jit code which allows the
     * method jit to check for end-of-stack and over-recursion with a single
     * comparison. See STACK_QUOTA above.
     */
    inline Value *getStackLimit(JSContext *cx);

    /*
     * Try to bump the given 'limit' by bumping the commit limit. Return false
     * if fully committed or if 'limit' exceeds 'base' + STACK_QUOTA.
     */
    bool bumpCommitAndLimit(JSStackFrame *base, Value *from, uintN nvals, Value **limit) const;

    /*
     * Allocate nvals on the top of the stack, report error on failure.
     * N.B. the caller must ensure |from >= firstUnused()|.
     */
    inline bool ensureSpace(JSContext *maybecx, Value *from, ptrdiff_t nvals) const;
};

JS_STATIC_ASSERT(StackSpace::CAPACITY_VALS % StackSpace::COMMIT_VALS == 0);

/*
 * While |cx->fp|'s pc/sp are available in |cx->regs|, to compute the saved
 * value of pc/sp for any other frame, it is necessary to know about that
 * frame's next-frame. This iterator maintains this information when walking
 * a chain of stack frames starting at |cx->fp|.
 *
 * Usage:
 *   for (FrameRegsIter i(cx); !i.done(); ++i)
 *     ... i.fp() ... i.sp() ... i.pc()
 */
class FrameRegsIter
{
    JSContext         *cx;
    StackSegment      *curseg;
    JSStackFrame      *curfp;
    Value             *cursp;
    jsbytecode        *curpc;

    void initSlow();
    void incSlow(JSStackFrame *fp, JSStackFrame *prev);

  public:
    JS_REQUIRES_STACK inline FrameRegsIter(JSContext *cx);

    bool done() const { return curfp == NULL; }
    inline FrameRegsIter &operator++();

    JSStackFrame *fp() const { return curfp; }
    Value *sp() const { return cursp; }
    jsbytecode *pc() const { return curpc; }
};

/*
 * Utility class for iteration over all active stack frames.
 */
class AllFramesIter
{
public:
    AllFramesIter(JSContext *cx);

    bool done() const { return curfp == NULL; }
    AllFramesIter& operator++();

    JSStackFrame *fp() const { return curfp; }

private:
    StackSegment *curcs;
    JSStackFrame *curfp;
};

} /* namespace js */

/*
 * N.B. JS_ON_TRACE(cx) is true if JIT code is on the stack in the current
 * thread, regardless of whether cx is the context in which that trace is
 * executing.  cx must be a context on the current thread.
 */
#ifdef JS_TRACER
# define JS_ON_TRACE(cx)            (JS_TRACE_MONITOR(cx).ontrace())
#else
# define JS_ON_TRACE(cx)            false
#endif

#ifdef DEBUG
# define FUNCTION_KIND_METER_LIST(_)                                          \
                        _(allfun), _(heavy), _(nofreeupvar), _(onlyfreevar),  \
                        _(display), _(flat), _(setupvar), _(badfunarg),       \
                        _(joinedsetmethod), _(joinedinitmethod),              \
                        _(joinedreplace), _(joinedsort), _(joinedmodulepat),  \
                        _(mreadbarrier), _(mwritebarrier), _(mwslotbarrier),  \
                        _(unjoined)
# define identity(x)    x

struct JSFunctionMeter {
    int32 FUNCTION_KIND_METER_LIST(identity);
};

# undef identity

# define JS_FUNCTION_METER(cx,x) JS_RUNTIME_METER((cx)->runtime, functionMeter.x)
#else
# define JS_FUNCTION_METER(cx,x) ((void)0)
#endif


struct JSPendingProxyOperation {
    JSPendingProxyOperation *next;
    JSObject *object;
};

struct JSThreadData {
#ifdef JS_THREADSAFE
    /* The request depth for this thread. */
    unsigned            requestDepth;
#endif

    /*
     * If non-zero, we were been asked to call the operation callback as soon
     * as possible.  If the thread has an active request, this contributes
     * towards rt->interruptCounter.
     */
    volatile int32      interruptFlags;

    /* Keeper of the contiguous stack used by all contexts in this thread. */
    js::StackSpace      stackSpace;

    /*
     * Flag indicating that we are waiving any soft limits on the GC heap
     * because we want allocations to be infallible (except when we hit OOM).
     */
    bool                waiveGCQuota;

    /*
     * The GSN cache is per thread since even multi-cx-per-thread embeddings
     * do not interleave js_GetSrcNote calls.
     */
    JSGSNCache          gsnCache;

    /* Property cache for faster call/get/set invocation. */
    js::PropertyCache   propertyCache;

#ifdef JS_TRACER
    /* Maximum size of the tracer's code cache before we start flushing. */
    uint32              maxCodeCacheBytes;
#endif

    /* State used by dtoa.c. */
    DtoaState           *dtoaState;

    /*
     * A single-entry cache for some base-10 double-to-string conversions.
     * This helps date-format-xparb.js.  It also avoids skewing the results
     * for v8-splay.js when measured by the SunSpider harness, where the splay
     * tree initialization (which includes many repeated double-to-string
     * conversions) is erroneously included in the measurement; see bug
     * 562553.
     */
    struct {
        jsdouble d;
        jsint    base;
        JSString *s;        // if s==NULL, d and base are not valid
    } dtoaCache;

    /* Base address of the native stack for the current thread. */
    jsuword             *nativeStackBase;

    /* List of currently pending operations on proxies. */
    JSPendingProxyOperation *pendingProxyOperation;

    js::ConservativeGCThreadData conservativeGC;

    bool init();
    void finish();
    void mark(JSTracer *trc);
    void purge(JSContext *cx);

    /* This must be called with the GC lock held. */
    inline void triggerOperationCallback(JSRuntime *rt);
};

#ifdef JS_THREADSAFE

/*
 * Structure uniquely representing a thread.  It holds thread-private data
 * that can be accessed without a global lock.
 */
struct JSThread {
    typedef js::HashMap<void *,
                        JSThread *,
                        js::DefaultHasher<void *>,
                        js::SystemAllocPolicy> Map;

    /* Linked list of all contexts in use on this thread. */
    JSCList             contextList;

    /* Opaque thread-id, from NSPR's PR_GetCurrentThread(). */
    void                *id;

    /* Number of JS_SuspendRequest calls withot JS_ResumeRequest. */
    unsigned            suspendCount;

# ifdef DEBUG
    unsigned            checkRequestDepth;
# endif

    /* Factored out of JSThread for !JS_THREADSAFE embedding in JSRuntime. */
    JSThreadData        data;
};

#define JS_THREAD_DATA(cx)      (&(cx)->thread->data)

extern JSThread *
js_CurrentThread(JSRuntime *rt);

/*
 * The function takes the GC lock and does not release in successful return.
 * On error (out of memory) the function releases the lock but delegates
 * the error reporting to the caller.
 */
extern JSBool
js_InitContextThread(JSContext *cx);

/*
 * On entrance the GC lock must be held and it will be held on exit.
 */
extern void
js_ClearContextThread(JSContext *cx);

#endif /* JS_THREADSAFE */

typedef enum JSDestroyContextMode {
    JSDCM_NO_GC,
    JSDCM_MAYBE_GC,
    JSDCM_FORCE_GC,
    JSDCM_NEW_FAILED
} JSDestroyContextMode;

typedef enum JSRuntimeState {
    JSRTS_DOWN,
    JSRTS_LAUNCHING,
    JSRTS_UP,
    JSRTS_LANDING
} JSRuntimeState;

typedef struct JSPropertyTreeEntry {
    JSDHashEntryHdr     hdr;
    js::Shape           *child;
} JSPropertyTreeEntry;

typedef void
(* JSActivityCallback)(void *arg, JSBool active);

namespace js {

typedef js::Vector<JSCompartment *, 0, js::SystemAllocPolicy> WrapperVector;

}

struct JSRuntime {
    /* Default compartment. */
    JSCompartment       *defaultCompartment;
#ifdef JS_THREADSAFE
    bool                defaultCompartmentIsLocked;
#endif

    /* List of compartments (protected by the GC lock). */
    js::WrapperVector compartments;

    /* Runtime state, synchronized by the stateChange/gcLock condvar/lock. */
    JSRuntimeState      state;

    /* Context create/destroy callback. */
    JSContextCallback   cxCallback;

    /* Compartment create/destroy callback. */
    JSCompartmentCallback compartmentCallback;

    /*
     * Sets a callback that is run whenever the runtime goes idle - the
     * last active request ceases - and begins activity - when it was
     * idle and a request begins. Note: The callback is called under the
     * GC lock.
     */
    void setActivityCallback(JSActivityCallback cb, void *arg) {
        activityCallback = cb;
        activityCallbackArg = arg;
    }

    JSActivityCallback    activityCallback;
    void                 *activityCallbackArg;

    /*
     * Shape regenerated whenever a prototype implicated by an "add property"
     * property cache fill and induced trace guard has a readonly property or a
     * setter defined on it. This number proxies for the shapes of all objects
     * along the prototype chain of all objects in the runtime on which such an
     * add-property result has been cached/traced.
     *
     * See bug 492355 for more details.
     *
     * This comes early in JSRuntime to minimize the immediate format used by
     * trace-JITted code that reads it.
     */
    uint32              protoHazardShape;

    /* Garbage collector state, used by jsgc.c. */
    js::GCChunkSet      gcChunkSet;

    js::RootedValueMap  gcRootsHash;
    js::GCLocks         gcLocksHash;
    jsrefcount          gcKeepAtoms;
    size_t              gcBytes;
    size_t              gcTriggerBytes;
    size_t              gcLastBytes;
    size_t              gcMaxBytes;
    size_t              gcMaxMallocBytes;
    uint32              gcEmptyArenaPoolLifespan;
    uint32              gcNumber;
    js::GCMarker        *gcMarkingTracer;
    uint32              gcTriggerFactor;
    int64               gcJitReleaseTime;
    volatile JSBool     gcIsNeeded;

    /*
     * We can pack these flags as only the GC thread writes to them. Atomic
     * updates to packed bytes are not guaranteed, so stores issued by one
     * thread may be lost due to unsynchronized read-modify-write cycles on
     * other threads.
     */
    bool                gcPoke;
    bool                gcMarkAndSweep;
    bool                gcRunning;
    bool                gcRegenShapes;

#ifdef JS_GC_ZEAL
    jsrefcount          gcZeal;
#endif

    JSGCCallback        gcCallback;

  private:
    /*
     * Malloc counter to measure memory pressure for GC scheduling. It runs
     * from gcMaxMallocBytes down to zero.
     */
    volatile ptrdiff_t  gcMallocBytes;

  public:
    js::GCChunkAllocator    *gcChunkAllocator;

    void setCustomGCChunkAllocator(js::GCChunkAllocator *allocator) {
        JS_ASSERT(allocator);
        JS_ASSERT(state == JSRTS_DOWN);
        gcChunkAllocator = allocator;
    }

    /*
     * The trace operation and its data argument to trace embedding-specific
     * GC roots.
     */
    JSTraceDataOp       gcExtraRootsTraceOp;
    void                *gcExtraRootsData;

    /* Well-known numbers held for use by this runtime's contexts. */
    js::Value           NaNValue;
    js::Value           negativeInfinityValue;
    js::Value           positiveInfinityValue;

    JSFlatString        *emptyString;

    /* List of active contexts sharing this runtime; protected by gcLock. */
    JSCList             contextList;

    /* Per runtime debug hooks -- see jsprvtd.h and jsdbgapi.h. */
    JSDebugHooks        globalDebugHooks;

    /*
     * Right now, we only support runtime-wide debugging.
     */
    JSBool              debugMode;

#ifdef JS_TRACER
    /* True if any debug hooks not supported by the JIT are enabled. */
    bool debuggerInhibitsJIT() const {
        return (globalDebugHooks.interruptHook ||
                globalDebugHooks.callHook);
    }
#endif

    /* More debugging state, see jsdbgapi.c. */
    JSCList             trapList;
    JSCList             watchPointList;

    /* Client opaque pointers */
    void                *data;

#ifdef JS_THREADSAFE
    /* These combine to interlock the GC and new requests. */
    PRLock              *gcLock;
    PRCondVar           *gcDone;
    PRCondVar           *requestDone;
    uint32              requestCount;
    JSThread            *gcThread;

    js::GCHelperThread  gcHelperThread;

    /* Lock and owning thread pointer for JS_LOCK_RUNTIME. */
    PRLock              *rtLock;
#ifdef DEBUG
    void *              rtLockOwner;
#endif

    /* Used to synchronize down/up state change; protected by gcLock. */
    PRCondVar           *stateChange;

    /*
     * Lock serializing trapList and watchPointList accesses, and count of all
     * mutations to trapList and watchPointList made by debugger threads.  To
     * keep the code simple, we define debuggerMutations for the thread-unsafe
     * case too.
     */
    PRLock              *debuggerLock;

    JSThread::Map       threads;
#endif /* JS_THREADSAFE */
    uint32              debuggerMutations;

    /*
     * Security callbacks set on the runtime are used by each context unless
     * an override is set on the context.
     */
    JSSecurityCallbacks *securityCallbacks;

    /* Structured data callbacks are runtime-wide. */
    const JSStructuredCloneCallbacks *structuredCloneCallbacks;

    /*
     * Shared scope property tree, and arena-pool for allocating its nodes.
     * This really should be free of all locking overhead and allocated in
     * thread-local storage, hence the JS_PROPERTY_TREE(cx) macro.
     */
    js::PropertyTree    propertyTree;

#define JS_PROPERTY_TREE(cx) ((cx)->runtime->propertyTree)

    /*
     * The propertyRemovals counter is incremented for every JSObject::clear,
     * and for each JSObject::remove method call that frees a slot in the given
     * object. See js_NativeGet and js_NativeSet in jsobj.cpp.
     */
    int32               propertyRemovals;

    /* Script filename table. */
    struct JSHashTable  *scriptFilenameTable;
    JSCList             scriptFilenamePrefixes;
#ifdef JS_THREADSAFE
    PRLock              *scriptFilenameTableLock;
#endif

    /* Number localization, used by jsnum.c */
    const char          *thousandsSeparator;
    const char          *decimalSeparator;
    const char          *numGrouping;

    /*
     * Weak references to lazily-created, well-known XML singletons.
     *
     * NB: Singleton objects must be carefully disconnected from the rest of
     * the object graph usually associated with a JSContext's global object,
     * including the set of standard class objects.  See jsxml.c for details.
     */
    JSObject            *anynameObject;
    JSObject            *functionNamespaceObject;

#ifdef JS_THREADSAFE
    /* Number of threads with active requests and unhandled interrupts. */
    volatile int32      interruptCounter;
#else
    JSThreadData        threadData;

#define JS_THREAD_DATA(cx)      (&(cx)->runtime->threadData)
#endif

    /*
     * Object shape (property cache structural type) identifier generator.
     *
     * Type 0 stands for the empty scope, and must not be regenerated due to
     * uint32 wrap-around. Since js_GenerateShape (in jsinterp.cpp) uses
     * atomic pre-increment, the initial value for the first typed non-empty
     * scope will be 1.
     *
     * If this counter overflows into SHAPE_OVERFLOW_BIT (in jsinterp.h), the
     * cache is disabled, to avoid aliasing two different types. It stays
     * disabled until a triggered GC at some later moment compresses live
     * types, minimizing rt->shapeGen in the process.
     */
    volatile uint32     shapeGen;

    /* Literal table maintained by jsatom.c functions. */
    JSAtomState         atomState;

    /*
     * Runtime-shared empty scopes for well-known built-in objects that lack
     * class prototypes (the usual locus of an emptyShape). Mnemonic: ABCDEW
     */
    js::EmptyShape      *emptyArgumentsShape;
    js::EmptyShape      *emptyBlockShape;
    js::EmptyShape      *emptyCallShape;
    js::EmptyShape      *emptyDeclEnvShape;
    js::EmptyShape      *emptyEnumeratorShape;
    js::EmptyShape      *emptyWithShape;

    /*
     * Various metering fields are defined at the end of JSRuntime. In this
     * way there is no need to recompile all the code that refers to other
     * fields of JSRuntime after enabling the corresponding metering macro.
     */
#ifdef JS_DUMP_ENUM_CACHE_STATS
    int32               nativeEnumProbes;
    int32               nativeEnumMisses;
# define ENUM_CACHE_METER(name)     JS_ATOMIC_INCREMENT(&cx->runtime->name)
#else
# define ENUM_CACHE_METER(name)     ((void) 0)
#endif

#ifdef JS_DUMP_LOOP_STATS
    /* Loop statistics, to trigger trace recording and compiling. */
    JSBasicStats        loopStats;
#endif

#ifdef DEBUG
    /* Function invocation metering. */
    jsrefcount          inlineCalls;
    jsrefcount          nativeCalls;
    jsrefcount          nonInlineCalls;
    jsrefcount          constructs;

    /* Property metering. */
    jsrefcount          liveObjectProps;
    jsrefcount          liveObjectPropsPreSweep;
    jsrefcount          totalObjectProps;
    jsrefcount          livePropTreeNodes;
    jsrefcount          duplicatePropTreeNodes;
    jsrefcount          totalPropTreeNodes;
    jsrefcount          propTreeKidsChunks;
    jsrefcount          liveDictModeNodes;

    /*
     * NB: emptyShapes is init'ed iff at least one of these envars is set:
     *
     *  JS_PROPTREE_STATFILE  statistics on the property tree forest
     *  JS_PROPTREE_DUMPFILE  all paths in the property tree forest
     */
    const char          *propTreeStatFilename;
    const char          *propTreeDumpFilename;

    bool meterEmptyShapes() const { return propTreeStatFilename || propTreeDumpFilename; }

    typedef js::HashSet<js::EmptyShape *,
                        js::DefaultHasher<js::EmptyShape *>,
                        js::SystemAllocPolicy> EmptyShapeSet;

    EmptyShapeSet       emptyShapes;

    /* String instrumentation. */
    jsrefcount          liveStrings;
    jsrefcount          totalStrings;
    jsrefcount          liveDependentStrings;
    jsrefcount          totalDependentStrings;
    jsrefcount          badUndependStrings;
    double              lengthSum;
    double              lengthSquaredSum;
    double              strdepLengthSum;
    double              strdepLengthSquaredSum;

    /* Script instrumentation. */
    jsrefcount          liveScripts;
    jsrefcount          totalScripts;
    jsrefcount          liveEmptyScripts;
    jsrefcount          totalEmptyScripts;
    jsrefcount          highWaterLiveScripts;
#endif /* DEBUG */

#ifdef JS_SCOPE_DEPTH_METER
    /*
     * Stats on runtime prototype chain lookups and scope chain depths, i.e.,
     * counts of objects traversed on a chain until the wanted id is found.
     */
    JSBasicStats        protoLookupDepthStats;
    JSBasicStats        scopeSearchDepthStats;

    /*
     * Stats on compile-time host environment and lexical scope chain lengths
     * (maximum depths).
     */
    JSBasicStats        hostenvScopeDepthStats;
    JSBasicStats        lexicalScopeDepthStats;
#endif

#ifdef JS_GCMETER
    js::gc::JSGCStats           gcStats;
    js::gc::JSGCArenaStats      globalArenaStats[js::gc::FINALIZE_LIMIT];
#endif

#ifdef DEBUG
    /*
     * If functionMeterFilename, set from an envariable in JSRuntime's ctor, is
     * null, the remaining members in this ifdef'ed group are not initialized.
     */
    const char          *functionMeterFilename;
    JSFunctionMeter     functionMeter;
    char                lastScriptFilename[1024];

    typedef js::HashMap<JSFunction *,
                        int32,
                        js::DefaultHasher<JSFunction *>,
                        js::SystemAllocPolicy> FunctionCountMap;

    FunctionCountMap    methodReadBarrierCountMap;
    FunctionCountMap    unjoinedFunctionCountMap;
#endif

    JSWrapObjectCallback wrapObjectCallback;
    JSPreWrapCallback    preWrapObjectCallback;

    JSC::ExecutableAllocator *regExpAllocator;

    JSRuntime();
    ~JSRuntime();

    bool init(uint32 maxbytes);

    void setGCTriggerFactor(uint32 factor);
    void setGCLastBytes(size_t lastBytes);

    /*
     * Call the system malloc while checking for GC memory pressure and
     * reporting OOM error when cx is not null.
     */
    void* malloc(size_t bytes, JSContext *cx = NULL) {
        updateMallocCounter(bytes);
        void *p = ::js_malloc(bytes);
        return JS_LIKELY(!!p) ? p : onOutOfMemory(NULL, bytes, cx);
    }

    /*
     * Call the system calloc while checking for GC memory pressure and
     * reporting OOM error when cx is not null.
     */
    void* calloc(size_t bytes, JSContext *cx = NULL) {
        updateMallocCounter(bytes);
        void *p = ::js_calloc(bytes);
        return JS_LIKELY(!!p) ? p : onOutOfMemory(reinterpret_cast<void *>(1), bytes, cx);
    }

    void* realloc(void* p, size_t oldBytes, size_t newBytes, JSContext *cx = NULL) {
        JS_ASSERT(oldBytes < newBytes);
        updateMallocCounter(newBytes - oldBytes);
        void *p2 = ::js_realloc(p, newBytes);
        return JS_LIKELY(!!p2) ? p2 : onOutOfMemory(p, newBytes, cx);
    }

    void* realloc(void* p, size_t bytes, JSContext *cx = NULL) {
        /*
         * For compatibility we do not account for realloc that increases
         * previously allocated memory.
         */
        if (!p)
            updateMallocCounter(bytes);
        void *p2 = ::js_realloc(p, bytes);
        return JS_LIKELY(!!p2) ? p2 : onOutOfMemory(p, bytes, cx);
    }

    void free(void* p) { ::js_free(p); }

    bool isGCMallocLimitReached() const { return gcMallocBytes <= 0; }

    void resetGCMallocBytes() { gcMallocBytes = ptrdiff_t(gcMaxMallocBytes); }

    void setGCMaxMallocBytes(size_t value) {
        /*
         * For compatibility treat any value that exceeds PTRDIFF_T_MAX to
         * mean that value.
         */
        gcMaxMallocBytes = (ptrdiff_t(value) >= 0) ? value : size_t(-1) >> 1;
        resetGCMallocBytes();
    }

    /*
     * Call this after allocating memory held by GC things, to update memory
     * pressure counters or report the OOM error if necessary. If oomError and
     * cx is not null the function also reports OOM error.
     *
     * The function must be called outside the GC lock and in case of OOM error
     * the caller must ensure that no deadlock possible during OOM reporting.
     */
    void updateMallocCounter(size_t nbytes) {
        /* We tolerate any thread races when updating gcMallocBytes. */
        ptrdiff_t newCount = gcMallocBytes - ptrdiff_t(nbytes);
        gcMallocBytes = newCount;
        if (JS_UNLIKELY(newCount <= 0))
            onTooMuchMalloc();
    }

  private:
    /*
     * The function must be called outside the GC lock.
     */
    JS_FRIEND_API(void) onTooMuchMalloc();

    /*
     * This should be called after system malloc/realloc returns NULL to try
     * to recove some memory or to report an error. Failures in malloc and
     * calloc are signaled by p == null and p == reinterpret_cast<void *>(1).
     * Other values of p mean a realloc failure.
     *
     * The function must be called outside the GC lock.
     */
    JS_FRIEND_API(void *) onOutOfMemory(void *p, size_t nbytes, JSContext *cx);
};

/* Common macros to access thread-local caches in JSThread or JSRuntime. */
#define JS_GSN_CACHE(cx)        (JS_THREAD_DATA(cx)->gsnCache)
#define JS_PROPERTY_CACHE(cx)   (JS_THREAD_DATA(cx)->propertyCache)

#ifdef DEBUG
# define JS_RUNTIME_METER(rt, which)    JS_ATOMIC_INCREMENT(&(rt)->which)
# define JS_RUNTIME_UNMETER(rt, which)  JS_ATOMIC_DECREMENT(&(rt)->which)
#else
# define JS_RUNTIME_METER(rt, which)    /* nothing */
# define JS_RUNTIME_UNMETER(rt, which)  /* nothing */
#endif

#define JS_KEEP_ATOMS(rt)   JS_ATOMIC_INCREMENT(&(rt)->gcKeepAtoms);
#define JS_UNKEEP_ATOMS(rt) JS_ATOMIC_DECREMENT(&(rt)->gcKeepAtoms);

#ifdef JS_ARGUMENT_FORMATTER_DEFINED
/*
 * Linked list mapping format strings for JS_{Convert,Push}Arguments{,VA} to
 * formatter functions.  Elements are sorted in non-increasing format string
 * length order.
 */
struct JSArgumentFormatMap {
    const char          *format;
    size_t              length;
    JSArgumentFormatter formatter;
    JSArgumentFormatMap *next;
};
#endif

/*
 * Key and entry types for the JSContext.resolvingTable hash table, typedef'd
 * here because all consumers need to see these declarations (and not just the
 * typedef names, as would be the case for an opaque pointer-to-typedef'd-type
 * declaration), along with cx->resolvingTable.
 */
typedef struct JSResolvingKey {
    JSObject            *obj;
    jsid                id;
} JSResolvingKey;

typedef struct JSResolvingEntry {
    JSDHashEntryHdr     hdr;
    JSResolvingKey      key;
    uint32              flags;
} JSResolvingEntry;

#define JSRESFLAG_LOOKUP        0x1     /* resolving id from lookup */
#define JSRESFLAG_WATCH         0x2     /* resolving id from watch */
#define JSRESOLVE_INFER         0xffff  /* infer bits from current bytecode */

extern const JSDebugHooks js_NullDebugHooks;  /* defined in jsdbgapi.cpp */

namespace js {

class AutoGCRooter;

#define JS_HAS_OPTION(cx,option)        (((cx)->options & (option)) != 0)
#define JS_HAS_STRICT_OPTION(cx)        JS_HAS_OPTION(cx, JSOPTION_STRICT)
#define JS_HAS_WERROR_OPTION(cx)        JS_HAS_OPTION(cx, JSOPTION_WERROR)
#define JS_HAS_COMPILE_N_GO_OPTION(cx)  JS_HAS_OPTION(cx, JSOPTION_COMPILE_N_GO)
#define JS_HAS_ATLINE_OPTION(cx)        JS_HAS_OPTION(cx, JSOPTION_ATLINE)

static inline bool
OptionsHasXML(uint32 options)
{
    return !!(options & JSOPTION_XML);
}

static inline bool
OptionsHasAnonFunFix(uint32 options)
{
    return !!(options & JSOPTION_ANONFUNFIX);
}

static inline bool
OptionsSameVersionFlags(uint32 self, uint32 other)
{
    static const uint32 mask = JSOPTION_XML | JSOPTION_ANONFUNFIX;
    return !((self & mask) ^ (other & mask));
}

/*
 * Flags accompany script version data so that a) dynamically created scripts
 * can inherit their caller's compile-time properties and b) scripts can be
 * appropriately compared in the eval cache across global option changes. An
 * example of the latter is enabling the top-level-anonymous-function-is-error
 * option: subsequent evals of the same, previously-valid script text may have
 * become invalid.
 */
namespace VersionFlags {
static const uint32 MASK        = 0x0FFF; /* see JSVersion in jspubtd.h */
static const uint32 HAS_XML     = 0x1000; /* flag induced by XML option */
static const uint32 ANONFUNFIX  = 0x2000; /* see jsapi.h comment on JSOPTION_ANONFUNFIX */
}

static inline JSVersion
VersionNumber(JSVersion version)
{
    return JSVersion(uint32(version) & VersionFlags::MASK);
}

static inline bool
VersionHasXML(JSVersion version)
{
    return !!(version & VersionFlags::HAS_XML);
}

/* @warning This is a distinct condition from having the XML flag set. */
static inline bool
VersionShouldParseXML(JSVersion version)
{
    return VersionHasXML(version) || VersionNumber(version) >= JSVERSION_1_6;
}

static inline bool
VersionHasAnonFunFix(JSVersion version)
{
    return !!(version & VersionFlags::ANONFUNFIX);
}

static inline void
VersionSetXML(JSVersion *version, bool enable)
{
    if (enable)
        *version = JSVersion(uint32(*version) | VersionFlags::HAS_XML);
    else
        *version = JSVersion(uint32(*version) & ~VersionFlags::HAS_XML);
}

static inline void
VersionSetAnonFunFix(JSVersion *version, bool enable)
{
    if (enable)
        *version = JSVersion(uint32(*version) | VersionFlags::ANONFUNFIX);
    else
        *version = JSVersion(uint32(*version) & ~VersionFlags::ANONFUNFIX);
}

static inline JSVersion
VersionExtractFlags(JSVersion version)
{
    return JSVersion(uint32(version) & ~VersionFlags::MASK);
}

static inline bool
VersionHasFlags(JSVersion version)
{
    return !!VersionExtractFlags(version);
}

static inline bool
VersionIsKnown(JSVersion version)
{
    return VersionNumber(version) != JSVERSION_UNKNOWN;
}

} /* namespace js */

struct JSContext
{
    explicit JSContext(JSRuntime *rt);

    /* JSRuntime contextList linkage. */
    JSCList             link;

  private:
    /* See JSContext::findVersion. */
    JSVersion           defaultVersion;      /* script compilation version */
    JSVersion           versionOverride;     /* supercedes defaultVersion when valid */
    bool                hasVersionOverride;

  public:
    /* Per-context options. */
    uint32              options;            /* see jsapi.h for JSOPTION_* */

    /* Locale specific callbacks for string conversion. */
    JSLocaleCallbacks   *localeCallbacks;

    /*
     * cx->resolvingTable is non-null and non-empty if we are initializing
     * standard classes lazily, or if we are otherwise recursing indirectly
     * from js_LookupProperty through a Class.resolve hook.  It is used to
     * limit runaway recursion (see jsapi.c and jsobj.c).
     */
    JSDHashTable        *resolvingTable;

    /*
     * True if generating an error, to prevent runaway recursion.
     * NB: generatingError packs with throwing below.
     */
    JSPackedBool        generatingError;

    /* Exception state -- the exception member is a GC root by definition. */
    JSBool              throwing;           /* is there a pending exception? */
    js::Value           exception;          /* most-recently-thrown exception */

    /* Limit pointer for checking native stack consumption during recursion. */
    jsuword             stackLimit;

    /* Quota on the size of arenas used to compile and execute scripts. */
    size_t              scriptStackQuota;

    /* Data shared by threads in an address space. */
    JSRuntime *const    runtime;

    /* GC heap compartment. */
    JSCompartment       *compartment;

    /* Currently executing frame and regs, set by stack operations. */
    JS_REQUIRES_STACK
    JSFrameRegs         *regs;

    /* Current frame accessors. */

    JSStackFrame* fp() {
        JS_ASSERT(regs && regs->fp);
        return regs->fp;
    }

    JSStackFrame* maybefp() {
        JS_ASSERT_IF(regs, regs->fp);
        return regs ? regs->fp : NULL;
    }

    bool hasfp() {
        JS_ASSERT_IF(regs, regs->fp);
        return !!regs;
    }

  public:
    friend class js::StackSpace;
    friend bool js::Interpret(JSContext *, JSStackFrame *, uintN, JSInterpMode);

    void resetCompartment();

    /* 'regs' must only be changed by calling this function. */
    void setCurrentRegs(JSFrameRegs *regs) {
        JS_ASSERT_IF(regs, regs->fp);
        this->regs = regs;
        if (!regs)
            resetCompartment();
    }

    /* Temporary arena pool used while compiling and decompiling. */
    JSArenaPool         tempPool;

    /* Temporary arena pool used while evaluate regular expressions. */
    JSArenaPool         regExpPool;

    /* Top-level object and pointer to top stack frame's scope chain. */
    JSObject            *globalObject;

    /* State for object and array toSource conversion. */
    JSSharpObjectMap    sharpObjectMap;
    js::HashSet<JSObject *> busyArrays;

    /* Argument formatter support for JS_{Convert,Push}Arguments{,VA}. */
    JSArgumentFormatMap *argumentFormatMap;

    /* Last message string and log file for debugging. */
    char                *lastMessage;
#ifdef DEBUG
    void                *logfp;
    jsbytecode          *logPrevPc;
#endif

    /* Per-context optional error reporter. */
    JSErrorReporter     errorReporter;

    /* Branch callback. */
    JSOperationCallback operationCallback;

    /* Interpreter activation count. */
    uintN               interpLevel;

    /* Client opaque pointers. */
    void                *data;
    void                *data2;

  private:
    /* Linked list of segments. See StackSegment. */
    js::StackSegment *currentSegment;

  public:
    void assertSegmentsInSync() const {
#ifdef DEBUG
        if (regs) {
            JS_ASSERT(currentSegment->isActive());
            if (js::StackSegment *prev = currentSegment->getPreviousInContext())
                JS_ASSERT(!prev->isActive());
        } else {
            JS_ASSERT_IF(currentSegment, !currentSegment->isActive());
        }
#endif
    }

    /* Return whether this context has an active segment. */
    bool hasActiveSegment() const {
        assertSegmentsInSync();
        return !!regs;
    }

    /* Assuming there is an active segment, return it. */
    js::StackSegment *activeSegment() const {
        JS_ASSERT(hasActiveSegment());
        return currentSegment;
    }

    /* Return the current segment, which may or may not be active. */
    js::StackSegment *getCurrentSegment() const {
        assertSegmentsInSync();
        return currentSegment;
    }

    inline js::RegExpStatics *regExpStatics();

    /* Add the given segment to the list as the new active segment. */
    void pushSegmentAndFrame(js::StackSegment *newseg, JSFrameRegs &regs);

    /* Remove the active segment and make the next segment active. */
    void popSegmentAndFrame();

    /* Mark the top segment as suspended, without pushing a new one. */
    void saveActiveSegment();

    /* Undoes calls to suspendActiveSegment. */
    void restoreSegment();

    /* Get the frame whose prev() is fp, which may be in any segment. */
    inline JSStackFrame *computeNextFrame(JSStackFrame *fp);

    /*
     * Perform a linear search of all frames in all segments in the given context
     * for the given frame, returning the segment, if found, and null otherwise.
     */
    js::StackSegment *containingSegment(const JSStackFrame *target);

    /* Search the call stack for the nearest frame with static level targetLevel. */
    JSStackFrame *findFrameAtLevel(uintN targetLevel) const {
        JSStackFrame *fp = regs->fp;
        while (true) {
            JS_ASSERT(fp && fp->isScriptFrame());
            if (fp->script()->staticLevel == targetLevel)
                break;
            fp = fp->prev();
        }
        return fp;
    }

  private:
    /*
     * The default script compilation version can be set iff there is no code running.
     * This typically occurs via the JSAPI right after a context is constructed.
     */
    bool canSetDefaultVersion() const {
        return !regs && !hasVersionOverride;
    }

    /* Force a version for future script compilation. */
    void overrideVersion(JSVersion newVersion) {
        JS_ASSERT(!canSetDefaultVersion());
        versionOverride = newVersion;
        hasVersionOverride = true;
    }

  public:
    void clearVersionOverride() {
        hasVersionOverride = false;
    }
    
    bool isVersionOverridden() const {
        return hasVersionOverride;
    }

    /* Set the default script compilation version. */
    void setDefaultVersion(JSVersion version) {
        defaultVersion = version;
    }

    /*
     * Set the default version if possible; otherwise, force the version.
     * Return whether an override occurred.
     */
    bool maybeOverrideVersion(JSVersion newVersion) {
        if (canSetDefaultVersion()) {
            setDefaultVersion(newVersion);
            return false;
        }
        overrideVersion(newVersion);
        return true;
    }

    /*
     * Return:
     * - The override version, if there is an override version.
     * - The newest scripted frame's version, if there is such a frame. 
     * - The default verion.
     *
     * @note    If this ever shows up in a profile, just add caching!
     */
    JSVersion findVersion() const {
        if (hasVersionOverride)
            return versionOverride;

        if (regs) {
            /* There may be a scripted function somewhere on the stack! */
            JSStackFrame *fp = regs->fp;
            while (fp && !fp->isScriptFrame())
                fp = fp->prev();
            if (fp)
                return fp->script()->getVersion();
        }

        return defaultVersion;
    }

    void optionFlagsToVersion(JSVersion *version) const {
        js::VersionSetXML(version, js::OptionsHasXML(options));
        js::VersionSetAnonFunFix(version, js::OptionsHasAnonFunFix(options));
    }

    void checkOptionVersionSync() const {
#ifdef DEBUG
        JSVersion version = findVersion();
        JS_ASSERT(js::VersionHasXML(version) == js::OptionsHasXML(options));
        JS_ASSERT(js::VersionHasAnonFunFix(version) == js::OptionsHasAnonFunFix(options));
#endif
    }

    /* Note: may override the version. */
    void syncOptionsToVersion() {
        JSVersion version = findVersion();
        if (js::OptionsHasXML(options) == js::VersionHasXML(version) &&
            js::OptionsHasAnonFunFix(options) == js::VersionHasAnonFunFix(version))
            return;
        js::VersionSetXML(&version, js::OptionsHasXML(options));
        js::VersionSetAnonFunFix(&version, js::OptionsHasAnonFunFix(options));
        maybeOverrideVersion(version);
    }

#ifdef JS_THREADSAFE
    JSThread            *thread;
    unsigned            outstandingRequests;/* number of JS_BeginRequest calls
                                               without the corresponding
                                               JS_EndRequest. */
    JSCList             threadLinks;        /* JSThread contextList linkage */

#define CX_FROM_THREAD_LINKS(tl) \
    ((JSContext *)((char *)(tl) - offsetof(JSContext, threadLinks)))
#endif

    /* Stack of thread-stack-allocated GC roots. */
    js::AutoGCRooter   *autoGCRooters;

    /* Debug hooks associated with the current context. */
    const JSDebugHooks  *debugHooks;

    /* Security callbacks that override any defined on the runtime. */
    JSSecurityCallbacks *securityCallbacks;

    /* Stored here to avoid passing it around as a parameter. */
    uintN               resolveFlags;

    /* Random number generator state, used by jsmath.cpp. */
    int64               rngSeed;

    /* Location to stash the iteration value between JSOP_MOREITER and JSOP_FOR*. */
    js::Value           iterValue;

#ifdef JS_TRACER
    /*
     * State for the current tree execution.  bailExit is valid if the tree has
     * called back into native code via a _FAIL builtin and has not yet bailed,
     * else garbage (NULL in debug builds).
     */
    js::TracerState     *tracerState;
    js::VMSideExit      *bailExit;

    /*
     * True if traces may be executed. Invariant: The value of traceJitenabled
     * is always equal to the expression in updateJITEnabled below.
     *
     * This flag and the fields accessed by updateJITEnabled are written only
     * in runtime->gcLock, to avoid race conditions that would leave the wrong
     * value in traceJitEnabled. (But the interpreter reads this without
     * locking. That can race against another thread setting debug hooks, but
     * we always read cx->debugHooks without locking anyway.)
     */
    bool                 traceJitEnabled;
#endif

#ifdef JS_METHODJIT
    bool                 methodJitEnabled;
    bool                 profilingEnabled;
#endif

    /* Caller must be holding runtime->gcLock. */
    void updateJITEnabled();

#ifdef MOZ_TRACE_JSCALLS
    /* Function entry/exit debugging callback. */
    JSFunctionCallback    functionCallback;

    void doFunctionCallback(const JSFunction *fun,
                            const JSScript *scr,
                            int entering) const
    {
        if (functionCallback)
            functionCallback(fun, scr, this, entering);
    }
#endif

    DSTOffsetCache dstOffsetCache;

    /* List of currently active non-escaping enumerators (for-in). */
    JSObject *enumerators;

  private:
    /*
     * To go from a live generator frame (on the stack) to its generator object
     * (see comment js_FloatingFrameIfGenerator), we maintain a stack of active
     * generators, pushing and popping when entering and leaving generator
     * frames, respectively.
     */
    js::Vector<JSGenerator *, 2, js::SystemAllocPolicy> genStack;

  public:
#ifdef JS_METHODJIT
    inline js::mjit::JaegerCompartment *jaegerCompartment();
#endif

    /* Return the generator object for the given generator frame. */
    JSGenerator *generatorFor(JSStackFrame *fp) const;

    /* Early OOM-check. */
    inline bool ensureGeneratorStackSpace();

    bool enterGenerator(JSGenerator *gen) {
        return genStack.append(gen);
    }

    void leaveGenerator(JSGenerator *gen) {
        JS_ASSERT(genStack.back() == gen);
        genStack.popBack();
    }

#ifdef JS_THREADSAFE
    /*
     * When non-null JSContext::free delegates the job to the background
     * thread.
     */
    js::GCHelperThread *gcBackgroundFree;
#endif

    inline void* malloc(size_t bytes) {
        return runtime->malloc(bytes, this);
    }

    inline void* mallocNoReport(size_t bytes) {
        JS_ASSERT(bytes != 0);
        return runtime->malloc(bytes, NULL);
    }

    inline void* calloc(size_t bytes) {
        JS_ASSERT(bytes != 0);
        return runtime->calloc(bytes, this);
    }

    inline void* realloc(void* p, size_t bytes) {
        return runtime->realloc(p, bytes, this);
    }

    inline void* realloc(void* p, size_t oldBytes, size_t newBytes) {
        return runtime->realloc(p, oldBytes, newBytes, this);
    }

    inline void free(void* p) {
#ifdef JS_THREADSAFE
        if (gcBackgroundFree) {
            gcBackgroundFree->freeLater(p);
            return;
        }
#endif
        runtime->free(p);
    }

    /*
     * In the common case that we'd like to allocate the memory for an object
     * with cx->malloc/free, we cannot use overloaded C++ operators (no
     * placement delete).  Factor the common workaround into one place.
     */
#define CREATE_BODY(parms)                                                    \
    void *memory = this->malloc(sizeof(T));                                   \
    if (!memory)                                                              \
        return NULL;                                                          \
    return new(memory) T parms;

    template <class T>
    JS_ALWAYS_INLINE T *create() {
        CREATE_BODY(())
    }

    template <class T, class P1>
    JS_ALWAYS_INLINE T *create(const P1 &p1) {
        CREATE_BODY((p1))
    }

    template <class T, class P1, class P2>
    JS_ALWAYS_INLINE T *create(const P1 &p1, const P2 &p2) {
        CREATE_BODY((p1, p2))
    }

    template <class T, class P1, class P2, class P3>
    JS_ALWAYS_INLINE T *create(const P1 &p1, const P2 &p2, const P3 &p3) {
        CREATE_BODY((p1, p2, p3))
    }
#undef CREATE_BODY

    template <class T>
    JS_ALWAYS_INLINE void destroy(T *p) {
        p->~T();
        this->free(p);
    }

    void purge();

    js::StackSpace &stack() const {
        return JS_THREAD_DATA(this)->stackSpace;
    }

#ifdef DEBUG
    void assertValidStackDepth(uintN depth) {
        JS_ASSERT(0 <= regs->sp - regs->fp->base());
        JS_ASSERT(depth <= uintptr_t(regs->sp - regs->fp->base()));
    }
#else
    void assertValidStackDepth(uintN /*depth*/) {}
#endif

<<<<<<< HEAD
=======
    enum DollarPath {
        DOLLAR_LITERAL = 1,
        DOLLAR_AMP,
        DOLLAR_PLUS,
        DOLLAR_TICK,
        DOLLAR_QUOT,
        DOLLAR_EMPTY,
        DOLLAR_1,
        DOLLAR_2,
        DOLLAR_3,
        DOLLAR_4,
        DOLLAR_5,
        DOLLAR_OTHER
    };
#ifdef XP_WIN
    volatile DollarPath *dollarPath;
    volatile JSSubString *sub;
    volatile const jschar *blackBox;
    volatile const jschar **repstrChars;
    volatile const jschar **repstrDollar;
    volatile const jschar **repstrDollarEnd;
    volatile size_t *peekLen;
#endif

>>>>>>> 16470790
private:

    /*
     * The allocation code calls the function to indicate either OOM failure
     * when p is null or that a memory pressure counter has reached some
     * threshold when p is not null. The function takes the pointer and not
     * a boolean flag to minimize the amount of code in its inlined callers.
     */
    JS_FRIEND_API(void) checkMallocGCPressure(void *p);

    /* To silence MSVC warning about using 'this' in a member initializer. */
    JSContext *thisInInitializer() { return this; }
}; /* struct JSContext */

#ifdef JS_THREADSAFE
# define JS_THREAD_ID(cx)       ((cx)->thread ? (cx)->thread->id : 0)
#endif

#if defined JS_THREADSAFE && defined DEBUG

namespace js {

class AutoCheckRequestDepth {
    JSContext *cx;
  public:
    AutoCheckRequestDepth(JSContext *cx) : cx(cx) { cx->thread->checkRequestDepth++; }

    ~AutoCheckRequestDepth() {
        JS_ASSERT(cx->thread->checkRequestDepth != 0);
        cx->thread->checkRequestDepth--;
    }
};

}

# define CHECK_REQUEST(cx)                                                    \
    JS_ASSERT((cx)->thread);                                                  \
    JS_ASSERT((cx)->thread->data.requestDepth || (cx)->thread == (cx)->runtime->gcThread); \
    AutoCheckRequestDepth _autoCheckRequestDepth(cx);

#else
# define CHECK_REQUEST(cx)          ((void) 0)
# define CHECK_REQUEST_THREAD(cx)   ((void) 0)
#endif

static inline uintN
FramePCOffset(JSContext *cx, JSStackFrame* fp)
{
    jsbytecode *pc = fp->hasImacropc() ? fp->imacropc() : fp->pc(cx);
    return uintN(pc - fp->script()->code);
}

static inline JSAtom **
FrameAtomBase(JSContext *cx, JSStackFrame *fp)
{
    return fp->hasImacropc()
           ? COMMON_ATOMS_START(&cx->runtime->atomState)
           : fp->script()->atomMap.vector;
}

namespace js {

class AutoGCRooter {
  public:
    AutoGCRooter(JSContext *cx, ptrdiff_t tag)
      : down(cx->autoGCRooters), tag(tag), context(cx)
    {
        JS_ASSERT(this != cx->autoGCRooters);
        CHECK_REQUEST(cx);
        cx->autoGCRooters = this;
    }

    ~AutoGCRooter() {
        JS_ASSERT(this == context->autoGCRooters);
        CHECK_REQUEST(context);
        context->autoGCRooters = down;
    }

    /* Implemented in jsgc.cpp. */
    inline void trace(JSTracer *trc);

#ifdef __GNUC__
# pragma GCC visibility push(default)
#endif
    friend void MarkContext(JSTracer *trc, JSContext *acx);
    friend void MarkRuntime(JSTracer *trc);
#ifdef __GNUC__
# pragma GCC visibility pop
#endif

  protected:
    AutoGCRooter * const down;

    /*
     * Discriminates actual subclass of this being used.  If non-negative, the
     * subclass roots an array of values of the length stored in this field.
     * If negative, meaning is indicated by the corresponding value in the enum
     * below.  Any other negative value indicates some deeper problem such as
     * memory corruption.
     */
    ptrdiff_t tag;

    JSContext * const context;

    enum {
        JSVAL =        -1, /* js::AutoValueRooter */
        SHAPE =        -2, /* js::AutoShapeRooter */
        PARSER =       -3, /* js::Parser */
        SCRIPT =       -4, /* js::AutoScriptRooter */
        ENUMERATOR =   -5, /* js::AutoEnumStateRooter */
        IDARRAY =      -6, /* js::AutoIdArray */
        DESCRIPTORS =  -7, /* js::AutoPropDescArrayRooter */
        NAMESPACES =   -8, /* js::AutoNamespaceArray */
        XML =          -9, /* js::AutoXMLRooter */
        OBJECT =      -10, /* js::AutoObjectRooter */
        ID =          -11, /* js::AutoIdRooter */
        VALVECTOR =   -12, /* js::AutoValueVector */
        DESCRIPTOR =  -13, /* js::AutoPropertyDescriptorRooter */
        STRING =      -14, /* js::AutoStringRooter */
        IDVECTOR =    -15  /* js::AutoIdVector */
    };

    private:
    /* No copy or assignment semantics. */
    AutoGCRooter(AutoGCRooter &ida);
    void operator=(AutoGCRooter &ida);
};

/* FIXME(bug 332648): Move this into a public header. */
class AutoValueRooter : private AutoGCRooter
{
  public:
    explicit AutoValueRooter(JSContext *cx
                             JS_GUARD_OBJECT_NOTIFIER_PARAM)
      : AutoGCRooter(cx, JSVAL), val(js::NullValue())
    {
        JS_GUARD_OBJECT_NOTIFIER_INIT;
    }

    AutoValueRooter(JSContext *cx, const Value &v
                    JS_GUARD_OBJECT_NOTIFIER_PARAM)
      : AutoGCRooter(cx, JSVAL), val(v)
    {
        JS_GUARD_OBJECT_NOTIFIER_INIT;
    }

    AutoValueRooter(JSContext *cx, jsval v
                    JS_GUARD_OBJECT_NOTIFIER_PARAM)
      : AutoGCRooter(cx, JSVAL), val(js::Valueify(v))
    {
        JS_GUARD_OBJECT_NOTIFIER_INIT;
    }

    /*
     * If you are looking for Object* overloads, use AutoObjectRooter instead;
     * rooting Object*s as a js::Value requires discerning whether or not it is
     * a function object. Also, AutoObjectRooter is smaller.
     */

    void set(Value v) {
        JS_ASSERT(tag == JSVAL);
        val = v;
    }

    void set(jsval v) {
        JS_ASSERT(tag == JSVAL);
        val = js::Valueify(v);
    }

    const Value &value() const {
        JS_ASSERT(tag == JSVAL);
        return val;
    }

    Value *addr() {
        JS_ASSERT(tag == JSVAL);
        return &val;
    }

    const jsval &jsval_value() const {
        JS_ASSERT(tag == JSVAL);
        return Jsvalify(val);
    }

    jsval *jsval_addr() {
        JS_ASSERT(tag == JSVAL);
        return Jsvalify(&val);
    }

    friend void AutoGCRooter::trace(JSTracer *trc);
    friend void MarkRuntime(JSTracer *trc);

  private:
    Value val;
    JS_DECL_USE_GUARD_OBJECT_NOTIFIER
};

class AutoObjectRooter : private AutoGCRooter {
  public:
    AutoObjectRooter(JSContext *cx, JSObject *obj = NULL
                     JS_GUARD_OBJECT_NOTIFIER_PARAM)
      : AutoGCRooter(cx, OBJECT), obj(obj)
    {
        JS_GUARD_OBJECT_NOTIFIER_INIT;
    }

    void setObject(JSObject *obj) {
        this->obj = obj;
    }

    JSObject * object() const {
        return obj;
    }

    JSObject ** addr() {
        return &obj;
    }

    friend void AutoGCRooter::trace(JSTracer *trc);
    friend void MarkRuntime(JSTracer *trc);

  private:
    JSObject *obj;
    JS_DECL_USE_GUARD_OBJECT_NOTIFIER
};

class AutoStringRooter : private AutoGCRooter {
  public:
    AutoStringRooter(JSContext *cx, JSString *str = NULL
                     JS_GUARD_OBJECT_NOTIFIER_PARAM)
      : AutoGCRooter(cx, STRING), str(str)
    {
        JS_GUARD_OBJECT_NOTIFIER_INIT;
    }

    void setString(JSString *str) {
        this->str = str;
    }

    JSString * string() const {
        return str;
    }

    JSString ** addr() {
        return &str;
    }

    friend void AutoGCRooter::trace(JSTracer *trc);

  private:
    JSString *str;
    JS_DECL_USE_GUARD_OBJECT_NOTIFIER
};

class AutoArrayRooter : private AutoGCRooter {
  public:
    AutoArrayRooter(JSContext *cx, size_t len, Value *vec
                    JS_GUARD_OBJECT_NOTIFIER_PARAM)
      : AutoGCRooter(cx, len), array(vec)
    {
        JS_GUARD_OBJECT_NOTIFIER_INIT;
        JS_ASSERT(tag >= 0);
    }

    AutoArrayRooter(JSContext *cx, size_t len, jsval *vec
                    JS_GUARD_OBJECT_NOTIFIER_PARAM)
      : AutoGCRooter(cx, len), array(Valueify(vec))
    {
        JS_GUARD_OBJECT_NOTIFIER_INIT;
        JS_ASSERT(tag >= 0);
    }

    void changeLength(size_t newLength) {
        tag = ptrdiff_t(newLength);
        JS_ASSERT(tag >= 0);
    }

    void changeArray(Value *newArray, size_t newLength) {
        changeLength(newLength);
        array = newArray;
    }

    Value *array;

    friend void AutoGCRooter::trace(JSTracer *trc);

  private:
    JS_DECL_USE_GUARD_OBJECT_NOTIFIER
};

class AutoShapeRooter : private AutoGCRooter {
  public:
    AutoShapeRooter(JSContext *cx, const js::Shape *shape
                    JS_GUARD_OBJECT_NOTIFIER_PARAM)
      : AutoGCRooter(cx, SHAPE), shape(shape)
    {
        JS_GUARD_OBJECT_NOTIFIER_INIT;
    }

    friend void AutoGCRooter::trace(JSTracer *trc);
    friend void MarkRuntime(JSTracer *trc);

  private:
    const js::Shape * const shape;
    JS_DECL_USE_GUARD_OBJECT_NOTIFIER
};

class AutoScriptRooter : private AutoGCRooter {
  public:
    AutoScriptRooter(JSContext *cx, JSScript *script
                     JS_GUARD_OBJECT_NOTIFIER_PARAM)
      : AutoGCRooter(cx, SCRIPT), script(script)
    {
        JS_GUARD_OBJECT_NOTIFIER_INIT;
    }

    void setScript(JSScript *script) {
        this->script = script;
    }

    friend void AutoGCRooter::trace(JSTracer *trc);

  private:
    JSScript *script;
    JS_DECL_USE_GUARD_OBJECT_NOTIFIER
};

class AutoIdRooter : private AutoGCRooter
{
  public:
    explicit AutoIdRooter(JSContext *cx, jsid id = INT_TO_JSID(0)
                          JS_GUARD_OBJECT_NOTIFIER_PARAM)
      : AutoGCRooter(cx, ID), id_(id)
    {
        JS_GUARD_OBJECT_NOTIFIER_INIT;
    }

    jsid id() {
        return id_;
    }

    jsid * addr() {
        return &id_;
    }

    friend void AutoGCRooter::trace(JSTracer *trc);
    friend void MarkRuntime(JSTracer *trc);

  private:
    jsid id_;
    JS_DECL_USE_GUARD_OBJECT_NOTIFIER
};

class AutoIdArray : private AutoGCRooter {
  public:
    AutoIdArray(JSContext *cx, JSIdArray *ida JS_GUARD_OBJECT_NOTIFIER_PARAM)
      : AutoGCRooter(cx, IDARRAY), idArray(ida)
    {
        JS_GUARD_OBJECT_NOTIFIER_INIT;
    }
    ~AutoIdArray() {
        if (idArray)
            JS_DestroyIdArray(context, idArray);
    }
    bool operator!() {
        return idArray == NULL;
    }
    jsid operator[](size_t i) const {
        JS_ASSERT(idArray);
        JS_ASSERT(i < size_t(idArray->length));
        return idArray->vector[i];
    }
    size_t length() const {
         return idArray->length;
    }

    friend void AutoGCRooter::trace(JSTracer *trc);

    JSIdArray *steal() {
        JSIdArray *copy = idArray;
        idArray = NULL;
        return copy;
    }

  protected:
    inline void trace(JSTracer *trc);

  private:
    JSIdArray * idArray;
    JS_DECL_USE_GUARD_OBJECT_NOTIFIER

    /* No copy or assignment semantics. */
    AutoIdArray(AutoIdArray &ida);
    void operator=(AutoIdArray &ida);
};

/* The auto-root for enumeration object and its state. */
class AutoEnumStateRooter : private AutoGCRooter
{
  public:
    AutoEnumStateRooter(JSContext *cx, JSObject *obj
                        JS_GUARD_OBJECT_NOTIFIER_PARAM)
      : AutoGCRooter(cx, ENUMERATOR), obj(obj), stateValue()
    {
        JS_GUARD_OBJECT_NOTIFIER_INIT;
        JS_ASSERT(obj);
    }

    ~AutoEnumStateRooter() {
        if (!stateValue.isNull()) {
#ifdef DEBUG
            JSBool ok =
#endif
            obj->enumerate(context, JSENUMERATE_DESTROY, &stateValue, 0);
            JS_ASSERT(ok);
        }
    }

    friend void AutoGCRooter::trace(JSTracer *trc);

    const Value &state() const { return stateValue; }
    Value *addr() { return &stateValue; }

  protected:
    void trace(JSTracer *trc);

    JSObject * const obj;

  private:
    Value stateValue;
    JS_DECL_USE_GUARD_OBJECT_NOTIFIER
};

#ifdef JS_HAS_XML_SUPPORT
class AutoXMLRooter : private AutoGCRooter {
  public:
    AutoXMLRooter(JSContext *cx, JSXML *xml)
      : AutoGCRooter(cx, XML), xml(xml)
    {
        JS_ASSERT(xml);
    }

    friend void AutoGCRooter::trace(JSTracer *trc);
    friend void MarkRuntime(JSTracer *trc);

  private:
    JSXML * const xml;
};
#endif /* JS_HAS_XML_SUPPORT */

class AutoLockGC {
private:
    JSRuntime *rt;
public:
    explicit AutoLockGC(JSRuntime *rt) : rt(rt) { JS_LOCK_GC(rt); }
    ~AutoLockGC() { JS_UNLOCK_GC(rt); }
};

class AutoUnlockGC {
private:
    JSRuntime *rt;
public:
    explicit AutoUnlockGC(JSRuntime *rt) : rt(rt) { JS_UNLOCK_GC(rt); }
    ~AutoUnlockGC() { JS_LOCK_GC(rt); }
};

class AutoLockDefaultCompartment {
  private:
      JSContext *cx;
  public:
    AutoLockDefaultCompartment(JSContext *cx) : cx(cx) {
        JS_LOCK(cx, &cx->runtime->atomState.lock);
#ifdef JS_THREADSAFE
        cx->runtime->defaultCompartmentIsLocked = true;
#endif
    }
    ~AutoLockDefaultCompartment() {
        JS_UNLOCK(cx, &cx->runtime->atomState.lock);
#ifdef JS_THREADSAFE
        cx->runtime->defaultCompartmentIsLocked = false;
#endif
    }
};

class AutoUnlockDefaultCompartment {
  private:
      JSContext *cx;
  public:
    AutoUnlockDefaultCompartment(JSContext *cx) : cx(cx) {
        JS_UNLOCK(cx, &cx->runtime->atomState.lock);
#ifdef JS_THREADSAFE
        cx->runtime->defaultCompartmentIsLocked = false;
#endif
    }
    ~AutoUnlockDefaultCompartment() {
        JS_LOCK(cx, &cx->runtime->atomState.lock);
#ifdef JS_THREADSAFE
        cx->runtime->defaultCompartmentIsLocked = true;
#endif
    }
};

class AutoKeepAtoms {
    JSRuntime *rt;
  public:
    explicit AutoKeepAtoms(JSRuntime *rt) : rt(rt) { JS_KEEP_ATOMS(rt); }
    ~AutoKeepAtoms() { JS_UNKEEP_ATOMS(rt); }
};

class AutoArenaAllocator {
    JSArenaPool *pool;
    void        *mark;
  public:
    explicit AutoArenaAllocator(JSArenaPool *pool) : pool(pool) { mark = JS_ARENA_MARK(pool); }
    ~AutoArenaAllocator() { JS_ARENA_RELEASE(pool, mark); }

    template <typename T>
    T *alloc(size_t elems) {
        void *ptr;
        JS_ARENA_ALLOCATE(ptr, pool, elems * sizeof(T));
        return static_cast<T *>(ptr);
    }
};

class AutoReleasePtr {
    JSContext   *cx;
    void        *ptr;
    AutoReleasePtr operator=(const AutoReleasePtr &other);
  public:
    explicit AutoReleasePtr(JSContext *cx, void *ptr) : cx(cx), ptr(ptr) {}
    ~AutoReleasePtr() { cx->free(ptr); }
};

/*
 * FIXME: bug 602774: cleaner API for AutoReleaseNullablePtr
 */
class AutoReleaseNullablePtr {
    JSContext   *cx;
    void        *ptr;
    AutoReleaseNullablePtr operator=(const AutoReleaseNullablePtr &other);
  public:
    explicit AutoReleaseNullablePtr(JSContext *cx, void *ptr) : cx(cx), ptr(ptr) {}
    void reset(void *ptr2) {
        if (ptr)
            cx->free(ptr);
        ptr = ptr2;
    }
    ~AutoReleaseNullablePtr() { if (ptr) cx->free(ptr); }
};

class AutoLocalNameArray {
  public:
    explicit AutoLocalNameArray(JSContext *cx, JSFunction *fun
                                JS_GUARD_OBJECT_NOTIFIER_PARAM)
      : context(cx),
        mark(JS_ARENA_MARK(&cx->tempPool)),
        names(fun->getLocalNameArray(cx, &cx->tempPool)),
        count(fun->countLocalNames())
    {
        JS_GUARD_OBJECT_NOTIFIER_INIT;
    }

    ~AutoLocalNameArray() {
        JS_ARENA_RELEASE(&context->tempPool, mark);
    }

    operator bool() const { return !!names; }

    uint32 length() const { return count; }

    const jsuword &operator [](unsigned i) const { return names[i]; }

  private:
    JSContext   *context;
    void        *mark;
    jsuword     *names;
    uint32      count;

    JS_DECL_USE_GUARD_OBJECT_NOTIFIER
};

} /* namespace js */

class JSAutoResolveFlags
{
  public:
    JSAutoResolveFlags(JSContext *cx, uintN flags
                       JS_GUARD_OBJECT_NOTIFIER_PARAM)
      : mContext(cx), mSaved(cx->resolveFlags)
    {
        JS_GUARD_OBJECT_NOTIFIER_INIT;
        cx->resolveFlags = flags;
    }

    ~JSAutoResolveFlags() { mContext->resolveFlags = mSaved; }

  private:
    JSContext *mContext;
    uintN mSaved;
    JS_DECL_USE_GUARD_OBJECT_NOTIFIER
};

extern JSThreadData *
js_CurrentThreadData(JSRuntime *rt);

extern JSBool
js_InitThreads(JSRuntime *rt);

extern void
js_FinishThreads(JSRuntime *rt);

extern void
js_PurgeThreads(JSContext *cx);

namespace js {

#ifdef JS_THREADSAFE

/* Iterator over JSThreadData from all JSThread instances. */
class ThreadDataIter : public JSThread::Map::Range
{
  public:
    ThreadDataIter(JSRuntime *rt) : JSThread::Map::Range(rt->threads.all()) {}

    JSThreadData *threadData() const {
        return &front().value->data;
    }
};

#else /* !JS_THREADSAFE */

class ThreadDataIter
{
    JSRuntime *runtime;
    bool done;
  public:
    ThreadDataIter(JSRuntime *rt) : runtime(rt), done(false) {}

    bool empty() const {
        return done;
    }

    void popFront() {
        JS_ASSERT(!done);
        done = true;
    }

    JSThreadData *threadData() const {
        JS_ASSERT(!done);
        return &runtime->threadData;
    }
};

#endif  /* !JS_THREADSAFE */

} /* namespace js */

/*
 * Create and destroy functions for JSContext, which is manually allocated
 * and exclusively owned.
 */
extern JSContext *
js_NewContext(JSRuntime *rt, size_t stackChunkSize);

extern void
js_DestroyContext(JSContext *cx, JSDestroyContextMode mode);

static JS_INLINE JSContext *
js_ContextFromLinkField(JSCList *link)
{
    JS_ASSERT(link);
    return (JSContext *) ((uint8 *) link - offsetof(JSContext, link));
}

/*
 * If unlocked, acquire and release rt->gcLock around *iterp update; otherwise
 * the caller must be holding rt->gcLock.
 */
extern JSContext *
js_ContextIterator(JSRuntime *rt, JSBool unlocked, JSContext **iterp);

/*
 * Iterate through contexts with active requests. The caller must be holding
 * rt->gcLock in case of a thread-safe build, or otherwise guarantee that the
 * context list is not alternated asynchroniously.
 */
extern JS_FRIEND_API(JSContext *)
js_NextActiveContext(JSRuntime *, JSContext *);

/*
 * Class.resolve and watchpoint recursion damping machinery.
 */
extern JSBool
js_StartResolving(JSContext *cx, JSResolvingKey *key, uint32 flag,
                  JSResolvingEntry **entryp);

extern void
js_StopResolving(JSContext *cx, JSResolvingKey *key, uint32 flag,
                 JSResolvingEntry *entry, uint32 generation);

/*
 * Report an exception, which is currently realized as a printf-style format
 * string and its arguments.
 */
typedef enum JSErrNum {
#define MSG_DEF(name, number, count, exception, format) \
    name = number,
#include "js.msg"
#undef MSG_DEF
    JSErr_Limit
} JSErrNum;

extern JS_FRIEND_API(const JSErrorFormatString *)
js_GetErrorMessage(void *userRef, const char *locale, const uintN errorNumber);

#ifdef va_start
extern JSBool
js_ReportErrorVA(JSContext *cx, uintN flags, const char *format, va_list ap);

extern JSBool
js_ReportErrorNumberVA(JSContext *cx, uintN flags, JSErrorCallback callback,
                       void *userRef, const uintN errorNumber,
                       JSBool charArgs, va_list ap);

extern JSBool
js_ExpandErrorArguments(JSContext *cx, JSErrorCallback callback,
                        void *userRef, const uintN errorNumber,
                        char **message, JSErrorReport *reportp,
                        bool charArgs, va_list ap);
#endif

extern void
js_ReportOutOfMemory(JSContext *cx);

/*
 * Report that cx->scriptStackQuota is exhausted.
 */
void
js_ReportOutOfScriptQuota(JSContext *cx);

extern JS_FRIEND_API(void)
js_ReportOverRecursed(JSContext *cx);

extern JS_FRIEND_API(void)
js_ReportAllocationOverflow(JSContext *cx);

#define JS_CHECK_RECURSION(cx, onerror)                                       \
    JS_BEGIN_MACRO                                                            \
        int stackDummy_;                                                      \
                                                                              \
        if (!JS_CHECK_STACK_SIZE(cx->stackLimit, &stackDummy_)) {             \
            js_ReportOverRecursed(cx);                                        \
            onerror;                                                          \
        }                                                                     \
    JS_END_MACRO

/*
 * Report an exception using a previously composed JSErrorReport.
 * XXXbe remove from "friend" API
 */
extern JS_FRIEND_API(void)
js_ReportErrorAgain(JSContext *cx, const char *message, JSErrorReport *report);

extern void
js_ReportIsNotDefined(JSContext *cx, const char *name);

/*
 * Report an attempt to access the property of a null or undefined value (v).
 */
extern JSBool
js_ReportIsNullOrUndefined(JSContext *cx, intN spindex, const js::Value &v,
                           JSString *fallback);

extern void
js_ReportMissingArg(JSContext *cx, const js::Value &v, uintN arg);

/*
 * Report error using js_DecompileValueGenerator(cx, spindex, v, fallback) as
 * the first argument for the error message. If the error message has less
 * then 3 arguments, use null for arg1 or arg2.
 */
extern JSBool
js_ReportValueErrorFlags(JSContext *cx, uintN flags, const uintN errorNumber,
                         intN spindex, const js::Value &v, JSString *fallback,
                         const char *arg1, const char *arg2);

#define js_ReportValueError(cx,errorNumber,spindex,v,fallback)                \
    ((void)js_ReportValueErrorFlags(cx, JSREPORT_ERROR, errorNumber,          \
                                    spindex, v, fallback, NULL, NULL))

#define js_ReportValueError2(cx,errorNumber,spindex,v,fallback,arg1)          \
    ((void)js_ReportValueErrorFlags(cx, JSREPORT_ERROR, errorNumber,          \
                                    spindex, v, fallback, arg1, NULL))

#define js_ReportValueError3(cx,errorNumber,spindex,v,fallback,arg1,arg2)     \
    ((void)js_ReportValueErrorFlags(cx, JSREPORT_ERROR, errorNumber,          \
                                    spindex, v, fallback, arg1, arg2))

extern JSErrorFormatString js_ErrorFormatString[JSErr_Limit];

#ifdef JS_THREADSAFE
# define JS_ASSERT_REQUEST_DEPTH(cx)  (JS_ASSERT((cx)->thread),               \
                                       JS_ASSERT((cx)->thread->data.requestDepth >= 1))
#else
# define JS_ASSERT_REQUEST_DEPTH(cx)  ((void) 0)
#endif

/*
 * If the operation callback flag was set, call the operation callback.
 * This macro can run the full GC. Return true if it is OK to continue and
 * false otherwise.
 */
#define JS_CHECK_OPERATION_LIMIT(cx)                                          \
    (JS_ASSERT_REQUEST_DEPTH(cx),                                             \
     (!JS_THREAD_DATA(cx)->interruptFlags || js_InvokeOperationCallback(cx)))

JS_ALWAYS_INLINE void
JSThreadData::triggerOperationCallback(JSRuntime *rt)
{
    /*
     * Use JS_ATOMIC_SET and JS_ATOMIC_INCREMENT in the hope that it ensures
     * the write will become immediately visible to other processors polling
     * the flag.  Note that we only care about visibility here, not read/write
     * ordering: this field can only be written with the GC lock held.
     */
    if (interruptFlags)
        return;
    JS_ATOMIC_SET(&interruptFlags, 1);

#ifdef JS_THREADSAFE
    /* rt->interruptCounter does not reflect suspended threads. */
    if (requestDepth != 0)
        JS_ATOMIC_INCREMENT(&rt->interruptCounter);
#endif
}

/*
 * Invoke the operation callback and return false if the current execution
 * is to be terminated.
 */
extern JSBool
js_InvokeOperationCallback(JSContext *cx);

extern JSBool
js_HandleExecutionInterrupt(JSContext *cx);

namespace js {

/* These must be called with GC lock taken. */

JS_FRIEND_API(void)
TriggerOperationCallback(JSContext *cx);

void
TriggerAllOperationCallbacks(JSRuntime *rt);

} /* namespace js */

extern JSStackFrame *
js_GetScriptedCaller(JSContext *cx, JSStackFrame *fp);

extern jsbytecode*
js_GetCurrentBytecodePC(JSContext* cx);

extern bool
js_CurrentPCIsInImacro(JSContext *cx);

namespace js {

extern void
SetPendingException(JSContext *cx, const Value &v);

class RegExpStatics;

extern JS_FORCES_STACK JS_FRIEND_API(void)
LeaveTrace(JSContext *cx);

} /* namespace js */

/*
 * Get the current frame, first lazily instantiating stack frames if needed.
 * (Do not access cx->fp() directly except in JS_REQUIRES_STACK code.)
 *
 * Defined in jstracer.cpp if JS_TRACER is defined.
 */
static JS_FORCES_STACK JS_INLINE JSStackFrame *
js_GetTopStackFrame(JSContext *cx)
{
    js::LeaveTrace(cx);
    return cx->maybefp();
}

static JS_INLINE JSBool
js_IsPropertyCacheDisabled(JSContext *cx)
{
    return cx->runtime->shapeGen >= js::SHAPE_OVERFLOW_BIT;
}

static JS_INLINE uint32
js_RegenerateShapeForGC(JSContext *cx)
{
    JS_ASSERT(cx->runtime->gcRunning);
    JS_ASSERT(cx->runtime->gcRegenShapes);

    /*
     * Under the GC, compared with js_GenerateShape, we don't need to use
     * atomic increments but we still must make sure that after an overflow
     * the shape stays such.
     */
    uint32 shape = cx->runtime->shapeGen;
    shape = (shape + 1) | (shape & js::SHAPE_OVERFLOW_BIT);
    cx->runtime->shapeGen = shape;
    return shape;
}

namespace js {

inline void *
ContextAllocPolicy::malloc(size_t bytes)
{
    return cx->malloc(bytes);
}

inline void
ContextAllocPolicy::free(void *p)
{
    cx->free(p);
}

inline void *
ContextAllocPolicy::realloc(void *p, size_t bytes)
{
    return cx->realloc(p, bytes);
}

inline void
ContextAllocPolicy::reportAllocOverflow() const
{
    js_ReportAllocationOverflow(cx);
}

class AutoValueVector : private AutoGCRooter
{
  public:
    explicit AutoValueVector(JSContext *cx
                             JS_GUARD_OBJECT_NOTIFIER_PARAM)
        : AutoGCRooter(cx, VALVECTOR), vector(cx)
    {
        JS_GUARD_OBJECT_NOTIFIER_INIT;
    }

    size_t length() const { return vector.length(); }

    bool append(const Value &v) { return vector.append(v); }

    void popBack() { vector.popBack(); }

    bool growBy(size_t inc) {
        /* N.B. Value's default ctor leaves the Value undefined */
        size_t oldLength = vector.length();
        if (!vector.growByUninitialized(inc))
            return false;
        MakeValueRangeGCSafe(vector.begin() + oldLength, vector.end());
        return true;
    }

    bool resize(size_t newLength) {
        size_t oldLength = vector.length();
        if (newLength <= oldLength) {
            vector.shrinkBy(oldLength - newLength);
            return true;
        }
        /* N.B. Value's default ctor leaves the Value undefined */
        if (!vector.growByUninitialized(newLength - oldLength))
            return false;
        MakeValueRangeGCSafe(vector.begin() + oldLength, vector.end());
        return true;
    }

    bool reserve(size_t newLength) {
        return vector.reserve(newLength);
    }

    Value &operator[](size_t i) { return vector[i]; }
    const Value &operator[](size_t i) const { return vector[i]; }

    const Value *begin() const { return vector.begin(); }
    Value *begin() { return vector.begin(); }

    const Value *end() const { return vector.end(); }
    Value *end() { return vector.end(); }

    const jsval *jsval_begin() const { return Jsvalify(begin()); }
    jsval *jsval_begin() { return Jsvalify(begin()); }

    const jsval *jsval_end() const { return Jsvalify(end()); }
    jsval *jsval_end() { return Jsvalify(end()); }

    const Value &back() const { return vector.back(); }

    friend void AutoGCRooter::trace(JSTracer *trc);

  private:
    Vector<Value, 8> vector;
    JS_DECL_USE_GUARD_OBJECT_NOTIFIER
};

class AutoIdVector : private AutoGCRooter
{
  public:
    explicit AutoIdVector(JSContext *cx
                          JS_GUARD_OBJECT_NOTIFIER_PARAM)
        : AutoGCRooter(cx, IDVECTOR), vector(cx)
    {
        JS_GUARD_OBJECT_NOTIFIER_INIT;
    }

    size_t length() const { return vector.length(); }

    bool append(jsid id) { return vector.append(id); }

    void popBack() { vector.popBack(); }

    bool growBy(size_t inc) {
        /* N.B. jsid's default ctor leaves the jsid undefined */
        size_t oldLength = vector.length();
        if (!vector.growByUninitialized(inc))
            return false;
        MakeIdRangeGCSafe(vector.begin() + oldLength, vector.end());
        return true;
    }

    bool resize(size_t newLength) {
        size_t oldLength = vector.length();
        if (newLength <= oldLength) {
            vector.shrinkBy(oldLength - newLength);
            return true;
        }
        /* N.B. jsid's default ctor leaves the jsid undefined */
        if (!vector.growByUninitialized(newLength - oldLength))
            return false;
        MakeIdRangeGCSafe(vector.begin() + oldLength, vector.end());
        return true;
    }

    bool reserve(size_t newLength) {
        return vector.reserve(newLength);
    }

    jsid &operator[](size_t i) { return vector[i]; }
    const jsid &operator[](size_t i) const { return vector[i]; }

    const jsid *begin() const { return vector.begin(); }
    jsid *begin() { return vector.begin(); }

    const jsid *end() const { return vector.end(); }
    jsid *end() { return vector.end(); }

    const jsid &back() const { return vector.back(); }

    friend void AutoGCRooter::trace(JSTracer *trc);

  private:
    Vector<jsid, 8> vector;
    JS_DECL_USE_GUARD_OBJECT_NOTIFIER
};

JSIdArray *
NewIdArray(JSContext *cx, jsint length);

} /* namespace js */

#ifdef _MSC_VER
#pragma warning(pop)
#pragma warning(pop)
#endif

#ifdef JS_UNDEFD_MOZALLOC_WRAPPERS
#  include "mozilla/mozalloc_macro_wrappers.h"
#endif

#endif /* jscntxt_h___ */<|MERGE_RESOLUTION|>--- conflicted
+++ resolved
@@ -2174,35 +2174,7 @@
     void assertValidStackDepth(uintN /*depth*/) {}
 #endif
 
-<<<<<<< HEAD
-=======
-    enum DollarPath {
-        DOLLAR_LITERAL = 1,
-        DOLLAR_AMP,
-        DOLLAR_PLUS,
-        DOLLAR_TICK,
-        DOLLAR_QUOT,
-        DOLLAR_EMPTY,
-        DOLLAR_1,
-        DOLLAR_2,
-        DOLLAR_3,
-        DOLLAR_4,
-        DOLLAR_5,
-        DOLLAR_OTHER
-    };
-#ifdef XP_WIN
-    volatile DollarPath *dollarPath;
-    volatile JSSubString *sub;
-    volatile const jschar *blackBox;
-    volatile const jschar **repstrChars;
-    volatile const jschar **repstrDollar;
-    volatile const jschar **repstrDollarEnd;
-    volatile size_t *peekLen;
-#endif
-
->>>>>>> 16470790
-private:
-
+  private:
     /*
      * The allocation code calls the function to indicate either OOM failure
      * when p is null or that a memory pressure counter has reached some
