--- conflicted
+++ resolved
@@ -1787,12 +1787,7 @@
         }
 
         /* This is only true if the other side is |null|. */
-<<<<<<< HEAD
-#if defined JS_CPU_X86 || defined JS_CPU_ARM
-=======
-        RegisterID result = frame.allocReg(Registers::SingleByteRegs);
 #ifndef JS_CPU_X64
->>>>>>> 02137a23
         JSValueTag mask = known->getKnownTag();
         if (frame.shouldAvoidTypeRemat(test))
             masm.set32(cond, masm.tagOf(frame.addressOf(test)), Imm32(mask), result);
