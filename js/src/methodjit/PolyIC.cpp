/* -*- Mode: C++; tab-width: 4; indent-tabs-mode: nil; c-basic-offset: 4 -*-
 * vim: set ts=4 sw=4 et tw=99:
 *
 * ***** BEGIN LICENSE BLOCK *****
 * Version: MPL 1.1/GPL 2.0/LGPL 2.1
 *
 * The contents of this file are subject to the Mozilla Public License Version
 * 1.1 (the "License"); you may not use this file except in compliance with
 * the License. You may obtain a copy of the License at
 * http://www.mozilla.org/MPL/
 *
 * Software distributed under the License is distributed on an "AS IS" basis,
 * WITHOUT WARRANTY OF ANY KIND, either express or implied. See the License
 * for the specific language governing rights and limitations under the
 * License.
 *
 * The Original Code is Mozilla SpiderMonkey JavaScript 1.9 code, released
 * May 28, 2008.
 *
 * The Initial Developer of the Original Code is
 *   Brendan Eich <brendan@mozilla.org>
 *
 * Contributor(s):
 *   David Mandelin <dmandelin@mozilla.com>
 *
 * Alternatively, the contents of this file may be used under the terms of
 * either of the GNU General Public License Version 2 or later (the "GPL"),
 * or the GNU Lesser General Public License Version 2.1 or later (the "LGPL"),
 * in which case the provisions of the GPL or the LGPL are applicable instead
 * of those above. If you wish to allow use of your version of this file only
 * under the terms of either the GPL or the LGPL, and not to allow others to
 * use your version of this file under the terms of the MPL, indicate your
 * decision by deleting the provisions above and replace them with the notice
 * and other provisions required by the GPL or the LGPL. If you do not delete
 * the provisions above, a recipient may use your version of this file under
 * the terms of any one of the MPL, the GPL or the LGPL.
 *
 * ***** END LICENSE BLOCK ***** */
#include "PolyIC.h"
#include "StubCalls.h"
#include "CodeGenIncludes.h"
#include "StubCalls-inl.h"
#include "BaseCompiler.h"
#include "assembler/assembler/LinkBuffer.h"
#include "TypedArrayIC.h"
#include "jsscope.h"
#include "jsnum.h"
#include "jstypedarray.h"
#include "jsatominlines.h"
#include "jsobjinlines.h"
#include "jsscopeinlines.h"
#include "jspropertycache.h"
#include "jspropertycacheinlines.h"
#include "jsinterpinlines.h"
#include "jsautooplen.h"

#if defined JS_POLYIC

using namespace js;
using namespace js::mjit;
using namespace js::mjit::ic;

typedef JSC::FunctionPtr FunctionPtr;
typedef JSC::MacroAssembler::RegisterID RegisterID;
typedef JSC::MacroAssembler::Jump Jump;
typedef JSC::MacroAssembler::Imm32 Imm32;

/* Rough over-estimate of how much memory we need to unprotect. */
static const uint32 INLINE_PATH_LENGTH = 64;

/* Static initializer to prime platforms that use constant offsets for ICs. */
#ifndef JS_HAS_IC_LABELS
ICOffsetInitializer::ICOffsetInitializer()
{
    {
        GetPropLabels &labels = PICInfo::getPropLabels_;
#if defined JS_CPU_X86
        labels.dslotsLoadOffset = -15;
        labels.inlineShapeOffset = 6;
        labels.stubShapeJumpOffset = 12;
        labels.inlineValueLoadOffset = -12;
#endif
    }
    {
        SetPropLabels &labels = PICInfo::setPropLabels_;
#if defined JS_CPU_X86
        labels.inlineShapeDataOffset = 6;
        /* Store w/ address offset patch is two movs. */
        labels.inlineShapeJumpOffset = 12;
        labels.stubShapeJumpOffset = 12;
#endif
    }
    {
        BindNameLabels &labels = PICInfo::bindNameLabels_;
#if defined JS_CPU_X86
        labels.inlineJumpOffset = 10;
        labels.stubJumpOffset = 5;
#endif
    }
    {
        ScopeNameLabels &labels = PICInfo::scopeNameLabels_;
#if defined JS_CPU_X86
        labels.inlineJumpOffset = 5;
        labels.stubJumpOffset = 5;
#endif
    }
}

ICOffsetInitializer s_ICOffsetInitializer;
GetPropLabels PICInfo::getPropLabels_;
SetPropLabels PICInfo::setPropLabels_;
BindNameLabels PICInfo::bindNameLabels_;
ScopeNameLabels PICInfo::scopeNameLabels_;
#endif

// Helper class to simplify LinkBuffer usage in PIC stub generators.
// This guarantees correct OOM and refcount handling for buffers while they
// are instantiated and rooted.
class PICLinker : public LinkerHelper
{
    ic::BasePolyIC &ic;

  public:
    PICLinker(Assembler &masm, ic::BasePolyIC &ic)
      : LinkerHelper(masm), ic(ic)
    { }

    bool init(JSContext *cx) {
        JSC::ExecutablePool *pool = LinkerHelper::init(cx);
        if (!pool)
            return false;
        if (!ic.addPool(cx, pool)) {
            pool->release();
            js_ReportOutOfMemory(cx);
            return false;
        }
        return true;
    }
};

class PICStubCompiler : public BaseCompiler
{
  protected:
    const char *type;
    VMFrame &f;
    JSScript *script;
    ic::PICInfo &pic;
    void *stub;

  public:
    PICStubCompiler(const char *type, VMFrame &f, JSScript *script, ic::PICInfo &pic, void *stub)
      : BaseCompiler(f.cx), type(type), f(f), script(script), pic(pic), stub(stub)
    { }

    bool isCallOp() const {
        if (pic.kind == ic::PICInfo::CALL)
            return true;
        return !!(js_CodeSpec[pic.op].format & JOF_CALLOP);
    }

    LookupStatus error() {
        /*
         * N.B. Do not try to disable the IC, we do not want to guard on
         * whether the IC has been recompiled when propagating errors.
         */
        return Lookup_Error;
    }

    LookupStatus error(JSContext *cx) {
        return error();
    }

    LookupStatus disable(const char *reason) {
        return disable(f.cx, reason);
    }

    LookupStatus disable(JSContext *cx, const char *reason) {
        return pic.disable(cx, reason, stub);
    }

  protected:
    void spew(const char *event, const char *op) {
#ifdef JS_METHODJIT_SPEW
        JaegerSpew(JSpew_PICs, "%s %s: %s (%s: %d)\n",
                   type, event, op, script->filename,
                   js_FramePCToLineNumber(cx, f.fp()));
#endif
    }
};

class SetPropCompiler : public PICStubCompiler
{
    JSObject *obj;
    JSAtom *atom;
    int lastStubSecondShapeGuard;

  public:
    SetPropCompiler(VMFrame &f, JSScript *script, JSObject *obj, ic::PICInfo &pic, JSAtom *atom,
                    VoidStubPIC stub)
      : PICStubCompiler("setprop", f, script, pic, JS_FUNC_TO_DATA_PTR(void *, stub)),
        obj(obj), atom(atom), lastStubSecondShapeGuard(pic.secondShapeGuard)
    { }

    static void reset(Repatcher &repatcher, ic::PICInfo &pic)
    {
        if (pic.rhsTypes)
            types::SweepClonedTypes(pic.rhsTypes);

        SetPropLabels &labels = pic.setPropLabels();
        repatcher.repatchLEAToLoadPtr(labels.getDslotsLoad(pic.fastPathRejoin, pic.u.vr));
        repatcher.repatch(labels.getInlineShapeData(pic.fastPathStart, pic.shapeGuard),
                          int32(INVALID_SHAPE));
        repatcher.relink(labels.getInlineShapeJump(pic.fastPathStart.labelAtOffset(pic.shapeGuard)),
                         pic.slowPathStart);

        FunctionPtr target(JS_FUNC_TO_DATA_PTR(void *, ic::SetProp));
        repatcher.relink(pic.slowPathCall, target);
    }

    LookupStatus patchInline(const Shape *shape)
    {
        JS_ASSERT(!pic.inlinePathPatched);
        JaegerSpew(JSpew_PICs, "patch setprop inline at %p\n", pic.fastPathStart.executableAddress());

        Repatcher repatcher(f.jit());
        SetPropLabels &labels = pic.setPropLabels();

        int32 offset;
        if (obj->isFixedSlot(shape->slot)) {
            CodeLocationInstruction istr = labels.getDslotsLoad(pic.fastPathRejoin, pic.u.vr);
            repatcher.repatchLoadPtrToLEA(istr);

            // 
            // We've patched | mov dslots, [obj + DSLOTS_OFFSET]
            // To:           | lea fslots, [obj + DSLOTS_OFFSET]
            //
            // Because the offset is wrong, it's necessary to correct it
            // below.
            //
            int32 diff = int32(JSObject::getFixedSlotOffset(0)) -
                         int32(JSObject::offsetOfSlots());
            JS_ASSERT(diff != 0);
            offset  = (int32(shape->slot) * sizeof(Value)) + diff;
        } else {
            offset = obj->dynamicSlotIndex(shape->slot) * sizeof(Value);
        }

        repatcher.repatch(labels.getInlineShapeData(pic.fastPathStart, pic.shapeGuard),
                          obj->shape());
        repatcher.patchAddressOffsetForValueStore(labels.getInlineValueStore(pic.fastPathRejoin,
                                                                             pic.u.vr),
                                                  offset, pic.u.vr.isTypeKnown());

        pic.inlinePathPatched = true;

        return Lookup_Cacheable;
    }

    int getLastStubSecondShapeGuard() const {
        return lastStubSecondShapeGuard ? POST_INST_OFFSET(lastStubSecondShapeGuard) : 0;
    }

    void patchPreviousToHere(CodeLocationLabel cs)
    {
        Repatcher repatcher(pic.lastCodeBlock(f.jit()));
        CodeLocationLabel label = pic.lastPathStart();

        // Patch either the inline fast path or a generated stub. The stub
        // omits the prefix of the inline fast path that loads the shape, so
        // the offsets are different.
        if (pic.stubsGenerated) {
            repatcher.relink(pic.setPropLabels().getStubShapeJump(label), cs);
        } else {
            CodeLocationLabel shapeGuard = label.labelAtOffset(pic.shapeGuard);
            repatcher.relink(pic.setPropLabels().getInlineShapeJump(shapeGuard), cs);
        }
        if (int secondGuardOffset = getLastStubSecondShapeGuard())
            repatcher.relink(label.jumpAtOffset(secondGuardOffset), cs);
    }

    LookupStatus generateStub(uint32 initialShape, const Shape *shape, bool adding)
    {
        /* Exits to the slow path. */
        Vector<Jump, 8> slowExits(cx);
        Vector<Jump, 8> otherGuards(cx);

        Assembler masm;

        // Shape guard.
        if (pic.shapeNeedsRemat()) {
            masm.loadShape(pic.objReg, pic.shapeReg);
            pic.shapeRegHasBaseShape = true;
        }

        Label start = masm.label();
        Jump shapeGuard = masm.branch32FixedLength(Assembler::NotEqual, pic.shapeReg,
                                                   Imm32(initialShape));

        Label stubShapeJumpLabel = masm.label();

        pic.setPropLabels().setStubShapeJump(masm, start, stubShapeJumpLabel);

        JS_ASSERT_IF(!shape->hasDefaultSetter(), obj->getClass() == &js_CallClass);

        MaybeJump skipOver;

        if (adding) {
            JS_ASSERT(shape->hasSlot());
            pic.shapeRegHasBaseShape = false;

            /* Emit shape guards for the object's prototype chain. */
            JSObject *proto = obj->getProto();
            RegisterID lastReg = pic.objReg;
            while (proto) {
                masm.loadPtr(Address(lastReg, offsetof(JSObject, type)), pic.shapeReg);
                masm.loadPtr(Address(pic.shapeReg, offsetof(types::TypeObject, proto)), pic.shapeReg);
                Jump protoGuard = masm.guardShape(pic.shapeReg, proto);
                if (!otherGuards.append(protoGuard))
                    return error();

                proto = proto->getProto();
                lastReg = pic.shapeReg;
            }

            if (pic.kind == ic::PICInfo::SETMETHOD) {
                /*
                 * Guard that the value is equal to the shape's method.
                 * We already know it is a function, so test the payload.
                 */
                JS_ASSERT(shape->isMethod());
                JSObject *funobj = &shape->methodObject();
                if (pic.u.vr.isConstant()) {
                    JS_ASSERT(funobj == &pic.u.vr.value().toObject());
                } else {
                    Jump mismatchedFunction =
                        masm.branchPtr(Assembler::NotEqual, pic.u.vr.dataReg(), ImmPtr(funobj));
                    if (!slowExits.append(mismatchedFunction))
                        return error();
                }
            }

            if (obj->isFixedSlot(shape->slot)) {
                Address address(pic.objReg,
                                JSObject::getFixedSlotOffset(shape->slot));
                masm.storeValue(pic.u.vr, address);
            } else {
                /* Check capacity. */
                Address capacity(pic.objReg, offsetof(JSObject, capacity));
                masm.load32(capacity, pic.shapeReg);
                Jump overCapacity = masm.branch32(Assembler::LessThanOrEqual, pic.shapeReg,
                                                  Imm32(shape->slot));
                if (!slowExits.append(overCapacity))
                    return error();

                masm.loadPtr(Address(pic.objReg, JSObject::offsetOfSlots()), pic.shapeReg);
                Address address(pic.shapeReg, obj->dynamicSlotIndex(shape->slot) * sizeof(Value));
                masm.storeValue(pic.u.vr, address);
            }

            uint32 newShape = obj->shape();
            JS_ASSERT(newShape != initialShape);

            /* Write the object's new shape. */
            masm.storePtr(ImmPtr(shape), Address(pic.objReg, offsetof(JSObject, lastProp)));
            masm.store32(Imm32(newShape), Address(pic.objReg, offsetof(JSObject, objShape)));

            /* If this is a method shape, update the object's flags. */
            if (shape->isMethod()) {
                Address flags(pic.objReg, offsetof(JSObject, flags));

                /* Use shapeReg to load, bitwise-or, and store flags. */
                masm.load32(flags, pic.shapeReg);
                masm.or32(Imm32(JSObject::METHOD_BARRIER), pic.shapeReg);
                masm.store32(pic.shapeReg, flags);
            }
        } else if (shape->hasDefaultSetter()) {
            Address address = masm.objPropAddress(obj, pic.objReg, shape->slot);

            // If the scope is branded, or has a method barrier. It's now necessary
            // to guard that we're not overwriting a function-valued property.
            if (obj->brandedOrHasMethodBarrier()) {
                masm.loadTypeTag(address, pic.shapeReg);
                Jump skip = masm.testObject(Assembler::NotEqual, pic.shapeReg);
                masm.loadPayload(address, pic.shapeReg);
                Jump rebrand = masm.testFunction(Assembler::Equal, pic.shapeReg);
                if (!slowExits.append(rebrand))
                    return error();
                skip.linkTo(masm.label(), &masm);
                pic.shapeRegHasBaseShape = false;
            }

            masm.storeValue(pic.u.vr, address);
        } else {
            //   \ /        In general, two function objects with different JSFunctions
            //    #         can have the same shape, thus we must not rely on the identity
            // >--+--<      of 'fun' remaining the same. However, since:
            //   |||         1. the shape includes all arguments and locals and their setters
            //    \\     V     and getters, and
            //      \===/    2. arguments and locals have different getters
            //              then we can rely on fun->nargs remaining invariant.
            JSFunction *fun = obj->getCallObjCalleeFunction();
            uint16 slot = uint16(shape->shortid);

            /* Guard that the call object has a frame. */
            masm.loadObjPrivate(pic.objReg, pic.shapeReg);
            Jump escapedFrame = masm.branchTestPtr(Assembler::Zero, pic.shapeReg, pic.shapeReg);

            {
                Address addr(pic.shapeReg, shape->setterOp() == SetCallArg
                                           ? StackFrame::offsetOfFormalArg(fun, slot)
                                           : StackFrame::offsetOfFixed(slot));
                masm.storeValue(pic.u.vr, addr);
                skipOver = masm.jump();
            }

            escapedFrame.linkTo(masm.label(), &masm);
            {
                if (shape->setterOp() == SetCallVar)
                    slot += fun->nargs;

                slot += JSObject::CALL_RESERVED_SLOTS;
                Address address = masm.objPropAddress(obj, pic.objReg, slot);

                masm.storeValue(pic.u.vr, address);
            }

            pic.shapeRegHasBaseShape = false;
        }

        Jump done = masm.jump();

        // Common all secondary guards into one big exit.
        MaybeJump slowExit;
        if (otherGuards.length()) {
            for (Jump *pj = otherGuards.begin(); pj != otherGuards.end(); ++pj)
                pj->linkTo(masm.label(), &masm);
            slowExit = masm.jump();
            pic.secondShapeGuard = masm.distanceOf(masm.label()) - masm.distanceOf(start);
        } else {
            pic.secondShapeGuard = 0;
        }

        PICLinker buffer(masm, pic);
        if (!buffer.init(cx))
            return error();

        if (!buffer.verifyRange(pic.lastCodeBlock(f.jit())) ||
            !buffer.verifyRange(f.jit())) {
            return disable("code memory is out of range");
        }

        buffer.link(shapeGuard, pic.slowPathStart);
        if (slowExit.isSet())
            buffer.link(slowExit.get(), pic.slowPathStart);
        for (Jump *pj = slowExits.begin(); pj != slowExits.end(); ++pj)
            buffer.link(*pj, pic.slowPathStart);
        buffer.link(done, pic.fastPathRejoin);
        if (skipOver.isSet())
            buffer.link(skipOver.get(), pic.fastPathRejoin);
        CodeLocationLabel cs = buffer.finalize();
        JaegerSpew(JSpew_PICs, "generate setprop stub %p %d %d at %p\n",
                   (void*)&pic,
                   initialShape,
                   pic.stubsGenerated,
                   cs.executableAddress());

        // This function can patch either the inline fast path for a generated
        // stub. The stub omits the prefix of the inline fast path that loads
        // the shape, so the offsets are different.
        patchPreviousToHere(cs);

        pic.stubsGenerated++;
        pic.updateLastPath(buffer, start);

        if (pic.stubsGenerated == MAX_PIC_STUBS)
            disable("max stubs reached");

        return Lookup_Cacheable;
    }

    LookupStatus update()
    {
        JS_ASSERT(pic.hit);

        if (obj->isDenseArray())
            return disable("dense array");
        if (!obj->isNative())
            return disable("non-native");

        Class *clasp = obj->getClass();

        if (clasp->setProperty != StrictPropertyStub)
            return disable("set property hook");
        if (clasp->ops.lookupProperty)
            return disable("ops lookup property hook");
        if (clasp->ops.setProperty)
            return disable("ops set property hook");

        jsid id = ATOM_TO_JSID(atom);

        JSObject *holder;
        JSProperty *prop = NULL;

        /* lookupProperty can trigger recompilations. */
        RecompilationMonitor monitor(cx);
        if (!obj->lookupProperty(cx, id, &holder, &prop))
            return error();
        if (monitor.recompiled())
            return Lookup_Uncacheable;

        /* If the property exists but is on a prototype, treat as addprop. */
        if (prop && holder != obj) {
            const Shape *shape = (const Shape *) prop;

            if (!holder->isNative())
                return disable("non-native holder");

            if (!shape->writable())
                return disable("readonly");
            if (!shape->hasDefaultSetter() || !shape->hasDefaultGetter())
                return disable("getter/setter in prototype");
            if (shape->hasShortID())
                return disable("short ID in prototype");
            if (!shape->hasSlot())
                return disable("missing slot");

            prop = NULL;
        }

        if (!prop) {
            /* Adding a property to the object. */
            if (obj->isDelegate())
                return disable("delegate");
            if (!obj->isExtensible())
                return disable("not extensible");

            if (clasp->addProperty != PropertyStub)
                return disable("add property hook");
            if (clasp->ops.defineProperty)
                return disable("ops define property hook");

            uint32 index;
            if (js_IdIsIndex(id, &index))
                return disable("index");

            uint32 initialShape = obj->shape();

            if (!obj->ensureClassReservedSlots(cx))
                return error();

            uint32 slots = obj->numSlots();
            uintN flags = 0;
            PropertyOp getter = clasp->getProperty;

            if (pic.kind == ic::PICInfo::SETMETHOD) {
                if (!obj->canHaveMethodBarrier())
                    return disable("can't have method barrier");

                JSObject *funobj = &f.regs.sp[-1].toObject();
                if (funobj != GET_FUNCTION_PRIVATE(cx, funobj))
                    return disable("mismatched function");

                flags |= Shape::METHOD;
                getter = CastAsPropertyOp(funobj);
            }

            /*
             * Define the property but do not set it yet. For setmethod,
             * populate the slot to satisfy the method invariant (in case we
             * hit an early return below).
             */
            id = js_CheckForStringIndex(id);
            const Shape *shape =
                obj->putProperty(cx, id, getter, clasp->setProperty,
                                 SHAPE_INVALID_SLOT, JSPROP_ENUMERATE, flags, 0);
            if (!shape)
                return error();
            if (flags & Shape::METHOD)
                obj->nativeSetSlot(shape->slot, f.regs.sp[-1]);

            /*
             * Test after calling putProperty since it can switch obj into
             * dictionary mode, specifically if the shape tree ancestor line
             * exceeds PropertyTree::MAX_HEIGHT.
             */
            if (obj->inDictionaryMode())
                return disable("dictionary");

            if (!shape->hasDefaultSetter())
                return disable("adding non-default setter");
            if (!shape->hasSlot())
                return disable("adding invalid slot");

            /*
             * Watch for cases where the object reallocated its slots when
             * adding the property, and disable the PIC.  Otherwise we will
             * keep generating identical PICs as side exits are taken on the
             * capacity checks.  Alternatively, we could avoid the disable
             * and just not generate a stub in case there are multiple shapes
             * that can flow here which don't all require reallocation.
             * Doing this would cause us to walk down this same update path
             * every time a reallocation is needed, however, which will
             * usually be a slowdown even if there *are* other shapes that
             * don't realloc.
             */
            if (obj->numSlots() != slots)
                return disable("insufficient slot capacity");

            if (pic.typeMonitored) {
                RecompilationMonitor monitor(cx);
                cx->addTypePropertyId(obj->getType(), shape->propid, pic.rhsTypes);
                if (monitor.recompiled())
                    return Lookup_Uncacheable;
            }

            return generateStub(initialShape, shape, true);
        }

        const Shape *shape = (const Shape *) prop;
        if (pic.kind == ic::PICInfo::SETMETHOD && !shape->isMethod())
            return disable("set method on non-method shape");
        if (!shape->writable())
            return disable("readonly");

        if (shape->hasDefaultSetter()) {
            if (!shape->hasSlot())
                return disable("invalid slot");
            if (pic.typeMonitored) {
                RecompilationMonitor monitor(cx);
                cx->addTypePropertyId(obj->getType(), shape->propid, pic.rhsTypes);
                if (monitor.recompiled())
                    return Lookup_Uncacheable;
            }
        } else {
            if (shape->hasSetterValue())
                return disable("scripted setter");
            if (shape->setterOp() != SetCallArg &&
                shape->setterOp() != SetCallVar) {
                return disable("setter");
            }
            if (pic.typeMonitored) {
                RecompilationMonitor monitor(cx);
                JSScript *script = obj->getCallObjCalleeFunction()->script();
                uint16 slot = uint16(shape->shortid);
                if (!script->ensureVarTypes(cx))
                    return error();
                if (shape->setterOp() == SetCallArg)
                    script->typeSetArgument(cx, slot, pic.rhsTypes);
                else
                    script->typeSetLocal(cx, slot, pic.rhsTypes);
                if (monitor.recompiled())
                    return Lookup_Uncacheable;
            }
        }

        JS_ASSERT(obj == holder);
        if (!pic.inlinePathPatched &&
            !obj->brandedOrHasMethodBarrier() &&
            shape->hasDefaultSetter() &&
            !obj->isDenseArray()) {
            return patchInline(shape);
        }

        return generateStub(obj->shape(), shape, false);
    }
};

static bool
IsCacheableProtoChain(JSObject *obj, JSObject *holder)
{
    while (obj != holder) {
        JSObject *proto = obj->getProto();
        if (!proto->isNative())
            return false;
        obj = proto;
    }
    return true;
}

template <typename IC>
struct GetPropertyHelper {
    // These fields are set in the constructor and describe a property lookup.
    JSContext   *cx;
    JSObject    *obj;
    JSAtom      *atom;
    IC          &ic;
    VMFrame     &f;

    // These fields are set by |bind| and |lookup|. After a call to either
    // function, these are set exactly as they are in JSOP_GETPROP or JSOP_NAME.
    JSObject    *aobj;
    JSObject    *holder;
    JSProperty  *prop;
 
    // This field is set by |bind| and |lookup| only if they returned
    // Lookup_Cacheable, otherwise it is NULL.
    const Shape *shape;

    GetPropertyHelper(JSContext *cx, JSObject *obj, JSAtom *atom, IC &ic, VMFrame &f)
      : cx(cx), obj(obj), atom(atom), ic(ic), f(f), holder(NULL), prop(NULL), shape(NULL)
    { }

  public:
    LookupStatus bind() {
        RecompilationMonitor monitor(cx);
        if (!js_FindProperty(cx, ATOM_TO_JSID(atom), &obj, &holder, &prop))
            return ic.error(cx);
        if (monitor.recompiled())
            return Lookup_Uncacheable;
        if (!prop)
            return ic.disable(cx, "lookup failed");
        if (!obj->isNative())
            return ic.disable(cx, "non-native");
        if (!IsCacheableProtoChain(obj, holder))
            return ic.disable(cx, "non-native holder");
        shape = (const Shape *)prop;
        return Lookup_Cacheable;
    }

    LookupStatus lookup() {
        JSObject *aobj = js_GetProtoIfDenseArray(obj);
        if (!aobj->isNative())
            return ic.disable(cx, "non-native");

        RecompilationMonitor monitor(cx);
        if (!aobj->lookupProperty(cx, ATOM_TO_JSID(atom), &holder, &prop))
            return ic.error(cx);
        if (monitor.recompiled())
            return Lookup_Uncacheable;

        if (!prop)
            return ic.disable(cx, "lookup failed");
        if (!IsCacheableProtoChain(obj, holder))
            return ic.disable(cx, "non-native holder");
        shape = (const Shape *)prop;
        return Lookup_Cacheable;
    }

    LookupStatus testForGet() {
        if (!shape->hasDefaultGetter()) {
            if (!shape->isMethod())
                return ic.disable(cx, "getter");
            if (!ic.isCallOp())
                return ic.disable(cx, "method valued shape");
        } else if (!shape->hasSlot()) {
            return ic.disable(cx, "no slot");
        }

        return Lookup_Cacheable;
    }

    LookupStatus lookupAndTest() {
        LookupStatus status = lookup();
        if (status != Lookup_Cacheable)
            return status;
        return testForGet();
    }
};

class GetPropCompiler : public PICStubCompiler
{
    JSObject    *obj;
    JSAtom      *atom;
    int         lastStubSecondShapeGuard;

  public:
    GetPropCompiler(VMFrame &f, JSScript *script, JSObject *obj, ic::PICInfo &pic, JSAtom *atom,
                    VoidStubPIC stub)
      : PICStubCompiler(pic.kind == ic::PICInfo::CALL ? "callprop" : "getprop", f, script, pic,
                        JS_FUNC_TO_DATA_PTR(void *, stub)),
        obj(obj),
        atom(atom),
        lastStubSecondShapeGuard(pic.secondShapeGuard)
    { }

    int getLastStubSecondShapeGuard() const {
        return lastStubSecondShapeGuard ? POST_INST_OFFSET(lastStubSecondShapeGuard) : 0;
    }

    static void reset(Repatcher &repatcher, ic::PICInfo &pic)
    {
        GetPropLabels &labels = pic.getPropLabels();
        repatcher.repatchLEAToLoadPtr(labels.getDslotsLoad(pic.fastPathRejoin));
        repatcher.repatch(labels.getInlineShapeData(pic.getFastShapeGuard()),
                          int32(INVALID_SHAPE));
        repatcher.relink(labels.getInlineShapeJump(pic.getFastShapeGuard()), pic.slowPathStart);

        if (pic.hasTypeCheck()) {
            /* TODO: combine pic.u.get into ICLabels? */
            repatcher.relink(labels.getInlineTypeJump(pic.fastPathStart), pic.getSlowTypeCheck());
        }

        VoidStubPIC stub;
        switch (pic.kind) {
          case ic::PICInfo::GET:
            stub = ic::GetProp;
            break;
          case ic::PICInfo::CALL:
            stub = ic::CallProp;
            break;
          default:
            JS_NOT_REACHED("invalid pic kind for GetPropCompiler::reset");
            return;
        }

        FunctionPtr target(JS_FUNC_TO_DATA_PTR(void *, stub));
        repatcher.relink(pic.slowPathCall, target);
    }

    LookupStatus generateArgsLengthStub()
    {
        Assembler masm;

        Jump notArgs = masm.testObjClass(Assembler::NotEqual, pic.objReg, obj->getClass());

<<<<<<< HEAD
        masm.load32(Address(pic.objReg, JSObject::getArgumentsLengthOffset()), pic.objReg);
=======
        masm.loadPtr(Address(pic.objReg, offsetof(JSObject, slots)), pic.objReg);
        masm.load32(Address(pic.objReg, ArgumentsObject::INITIAL_LENGTH_SLOT * sizeof(Value)),
                    pic.objReg);
>>>>>>> ac37a291
        masm.move(pic.objReg, pic.shapeReg);
        Jump overridden = masm.branchTest32(Assembler::NonZero, pic.shapeReg,
                                            Imm32(ArgumentsObject::LENGTH_OVERRIDDEN_BIT));
        masm.rshift32(Imm32(ArgumentsObject::PACKED_BITS_COUNT), pic.objReg);
        
        masm.move(ImmType(JSVAL_TYPE_INT32), pic.shapeReg);
        Jump done = masm.jump();

        PICLinker buffer(masm, pic);
        if (!buffer.init(cx))
            return error();

        if (!buffer.verifyRange(pic.lastCodeBlock(f.jit())) ||
            !buffer.verifyRange(f.jit())) {
            return disable("code memory is out of range");
        }

        buffer.link(notArgs, pic.slowPathStart);
        buffer.link(overridden, pic.slowPathStart);
        buffer.link(done, pic.fastPathRejoin);

        CodeLocationLabel start = buffer.finalize();
        JaegerSpew(JSpew_PICs, "generate args length stub at %p\n",
                   start.executableAddress());

        patchPreviousToHere(start);

        disable("args length done");

        return Lookup_Cacheable;
    }

    LookupStatus generateArrayLengthStub()
    {
        Assembler masm;

        masm.loadObjClass(pic.objReg, pic.shapeReg);
        Jump isDense = masm.testClass(Assembler::Equal, pic.shapeReg, &js_ArrayClass);
        Jump notArray = masm.testClass(Assembler::NotEqual, pic.shapeReg, &js_SlowArrayClass);

        isDense.linkTo(masm.label(), &masm);
        masm.load32(Address(pic.objReg, offsetof(JSObject, privateData)), pic.objReg);
        Jump oob = masm.branch32(Assembler::Above, pic.objReg, Imm32(JSVAL_INT_MAX));
        masm.move(ImmType(JSVAL_TYPE_INT32), pic.shapeReg);
        Jump done = masm.jump();

        PICLinker buffer(masm, pic);
        if (!buffer.init(cx))
            return error();

        if (!buffer.verifyRange(pic.lastCodeBlock(f.jit())) ||
            !buffer.verifyRange(f.jit())) {
            return disable("code memory is out of range");
        }

        buffer.link(notArray, pic.slowPathStart);
        buffer.link(oob, pic.slowPathStart);
        buffer.link(done, pic.fastPathRejoin);

        CodeLocationLabel start = buffer.finalize();
        JaegerSpew(JSpew_PICs, "generate array length stub at %p\n",
                   start.executableAddress());

        patchPreviousToHere(start);

        disable("array length done");

        return Lookup_Cacheable;
    }

    LookupStatus generateStringObjLengthStub()
    {
        Assembler masm;

        Jump notStringObj = masm.testObjClass(Assembler::NotEqual, pic.objReg, obj->getClass());

        masm.loadPayload(Address(pic.objReg, JSObject::getPrimitiveThisOffset()), pic.objReg);
        masm.loadPtr(Address(pic.objReg, JSString::offsetOfLengthAndFlags()), pic.objReg);
        masm.urshift32(Imm32(JSString::LENGTH_SHIFT), pic.objReg);
        masm.move(ImmType(JSVAL_TYPE_INT32), pic.shapeReg);
        Jump done = masm.jump();

        PICLinker buffer(masm, pic);
        if (!buffer.init(cx))
            return error();

        if (!buffer.verifyRange(pic.lastCodeBlock(f.jit())) ||
            !buffer.verifyRange(f.jit())) {
            return disable("code memory is out of range");
        }

        buffer.link(notStringObj, pic.slowPathStart);
        buffer.link(done, pic.fastPathRejoin);

        CodeLocationLabel start = buffer.finalize();
        JaegerSpew(JSpew_PICs, "generate string object length stub at %p\n",
                   start.executableAddress());

        patchPreviousToHere(start);

        disable("string object length done");

        return Lookup_Cacheable;
    }

    LookupStatus generateStringCallStub()
    {
        JS_ASSERT(pic.hasTypeCheck());
        JS_ASSERT(pic.kind == ic::PICInfo::CALL);

        if (!f.fp()->script()->compileAndGo)
            return disable("String.prototype without compile-and-go");

        GetPropertyHelper<GetPropCompiler> getprop(cx, obj, atom, *this, f);
        LookupStatus status = getprop.lookupAndTest();
        if (status != Lookup_Cacheable)
            return status;
        if (getprop.obj != getprop.holder)
            return disable("proto walk on String.prototype");

        Assembler masm;

        /* Only strings are allowed. */
        Jump notString = masm.branchPtr(Assembler::NotEqual, pic.typeReg(),
                                        ImmType(JSVAL_TYPE_STRING));

        /*
         * Sink pic.objReg, since we're about to lose it.
         *
         * Note: This is really hacky, and relies on f.regs.sp being set
         * correctly in ic::CallProp. Should we just move the store higher
         * up in the fast path, or put this offset in PICInfo?
         */
        uint32 thisvOffset = uint32(f.regs.sp - f.fp()->slots()) - 1;
        Address thisv(JSFrameReg, sizeof(StackFrame) + thisvOffset * sizeof(Value));
        masm.storeValueFromComponents(ImmType(JSVAL_TYPE_STRING),
                                      pic.objReg, thisv);

        /*
         * Clobber objReg with String.prototype and do some PIC stuff. Well,
         * really this is now a MIC, except it won't ever be patched, so we
         * just disable the PIC at the end. :FIXME:? String.prototype probably
         * does not get random shape changes.
         */
        masm.move(ImmPtr(obj), pic.objReg);
        masm.loadShape(pic.objReg, pic.shapeReg);
        Jump shapeMismatch = masm.branch32(Assembler::NotEqual, pic.shapeReg,
                                           Imm32(obj->shape()));
        masm.loadObjProp(obj, pic.objReg, getprop.shape, pic.shapeReg, pic.objReg);

        Jump done = masm.jump();

        PICLinker buffer(masm, pic);
        if (!buffer.init(cx))
            return error();

        if (!buffer.verifyRange(pic.lastCodeBlock(f.jit())) ||
            !buffer.verifyRange(f.jit())) {
            return disable("code memory is out of range");
        }

        buffer.link(notString, pic.getSlowTypeCheck());
        buffer.link(shapeMismatch, pic.slowPathStart);
        buffer.link(done, pic.fastPathRejoin);

        CodeLocationLabel cs = buffer.finalize();
        JaegerSpew(JSpew_PICs, "generate string call stub at %p\n",
                   cs.executableAddress());

        /* Patch the type check to jump here. */
        if (pic.hasTypeCheck()) {
            Repatcher repatcher(f.jit());
            repatcher.relink(pic.getPropLabels().getInlineTypeJump(pic.fastPathStart), cs);
        }

        /* Disable the PIC so we don't keep generating stubs on the above shape mismatch. */
        disable("generated string call stub");

        return Lookup_Cacheable;
    }

    LookupStatus generateStringLengthStub()
    {
        JS_ASSERT(pic.hasTypeCheck());

        Assembler masm;
        Jump notString = masm.branchPtr(Assembler::NotEqual, pic.typeReg(),
                                        ImmType(JSVAL_TYPE_STRING));
        masm.loadPtr(Address(pic.objReg, JSString::offsetOfLengthAndFlags()), pic.objReg);
        // String length is guaranteed to be no more than 2**28, so the 32-bit operation is OK.
        masm.urshift32(Imm32(JSString::LENGTH_SHIFT), pic.objReg);
        masm.move(ImmType(JSVAL_TYPE_INT32), pic.shapeReg);
        Jump done = masm.jump();

        PICLinker buffer(masm, pic);
        if (!buffer.init(cx))
            return error();

        if (!buffer.verifyRange(pic.lastCodeBlock(f.jit())) ||
            !buffer.verifyRange(f.jit())) {
            return disable("code memory is out of range");
        }

        buffer.link(notString, pic.getSlowTypeCheck());
        buffer.link(done, pic.fastPathRejoin);

        CodeLocationLabel start = buffer.finalize();
        JaegerSpew(JSpew_PICs, "generate string length stub at %p\n",
                   start.executableAddress());

        if (pic.hasTypeCheck()) {
            Repatcher repatcher(f.jit());
            repatcher.relink(pic.getPropLabels().getInlineTypeJump(pic.fastPathStart), start);
        }

        disable("generated string length stub");

        return Lookup_Cacheable;
    }

    LookupStatus patchInline(JSObject *holder, const Shape *shape)
    {
        spew("patch", "inline");
        Repatcher repatcher(f.jit());
        GetPropLabels &labels = pic.getPropLabels();

        int32 offset;
        if (holder->isFixedSlot(shape->slot)) {
            CodeLocationInstruction istr = labels.getDslotsLoad(pic.fastPathRejoin);
            repatcher.repatchLoadPtrToLEA(istr);

            // 
            // We've patched | mov dslots, [obj + DSLOTS_OFFSET]
            // To:           | lea fslots, [obj + DSLOTS_OFFSET]
            //
            // Because the offset is wrong, it's necessary to correct it
            // below.
            //
            int32 diff = int32(JSObject::getFixedSlotOffset(0)) -
                         int32(JSObject::offsetOfSlots());
            JS_ASSERT(diff != 0);
            offset  = (int32(shape->slot) * sizeof(Value)) + diff;
        } else {
            offset = holder->dynamicSlotIndex(shape->slot) * sizeof(Value);
        }

        repatcher.repatch(labels.getInlineShapeData(pic.getFastShapeGuard()), obj->shape());
        repatcher.patchAddressOffsetForValueLoad(labels.getValueLoad(pic.fastPathRejoin), offset);

        pic.inlinePathPatched = true;

        return Lookup_Cacheable;
    }

    LookupStatus generateStub(JSObject *holder, const Shape *shape)
    {
        Vector<Jump, 8> shapeMismatches(cx);

        Assembler masm;

        Label start;
        Jump shapeGuardJump;
        Jump argsLenGuard;

        bool setStubShapeOffset = true;
        if (obj->isDenseArray()) {
            start = masm.label();
            shapeGuardJump = masm.testObjClass(Assembler::NotEqual, pic.objReg, obj->getClass());

            /* 
             * No need to assert validity of GETPROP_STUB_SHAPE_JUMP in this case:
             * the IC is disabled after a dense array hit, so no patching can occur.
             */
#ifndef JS_HAS_IC_LABELS
            setStubShapeOffset = false;
#endif
        } else {
            if (pic.shapeNeedsRemat()) {
                masm.loadShape(pic.objReg, pic.shapeReg);
                pic.shapeRegHasBaseShape = true;
            }

            start = masm.label();
            shapeGuardJump = masm.branch32FixedLength(Assembler::NotEqual, pic.shapeReg,
                                                      Imm32(obj->shape()));
        }
        Label stubShapeJumpLabel = masm.label();

        if (!shapeMismatches.append(shapeGuardJump))
            return error();

        RegisterID holderReg = pic.objReg;
        if (obj != holder) {
            // Bake in the holder identity. Careful not to clobber |objReg|, since we can't remat it.
            holderReg = pic.shapeReg;
            masm.move(ImmPtr(holder), holderReg);
            pic.shapeRegHasBaseShape = false;

            // Guard on the holder's shape.
            Jump j = masm.guardShape(holderReg, holder);
            if (!shapeMismatches.append(j))
                return error();

            pic.secondShapeGuard = masm.distanceOf(masm.label()) - masm.distanceOf(start);
        } else {
            pic.secondShapeGuard = 0;
        }

        /* Load the value out of the object. */
        masm.loadObjProp(holder, holderReg, shape, pic.shapeReg, pic.objReg);
        Jump done = masm.jump();

        PICLinker buffer(masm, pic);
        if (!buffer.init(cx))
            return error();

        if (!buffer.verifyRange(pic.lastCodeBlock(f.jit())) ||
            !buffer.verifyRange(f.jit())) {
            return disable("code memory is out of range");
        }

        // The guard exit jumps to the original slow case.
        for (Jump *pj = shapeMismatches.begin(); pj != shapeMismatches.end(); ++pj)
            buffer.link(*pj, pic.slowPathStart);

        // The final exit jumps to the store-back in the inline stub.
        buffer.link(done, pic.fastPathRejoin);
        CodeLocationLabel cs = buffer.finalize();
        JaegerSpew(JSpew_PICs, "generated %s stub at %p\n", type, cs.executableAddress());

        patchPreviousToHere(cs);

        pic.stubsGenerated++;
        pic.updateLastPath(buffer, start);

        if (setStubShapeOffset)
            pic.getPropLabels().setStubShapeJump(masm, start, stubShapeJumpLabel);

        if (pic.stubsGenerated == MAX_PIC_STUBS)
            disable("max stubs reached");
        if (obj->isDenseArray())
            disable("dense array");

        return Lookup_Cacheable;
    }

    void patchPreviousToHere(CodeLocationLabel cs)
    {
        Repatcher repatcher(pic.lastCodeBlock(f.jit()));
        CodeLocationLabel label = pic.lastPathStart();

        // Patch either the inline fast path or a generated stub. The stub
        // omits the prefix of the inline fast path that loads the shape, so
        // the offsets are different.
        int shapeGuardJumpOffset;
        if (pic.stubsGenerated)
            shapeGuardJumpOffset = pic.getPropLabels().getStubShapeJumpOffset();
        else
            shapeGuardJumpOffset = pic.shapeGuard + pic.getPropLabels().getInlineShapeJumpOffset();
        repatcher.relink(label.jumpAtOffset(shapeGuardJumpOffset), cs);
        if (int secondGuardOffset = getLastStubSecondShapeGuard())
            repatcher.relink(label.jumpAtOffset(secondGuardOffset), cs);
    }

    LookupStatus update()
    {
        JS_ASSERT(pic.hit);

        GetPropertyHelper<GetPropCompiler> getprop(cx, obj, atom, *this, f);
        LookupStatus status = getprop.lookupAndTest();
        if (status != Lookup_Cacheable)
            return status;

        if (obj == getprop.holder && !pic.inlinePathPatched)
            return patchInline(getprop.holder, getprop.shape);
        
        return generateStub(getprop.holder, getprop.shape);
    }
};

class ScopeNameCompiler : public PICStubCompiler
{
  private:
    typedef Vector<Jump, 8, ContextAllocPolicy> JumpList;

    JSObject *scopeChain;
    JSAtom *atom;
    GetPropertyHelper<ScopeNameCompiler> getprop;
    ScopeNameCompiler *thisFromCtor() { return this; }

    void patchPreviousToHere(CodeLocationLabel cs)
    {
        ScopeNameLabels &       labels = pic.scopeNameLabels();
        Repatcher               repatcher(pic.lastCodeBlock(f.jit()));
        CodeLocationLabel       start = pic.lastPathStart();
        JSC::CodeLocationJump   jump;
        
        // Patch either the inline fast path or a generated stub.
        if (pic.stubsGenerated)
            jump = labels.getStubJump(start);
        else
            jump = labels.getInlineJump(start);
        repatcher.relink(jump, cs);
    }

    LookupStatus walkScopeChain(Assembler &masm, JumpList &fails)
    {
        /* Walk the scope chain. */
        JSObject *tobj = scopeChain;

        /* For GETXPROP, we'll never enter this loop. */
        JS_ASSERT_IF(pic.kind == ic::PICInfo::XNAME, tobj && tobj == getprop.holder);
        JS_ASSERT_IF(pic.kind == ic::PICInfo::XNAME, getprop.obj == tobj);

        while (tobj && tobj != getprop.holder) {
            if (!IsCacheableNonGlobalScope(tobj))
                return disable("non-cacheable scope chain object");
            JS_ASSERT(tobj->isNative());

            if (tobj != scopeChain) {
                /* scopeChain will never be NULL, but parents can be NULL. */
                Jump j = masm.branchTestPtr(Assembler::Zero, pic.objReg, pic.objReg);
                if (!fails.append(j))
                    return error();
            }
            
            /* Guard on intervening shapes. */
            masm.loadShape(pic.objReg, pic.shapeReg);
            Jump j = masm.branch32(Assembler::NotEqual, pic.shapeReg, Imm32(tobj->shape()));
            if (!fails.append(j))
                return error();

            /* Load the next link in the scope chain. */
            Address parent(pic.objReg, offsetof(JSObject, parent));
            masm.loadPtr(parent, pic.objReg);

            tobj = tobj->getParent();
        }

        if (tobj != getprop.holder)
            return disable("scope chain walk terminated early");

        return Lookup_Cacheable;
    }

  public:
    ScopeNameCompiler(VMFrame &f, JSScript *script, JSObject *scopeChain, ic::PICInfo &pic,
                      JSAtom *atom, VoidStubPIC stub)
      : PICStubCompiler("name", f, script, pic, JS_FUNC_TO_DATA_PTR(void *, stub)),
        scopeChain(scopeChain), atom(atom),
        getprop(f.cx, NULL, atom, *thisFromCtor(), f)
    { }

    static void reset(Repatcher &repatcher, ic::PICInfo &pic)
    {
        ScopeNameLabels &labels = pic.scopeNameLabels();

        /* Link the inline path back to the slow path. */
        JSC::CodeLocationJump inlineJump = labels.getInlineJump(pic.fastPathStart);
        repatcher.relink(inlineJump, pic.slowPathStart);

        VoidStubPIC stub = (pic.kind == ic::PICInfo::NAME) ? ic::Name : ic::XName;
        FunctionPtr target(JS_FUNC_TO_DATA_PTR(void *, stub));
        repatcher.relink(pic.slowPathCall, target);
    }

    LookupStatus generateGlobalStub(JSObject *obj)
    {
        Assembler masm;
        JumpList fails(cx);
        ScopeNameLabels &labels = pic.scopeNameLabels();

        /* For GETXPROP, the object is already in objReg. */
        if (pic.kind == ic::PICInfo::NAME)
            masm.loadPtr(Address(JSFrameReg, StackFrame::offsetOfScopeChain()), pic.objReg);

        JS_ASSERT(obj == getprop.holder);
        JS_ASSERT(getprop.holder == scopeChain->getGlobal());

        LookupStatus status = walkScopeChain(masm, fails);
        if (status != Lookup_Cacheable)
            return status;

        /* If a scope chain walk was required, the final object needs a NULL test. */
        MaybeJump finalNull;
        if (pic.kind == ic::PICInfo::NAME)
            finalNull = masm.branchTestPtr(Assembler::Zero, pic.objReg, pic.objReg);
        masm.loadShape(pic.objReg, pic.shapeReg);
        Jump finalShape = masm.branch32(Assembler::NotEqual, pic.shapeReg, Imm32(getprop.holder->shape()));

        masm.loadObjProp(obj, pic.objReg, getprop.shape, pic.shapeReg, pic.objReg);
        Jump done = masm.jump();

        /* All failures flow to here, so there is a common point to patch. */
        for (Jump *pj = fails.begin(); pj != fails.end(); ++pj)
            pj->linkTo(masm.label(), &masm);
        if (finalNull.isSet())
            finalNull.get().linkTo(masm.label(), &masm);
        finalShape.linkTo(masm.label(), &masm);
        Label failLabel = masm.label();
        Jump failJump = masm.jump();

        PICLinker buffer(masm, pic);
        if (!buffer.init(cx))
            return error();

        if (!buffer.verifyRange(pic.lastCodeBlock(f.jit())) ||
            !buffer.verifyRange(f.jit())) {
            return disable("code memory is out of range");
        }

        buffer.link(failJump, pic.slowPathStart);
        buffer.link(done, pic.fastPathRejoin);
        CodeLocationLabel cs = buffer.finalize();
        JaegerSpew(JSpew_PICs, "generated %s global stub at %p\n", type, cs.executableAddress());
        spew("NAME stub", "global");

        patchPreviousToHere(cs);

        pic.stubsGenerated++;
        pic.updateLastPath(buffer, failLabel);
        labels.setStubJump(masm, failLabel, failJump);

        if (pic.stubsGenerated == MAX_PIC_STUBS)
            disable("max stubs reached");

        return Lookup_Cacheable;
    }

    enum CallObjPropKind {
        ARG,
        VAR
    };

    LookupStatus generateCallStub(JSObject *obj)
    {
        Assembler masm;
        Vector<Jump, 8, ContextAllocPolicy> fails(cx);
        ScopeNameLabels &labels = pic.scopeNameLabels();

        /* For GETXPROP, the object is already in objReg. */
        if (pic.kind == ic::PICInfo::NAME)
            masm.loadPtr(Address(JSFrameReg, StackFrame::offsetOfScopeChain()), pic.objReg);

        JS_ASSERT(obj == getprop.holder);
        JS_ASSERT(getprop.holder != scopeChain->getGlobal());

        CallObjPropKind kind;
        const Shape *shape = getprop.shape;
        if (shape->getterOp() == GetCallArg) {
            kind = ARG;
        } else if (shape->getterOp() == GetCallVar) {
            kind = VAR;
        } else {
            return disable("unhandled callobj sprop getter");
        }

        LookupStatus status = walkScopeChain(masm, fails);
        if (status != Lookup_Cacheable)
            return status;

        /* If a scope chain walk was required, the final object needs a NULL test. */
        MaybeJump finalNull;
        if (pic.kind == ic::PICInfo::NAME)
            finalNull = masm.branchTestPtr(Assembler::Zero, pic.objReg, pic.objReg);
        masm.loadShape(pic.objReg, pic.shapeReg);
        Jump finalShape = masm.branch32(Assembler::NotEqual, pic.shapeReg, Imm32(getprop.holder->shape()));

        /* Get callobj's stack frame. */
        masm.loadObjPrivate(pic.objReg, pic.shapeReg);

        JSFunction *fun = getprop.holder->getCallObjCalleeFunction();
        uint16 slot = uint16(shape->shortid);

        Jump skipOver;
        Jump escapedFrame = masm.branchTestPtr(Assembler::Zero, pic.shapeReg, pic.shapeReg);

        /* Not-escaped case. */
        {
            Address addr(pic.shapeReg, kind == ARG ? StackFrame::offsetOfFormalArg(fun, slot)
                                                   : StackFrame::offsetOfFixed(slot));
            masm.loadPayload(addr, pic.objReg);
            masm.loadTypeTag(addr, pic.shapeReg);
            skipOver = masm.jump();
        }

        escapedFrame.linkTo(masm.label(), &masm);

        {
            if (kind == VAR)
                slot += fun->nargs;

            slot += JSObject::CALL_RESERVED_SLOTS;
            Address address = masm.objPropAddress(obj, pic.objReg, slot);

            /* Safe because type is loaded first. */
            masm.loadValueAsComponents(address, pic.shapeReg, pic.objReg);
        }

        skipOver.linkTo(masm.label(), &masm);
        Jump done = masm.jump();

        // All failures flow to here, so there is a common point to patch.
        for (Jump *pj = fails.begin(); pj != fails.end(); ++pj)
            pj->linkTo(masm.label(), &masm);
        if (finalNull.isSet())
            finalNull.get().linkTo(masm.label(), &masm);
        finalShape.linkTo(masm.label(), &masm);
        Label failLabel = masm.label();
        Jump failJump = masm.jump();

        PICLinker buffer(masm, pic);
        if (!buffer.init(cx))
            return error();

        if (!buffer.verifyRange(pic.lastCodeBlock(f.jit())) ||
            !buffer.verifyRange(f.jit())) {
            return disable("code memory is out of range");
        }

        buffer.link(failJump, pic.slowPathStart);
        buffer.link(done, pic.fastPathRejoin);
        CodeLocationLabel cs = buffer.finalize();
        JaegerSpew(JSpew_PICs, "generated %s call stub at %p\n", type, cs.executableAddress());

        patchPreviousToHere(cs);

        pic.stubsGenerated++;
        pic.updateLastPath(buffer, failLabel);
        labels.setStubJump(masm, failLabel, failJump);

        if (pic.stubsGenerated == MAX_PIC_STUBS)
            disable("max stubs reached");

        return Lookup_Cacheable;
    }

    LookupStatus updateForName()
    {
        // |getprop.obj| is filled by bind()
        LookupStatus status = getprop.bind();
        if (status != Lookup_Cacheable)
            return status;

        return update(getprop.obj);
    }

    LookupStatus updateForXName()
    {
        // |obj| and |getprop.obj| are NULL, but should be the given scopeChain.
        getprop.obj = scopeChain;
        LookupStatus status = getprop.lookup();
        if (status != Lookup_Cacheable)
            return status;

        return update(getprop.obj);
    }

    LookupStatus update(JSObject *obj)
    {
        if (obj != getprop.holder)
            return disable("property is on proto of a scope object");

        if (obj->getClass() == &js_CallClass)
            return generateCallStub(obj);

        LookupStatus status = getprop.testForGet();
        if (status != Lookup_Cacheable)
            return status;

        if (!obj->getParent())
            return generateGlobalStub(obj);

        return disable("scope object not handled yet");
    }

    bool retrieve(Value *vp)
    {
        JSObject *obj = getprop.obj;
        JSObject *holder = getprop.holder;
        const JSProperty *prop = getprop.prop;

        if (!prop) {
            /* Kludge to allow (typeof foo == "undefined") tests. */
            disable("property not found");
            if (pic.kind == ic::PICInfo::NAME) {
                JSOp op2 = js_GetOpcode(cx, f.script(), f.pc() + JSOP_NAME_LENGTH);
                if (op2 == JSOP_TYPEOF) {
                    vp->setUndefined();
                    return true;
                }
            }
            ReportAtomNotDefined(cx, atom);
            return false;
        }

        // If the property was found, but we decided not to cache it, then
        // take a slow path and do a full property fetch.
        if (!getprop.shape)
            return obj->getProperty(cx, ATOM_TO_JSID(atom), vp);

        const Shape *shape = getprop.shape;
        JSObject *normalized = obj;
        if (obj->getClass() == &js_WithClass && !shape->hasDefaultGetter())
            normalized = js_UnwrapWithObject(cx, obj);
        NATIVE_GET(cx, normalized, holder, shape, JSGET_METHOD_BARRIER, vp, return false);

        return true;
    }

    bool updateTypes()
    {
        if (!cx->typeInferenceEnabled())
            return true;

        types::AutoEnterTypeInference enter(cx);
        const Shape *shape = getprop.shape;

        /* Get the type set to use. We can stop early if we know the IC has been disabled. */
        types::TypeSet *types = NULL;

        if (getprop.obj->getClass() == &js_CallClass) {
            JS_ASSERT(shape->getterOp() == GetCallArg || shape->getterOp() == GetCallVar);
            JSScript *newscript = getprop.obj->getCallObjCalleeFunction()->script();
            uint16 slot = uint16(getprop.shape->shortid);
            if (!newscript->ensureVarTypes(cx))
                return false;
            if (shape->getterOp() == GetCallArg)
                types = newscript->argTypes(slot);
            else if (shape->getterOp() == GetCallVar)
                types = newscript->localTypes(slot);
        } else {
            JS_ASSERT(!getprop.obj->getParent());
            if (getprop.obj->getType()->unknownProperties()) {
                f.script()->typeMonitorResult(cx, f.pc(), types::TYPE_UNKNOWN);
                return true;
            }
            types = getprop.obj->getType()->getProperty(cx, shape->propid, false);
            if (!types)
                return false;
        }

        types->pushAllTypes(cx, f.script(), f.pc());
        return true;
    }
};
 
class BindNameCompiler : public PICStubCompiler
{
    JSObject *scopeChain;
    JSAtom *atom;

  public:
    BindNameCompiler(VMFrame &f, JSScript *script, JSObject *scopeChain, ic::PICInfo &pic,
                      JSAtom *atom, VoidStubPIC stub)
      : PICStubCompiler("bind", f, script, pic, JS_FUNC_TO_DATA_PTR(void *, stub)),
        scopeChain(scopeChain), atom(atom)
    { }

    static void reset(Repatcher &repatcher, ic::PICInfo &pic)
    {
        BindNameLabels &labels = pic.bindNameLabels();

        /* Link the inline jump back to the slow path. */
        JSC::CodeLocationJump inlineJump = labels.getInlineJump(pic.getFastShapeGuard());
        repatcher.relink(inlineJump, pic.slowPathStart);

        /* Link the slow path to call the IC entry point. */
        FunctionPtr target(JS_FUNC_TO_DATA_PTR(void *, ic::BindName));
        repatcher.relink(pic.slowPathCall, target);
    }

    void patchPreviousToHere(CodeLocationLabel cs)
    {
        BindNameLabels &labels = pic.bindNameLabels();
        Repatcher repatcher(pic.lastCodeBlock(f.jit()));
        JSC::CodeLocationJump jump;
        
        /* Patch either the inline fast path or a generated stub. */
        if (pic.stubsGenerated)
            jump = labels.getStubJump(pic.lastPathStart());
        else
            jump = labels.getInlineJump(pic.getFastShapeGuard());
        repatcher.relink(jump, cs);
    }

    LookupStatus generateStub(JSObject *obj)
    {
        Assembler masm;
        js::Vector<Jump, 8, ContextAllocPolicy> fails(cx);

        BindNameLabels &labels = pic.bindNameLabels();

        /* Guard on the shape of the scope chain. */
        masm.loadPtr(Address(JSFrameReg, StackFrame::offsetOfScopeChain()), pic.objReg);
        masm.loadShape(pic.objReg, pic.shapeReg);
        Jump firstShape = masm.branch32(Assembler::NotEqual, pic.shapeReg,
                                        Imm32(scopeChain->shape()));

        /* Walk up the scope chain. */
        JSObject *tobj = scopeChain;
        Address parent(pic.objReg, offsetof(JSObject, parent));
        while (tobj && tobj != obj) {
            if (!IsCacheableNonGlobalScope(tobj))
                return disable("non-cacheable obj in scope chain");
            masm.loadPtr(parent, pic.objReg);
            Jump nullTest = masm.branchTestPtr(Assembler::Zero, pic.objReg, pic.objReg);
            if (!fails.append(nullTest))
                return error();
            masm.loadShape(pic.objReg, pic.shapeReg);
            Jump shapeTest = masm.branch32(Assembler::NotEqual, pic.shapeReg,
                                           Imm32(tobj->shape()));
            if (!fails.append(shapeTest))
                return error();
            tobj = tobj->getParent();
        }
        if (tobj != obj)
            return disable("indirect hit");

        Jump done = masm.jump();

        // All failures flow to here, so there is a common point to patch.
        for (Jump *pj = fails.begin(); pj != fails.end(); ++pj)
            pj->linkTo(masm.label(), &masm);
        firstShape.linkTo(masm.label(), &masm);
        Label failLabel = masm.label();
        Jump failJump = masm.jump();

        PICLinker buffer(masm, pic);
        if (!buffer.init(cx))
            return error();

        if (!buffer.verifyRange(pic.lastCodeBlock(f.jit())) ||
            !buffer.verifyRange(f.jit())) {
            return disable("code memory is out of range");
        }

        buffer.link(failJump, pic.slowPathStart);
        buffer.link(done, pic.fastPathRejoin);
        CodeLocationLabel cs = buffer.finalize();
        JaegerSpew(JSpew_PICs, "generated %s stub at %p\n", type, cs.executableAddress());

        patchPreviousToHere(cs);

        pic.stubsGenerated++;
        pic.updateLastPath(buffer, failLabel);
        labels.setStubJump(masm, failLabel, failJump);

        if (pic.stubsGenerated == MAX_PIC_STUBS)
            disable("max stubs reached");

        return Lookup_Cacheable;
    }

    JSObject *update()
    {
        JS_ASSERT(scopeChain->getParent());

        JSObject *obj = js_FindIdentifierBase(cx, scopeChain, ATOM_TO_JSID(atom));
        if (!obj)
            return obj;

        if (!pic.hit) {
            spew("first hit", "nop");
            pic.hit = true;
            return obj;
        }

        LookupStatus status = generateStub(obj);
        if (status == Lookup_Error)
            return NULL;

        return obj;
    }
};

static void JS_FASTCALL
DisabledLengthIC(VMFrame &f, ic::PICInfo *pic)
{
    stubs::Length(f);
}

static void JS_FASTCALL
DisabledGetPropIC(VMFrame &f, ic::PICInfo *pic)
{
    stubs::GetProp(f);
}

static void JS_FASTCALL
DisabledGetPropICNoCache(VMFrame &f, ic::PICInfo *pic)
{
    stubs::GetPropNoCache(f, pic->atom);
}

void JS_FASTCALL
ic::GetProp(VMFrame &f, ic::PICInfo *pic)
{
    JSScript *script = f.fp()->script();

    JSAtom *atom = pic->atom;
    if (atom == f.cx->runtime->atomState.lengthAtom) {
        if (f.regs.sp[-1].isString()) {
            GetPropCompiler cc(f, script, NULL, *pic, NULL, DisabledLengthIC);
            LookupStatus status = cc.generateStringLengthStub();
            if (status == Lookup_Error)
                THROW();
            JSString *str = f.regs.sp[-1].toString();
            f.regs.sp[-1].setInt32(str->length());
            return;
        } else if (!f.regs.sp[-1].isPrimitive()) {
            JSObject *obj = &f.regs.sp[-1].toObject();
            if (obj->isArray() ||
                (obj->isArguments() && !obj->asArguments()->hasOverriddenLength()) ||
                obj->isString()) {
                GetPropCompiler cc(f, script, obj, *pic, NULL, DisabledLengthIC);
                if (obj->isArray()) {
                    LookupStatus status = cc.generateArrayLengthStub();
                    if (status == Lookup_Error)
                        THROW();
                    f.regs.sp[-1].setNumber(obj->getArrayLength());
                } else if (obj->isArguments()) {
                    LookupStatus status = cc.generateArgsLengthStub();
                    if (status == Lookup_Error)
                        THROW();
                    f.regs.sp[-1].setInt32(int32_t(obj->asArguments()->initialLength()));
                } else if (obj->isString()) {
                    LookupStatus status = cc.generateStringObjLengthStub();
                    if (status == Lookup_Error)
                        THROW();
                    JSString *str = obj->getPrimitiveThis().toString();
                    f.regs.sp[-1].setInt32(str->length());
                }
                return;
            }
        }
        atom = f.cx->runtime->atomState.lengthAtom;
    }

    bool usePropCache = pic->usePropCache;

    /*
     * ValueToObject can trigger recompilations if it lazily initializes any
     * of the primitive classes (Boolean, Number, String). :XXX: if these
     * classes are made eager then this monitoring is not necessary.
     */
    RecompilationMonitor monitor(f.cx);

    JSObject *obj = ValueToObject(f.cx, &f.regs.sp[-1]);
    if (!obj)
        THROW();

    if (!monitor.recompiled() && pic->shouldUpdate(f.cx)) {
        VoidStubPIC stub = pic->usePropCache
                           ? DisabledGetPropIC
                           : DisabledGetPropICNoCache;
        GetPropCompiler cc(f, script, obj, *pic, atom, stub);
        if (!cc.update()) {
            cc.disable("error");
            THROW();
        }
    }

    Value v;
    if (!obj->getProperty(f.cx, ATOM_TO_JSID(atom), &v))
        THROW();

    /*
     * Ignore undefined reads for the 'prototype' property in constructors,
     * which will be at the start of the script and are never holes due to fun_resolve.
     * Any undefined value was explicitly stored here, and is known by inference.
     * :FIXME: looking under the usePropCache abstraction, which is only unset for
     * reads of the prototype.
     */
    if (v.isUndefined() && usePropCache)
        f.script()->typeMonitorUndefined(f.cx, f.pc());

    f.regs.sp[-1] = v;
}

void JS_FASTCALL
ic::GetPropNoCache(VMFrame &f, ic::PICInfo *pic)
{
    /*
     * The PIC stores whether to use the property cache or not. We use two different
     * stub calls so we can distinguish uncached calls made to construct this from
     * any cached calls at the first opcode in a script.
     */
    GetProp(f, pic);
}

template <JSBool strict>
static void JS_FASTCALL
DisabledSetPropIC(VMFrame &f, ic::PICInfo *pic)
{
    stubs::SetName<strict>(f, pic->atom);
}

template <JSBool strict>
static void JS_FASTCALL
DisabledSetPropICNoCache(VMFrame &f, ic::PICInfo *pic)
{
    stubs::SetPropNoCache<strict>(f, pic->atom);
}

void JS_FASTCALL
ic::SetProp(VMFrame &f, ic::PICInfo *pic)
{
    JSScript *script = f.fp()->script();
    JS_ASSERT(pic->isSet());

    VoidStubPIC stub = pic->usePropCache
                       ? STRICT_VARIANT(DisabledSetPropIC)
                       : STRICT_VARIANT(DisabledSetPropICNoCache);

    // Save this in case the compiler triggers a recompilation of this script.
    JSAtom *atom = pic->atom;
    VoidStubAtom nstub = pic->usePropCache
                         ? STRICT_VARIANT(stubs::SetName)
                         : STRICT_VARIANT(stubs::SetPropNoCache);

    RecompilationMonitor monitor(f.cx);

    JSObject *obj = ValueToObject(f.cx, &f.regs.sp[-2]);
    if (!obj)
        THROW();

    // Note, we can't use SetName for PROPINC PICs because the property
    // cache can't handle a GET and SET from the same scripted PC.
    if (!monitor.recompiled() && pic->shouldUpdate(f.cx)) {
        SetPropCompiler cc(f, script, obj, *pic, atom, stub);
        LookupStatus status = cc.update();
        if (status == Lookup_Error)
            THROW();
    }

    Value rval = f.regs.sp[-1];
    nstub(f, atom);
}

static void JS_FASTCALL
DisabledCallPropIC(VMFrame &f, ic::PICInfo *pic)
{
    stubs::CallProp(f, pic->atom);
}

void JS_FASTCALL
ic::CallProp(VMFrame &f, ic::PICInfo *pic)
{
    JSContext *cx = f.cx;
    FrameRegs &regs = f.regs;

    JSScript *script = f.fp()->script();
    RecompilationMonitor monitor(cx);

    Value lval;
    lval = regs.sp[-1];

    // Do this first in case js_GetClassPrototype triggers a recompilation.
    jsid id = ATOM_TO_JSID(pic->atom);

    Value objv;
    if (lval.isObject()) {
        objv = lval;
    } else {
        JSProtoKey protoKey;
        if (lval.isString()) {
            protoKey = JSProto_String;
        } else if (lval.isNumber()) {
            protoKey = JSProto_Number;
        } else if (lval.isBoolean()) {
            protoKey = JSProto_Boolean;
        } else {
            JS_ASSERT(lval.isNull() || lval.isUndefined());
            js_ReportIsNullOrUndefined(cx, -1, lval, NULL);
            THROW();
        }
        JSObject *pobj;
        if (!js_GetClassPrototype(cx, NULL, protoKey, &pobj))
            THROW();
        objv.setObject(*pobj);
    }

    JSObject *aobj = js_GetProtoIfDenseArray(&objv.toObject());
    Value rval;

    PropertyCacheEntry *entry;
    JSObject *obj2;
    JSAtom *atom;
    JS_PROPERTY_CACHE(cx).test(cx, f.pc(), aobj, obj2, entry, atom);
    if (!atom) {
        if (entry->vword.isFunObj()) {
            rval.setObject(entry->vword.toFunObj());
        } else if (entry->vword.isSlot()) {
            uint32 slot = entry->vword.toSlot();
            rval = obj2->nativeGetSlot(slot);
        } else {
            JS_ASSERT(entry->vword.isShape());
            const Shape *shape = entry->vword.toShape();
            NATIVE_GET(cx, &objv.toObject(), obj2, shape, JSGET_NO_METHOD_BARRIER, &rval,
                       THROW());
        }
        regs.sp++;
        regs.sp[-2] = rval;
        regs.sp[-1] = lval;
    } else {
        /*
         * Cache miss: use the immediate atom that was loaded for us under
         * PropertyCache::test.
         */
        regs.sp++;
        regs.sp[-1].setNull();
        if (lval.isObject()) {
            if (!js_GetMethod(cx, &objv.toObject(), id,
                              JS_LIKELY(!objv.toObject().getOps()->getProperty)
                              ? JSGET_CACHE_RESULT | JSGET_NO_METHOD_BARRIER
                              : JSGET_NO_METHOD_BARRIER,
                              &rval)) {
                THROW();
            }
            regs.sp[-1] = objv;
            regs.sp[-2] = rval;
        } else {
            JS_ASSERT(!objv.toObject().getOps()->getProperty);
            if (!js_GetPropertyHelper(cx, &objv.toObject(), id,
                                      JSGET_CACHE_RESULT | JSGET_NO_METHOD_BARRIER,
                                      &rval)) {
                THROW();
            }
            regs.sp[-1] = lval;
            regs.sp[-2] = rval;
        }
    }

#if JS_HAS_NO_SUCH_METHOD
    if (JS_UNLIKELY(rval.isPrimitive()) && regs.sp[-1].isObject()) {
        regs.sp[-2].setString(JSID_TO_STRING(id));
        if (!js_OnUnknownMethod(cx, regs.sp - 2))
            THROW();
    }
#endif

    if (regs.sp[-2].isUndefined())
        f.script()->typeMonitorUndefined(cx, f.pc());

    if (monitor.recompiled())
        return;

    GetPropCompiler cc(f, script, &objv.toObject(), *pic, pic->atom, DisabledCallPropIC);
    if (lval.isObject()) {
        if (pic->shouldUpdate(cx)) {
            LookupStatus status = cc.update();
            if (status == Lookup_Error)
                THROW();
        }
    } else if (lval.isString()) {
        LookupStatus status = cc.generateStringCallStub();
        if (status == Lookup_Error)
            THROW();
    } else {
        cc.disable("non-string primitive");
    }
}

static void JS_FASTCALL
DisabledNameIC(VMFrame &f, ic::PICInfo *pic)
{
    stubs::Name(f);
}

static void JS_FASTCALL
DisabledXNameIC(VMFrame &f, ic::PICInfo *pic)
{
    stubs::GetProp(f);
}

void JS_FASTCALL
ic::XName(VMFrame &f, ic::PICInfo *pic)
{
    JSScript *script = f.fp()->script();

    /* GETXPROP is guaranteed to have an object. */
    JSObject *obj = &f.regs.sp[-1].toObject();

    ScopeNameCompiler cc(f, script, obj, *pic, pic->atom, DisabledXNameIC);

    LookupStatus status = cc.updateForXName();
    if (status == Lookup_Error)
        THROW();

    Value rval;
    if (!cc.retrieve(&rval))
        THROW();
    f.regs.sp[-1] = rval;

    if (rval.isUndefined())
        f.script()->typeMonitorUndefined(f.cx, f.pc());
}

void JS_FASTCALL
ic::Name(VMFrame &f, ic::PICInfo *pic)
{
    JSScript *script = f.fp()->script();

    ScopeNameCompiler cc(f, script, &f.fp()->scopeChain(), *pic, pic->atom, DisabledNameIC);

    LookupStatus status = cc.updateForName();
    if (status == Lookup_Error)
        THROW();

    Value rval;
    if (!cc.retrieve(&rval))
        THROW();
    f.regs.sp[0] = rval;

    if (status == Lookup_Cacheable && !cc.updateTypes())
        THROW();
    f.script()->typeMonitorResult(f.cx, f.pc(), rval);
}

static void JS_FASTCALL
DisabledBindNameIC(VMFrame &f, ic::PICInfo *pic)
{
    stubs::BindName(f);
}

static void JS_FASTCALL
DisabledBindNameICNoCache(VMFrame &f, ic::PICInfo *pic)
{
    stubs::BindNameNoCache(f, pic->atom);
}

void JS_FASTCALL
ic::BindName(VMFrame &f, ic::PICInfo *pic)
{
    JSScript *script = f.fp()->script();

    VoidStubPIC stub = pic->usePropCache
                       ? DisabledBindNameIC
                       : DisabledBindNameICNoCache;
    BindNameCompiler cc(f, script, &f.fp()->scopeChain(), *pic, pic->atom, stub);

    JSObject *obj = cc.update();
    if (!obj) {
        cc.disable("error");
        THROW();
    }

    f.regs.sp[0].setObject(*obj);
}

bool
BaseIC::isCallOp()
{
    return !!(js_CodeSpec[op].format & JOF_CALLOP);
}

void
BaseIC::spew(JSContext *cx, const char *event, const char *message)
{
#ifdef JS_METHODJIT_SPEW
    JaegerSpew(JSpew_PICs, "%s %s: %s (%s: %d)\n",
               js_CodeName[op], event, message, cx->fp()->script()->filename,
               js_FramePCToLineNumber(cx, cx->fp()));
#endif
}

LookupStatus
BaseIC::disable(JSContext *cx, const char *reason, void *stub)
{
    spew(cx, "disabled", reason);
    Repatcher repatcher(cx->fp()->jit());
    repatcher.relink(slowPathCall, FunctionPtr(stub));
    return Lookup_Uncacheable;
}

bool
BaseIC::shouldUpdate(JSContext *cx)
{
    if (!hit) {
        hit = true;
        spew(cx, "ignored", "first hit");
        return false;
    }
    JS_ASSERT(stubsGenerated < MAX_PIC_STUBS);
    return true;
}

static void JS_FASTCALL
DisabledGetElem(VMFrame &f, ic::GetElementIC *ic)
{
    stubs::GetElem(f);
}

static void JS_FASTCALL
DisabledCallElem(VMFrame &f, ic::GetElementIC *ic)
{
    stubs::CallElem(f);
}

bool
GetElementIC::shouldUpdate(JSContext *cx)
{
    if (!hit) {
        hit = true;
        spew(cx, "ignored", "first hit");
        return false;
    }
    JS_ASSERT(stubsGenerated < MAX_GETELEM_IC_STUBS);
    return true;
}

LookupStatus
GetElementIC::disable(JSContext *cx, const char *reason)
{
    slowCallPatched = true;
    void *stub = (op == JSOP_GETELEM)
                 ? JS_FUNC_TO_DATA_PTR(void *, DisabledGetElem)
                 : JS_FUNC_TO_DATA_PTR(void *, DisabledCallElem);
    BaseIC::disable(cx, reason, stub);
    return Lookup_Uncacheable;
}

LookupStatus
GetElementIC::error(JSContext *cx)
{
    disable(cx, "error");
    return Lookup_Error;
}

void
GetElementIC::purge(Repatcher &repatcher)
{
    // Repatch the inline jumps.
    if (inlineTypeGuardPatched)
        repatcher.relink(fastPathStart.jumpAtOffset(inlineTypeGuard), slowPathStart);
    if (inlineClaspGuardPatched)
        repatcher.relink(fastPathStart.jumpAtOffset(inlineClaspGuard), slowPathStart);

    if (slowCallPatched) {
        if (op == JSOP_GETELEM) {
            repatcher.relink(slowPathCall,
                             FunctionPtr(JS_FUNC_TO_DATA_PTR(void *, ic::GetElement)));
        } else if (op == JSOP_CALLELEM) {
            repatcher.relink(slowPathCall,
                             FunctionPtr(JS_FUNC_TO_DATA_PTR(void *, ic::CallElement)));
        }
    }

    reset();
}

LookupStatus
GetElementIC::attachGetProp(VMFrame &f, JSContext *cx, JSObject *obj, const Value &v, jsid id, Value *vp)
{
    JS_ASSERT(v.isString());

    GetPropertyHelper<GetElementIC> getprop(cx, obj, JSID_TO_ATOM(id), *this, f);
    LookupStatus status = getprop.lookupAndTest();
    if (status != Lookup_Cacheable)
        return status;

    Assembler masm;

    // Guard on the string's type and identity.
    MaybeJump atomTypeGuard;
    if (hasInlineTypeGuard() && !inlineTypeGuardPatched) {
        // We link all string-key dependent stubs together, and store the
        // first set of guards in the IC, separately, from int-key dependent
        // stubs. As long as we guarantee that the first string-key dependent
        // stub guards on the key type, then all other string-key stubs can
        // omit the guard.
        JS_ASSERT(!idRemat.isTypeKnown());
        atomTypeGuard = masm.testString(Assembler::NotEqual, typeReg);
    } else {
        // If there was no inline type guard, then a string type is guaranteed.
        // Otherwise, we are guaranteed the type has already been checked, via
        // the comment above.
        JS_ASSERT_IF(!hasInlineTypeGuard(), idRemat.knownType() == JSVAL_TYPE_STRING);
    }

    // Reify the shape before guards that could flow into shape guarding stubs.
    if (!obj->isDenseArray() && !typeRegHasBaseShape) {
        masm.loadShape(objReg, typeReg);
        typeRegHasBaseShape = true;
    }

    MaybeJump atomIdGuard;
    if (!idRemat.isConstant())
        atomIdGuard = masm.branchPtr(Assembler::NotEqual, idRemat.dataReg(), ImmPtr(v.toString()));

    // Guard on the base shape (or in the dense array case, the clasp).
    Jump shapeGuard;
    if (obj->isDenseArray()) {
        shapeGuard = masm.testObjClass(Assembler::NotEqual, objReg, obj->getClass());
    } else {
        shapeGuard = masm.branch32(Assembler::NotEqual, typeReg, Imm32(obj->shape()));
    }

    // Guard on the prototype, if applicable.
    MaybeJump protoGuard;
    JSObject *holder = getprop.holder;
    RegisterID holderReg = objReg;
    if (obj != holder) {
        // Bake in the holder identity. Careful not to clobber |objReg|, since we can't remat it.
        holderReg = typeReg;
        masm.move(ImmPtr(holder), holderReg);
        typeRegHasBaseShape = false;

        // Guard on the holder's shape.
        protoGuard = masm.guardShape(holderReg, holder);
    }

    if (op == JSOP_CALLELEM) {
        // Emit a write of |obj| to the top of the stack, before we lose it.
        Value *thisVp = &cx->regs().sp[-1];
        Address thisSlot(JSFrameReg, StackFrame::offsetOfFixed(thisVp - cx->fp()->slots()));
        masm.storeValueFromComponents(ImmType(JSVAL_TYPE_OBJECT), objReg, thisSlot);
    }

    // Load the value.
    const Shape *shape = getprop.shape;
    masm.loadObjProp(holder, holderReg, shape, typeReg, objReg);

    Jump done = masm.jump();

    PICLinker buffer(masm, *this);
    if (!buffer.init(cx))
        return error(cx);

    if (hasLastStringStub && !buffer.verifyRange(lastStringStub))
        return disable(cx, "code memory is out of range");
    if (!buffer.verifyRange(cx->fp()->jit()))
        return disable(cx, "code memory is out of range");

    // Patch all guards.
    buffer.maybeLink(atomIdGuard, slowPathStart);
    buffer.maybeLink(atomTypeGuard, slowPathStart);
    buffer.link(shapeGuard, slowPathStart);
    buffer.maybeLink(protoGuard, slowPathStart);
    buffer.link(done, fastPathRejoin);

    CodeLocationLabel cs = buffer.finalize();
#if DEBUG
    char *chars = js_DeflateString(cx, v.toString()->getChars(cx), v.toString()->length());
    JaegerSpew(JSpew_PICs, "generated %s stub at %p for atom 0x%x (\"%s\") shape 0x%x (%s: %d)\n",
               js_CodeName[op], cs.executableAddress(), id, chars, holder->shape(),
               cx->fp()->script()->filename, js_FramePCToLineNumber(cx, cx->fp()));
    cx->free_(chars);
#endif

    // Update the inline guards, if needed.
    if (shouldPatchInlineTypeGuard() || shouldPatchUnconditionalClaspGuard()) {
        Repatcher repatcher(cx->fp()->jit());

        if (shouldPatchInlineTypeGuard()) {
            // A type guard is present in the inline path, and this is the
            // first string stub, so patch it now.
            JS_ASSERT(!inlineTypeGuardPatched);
            JS_ASSERT(atomTypeGuard.isSet());

            repatcher.relink(fastPathStart.jumpAtOffset(inlineTypeGuard), cs);
            inlineTypeGuardPatched = true;
        }

        if (shouldPatchUnconditionalClaspGuard()) {
            // The clasp guard is unconditional, meaning there is no type
            // check. This is the first stub, so it has to be patched. Note
            // that it is wrong to patch the inline clasp guard otherwise,
            // because it follows an integer-id guard.
            JS_ASSERT(!hasInlineTypeGuard());

            repatcher.relink(fastPathStart.jumpAtOffset(inlineClaspGuard), cs);
            inlineClaspGuardPatched = true;
        }
    }

    // If there were previous stub guards, patch them now.
    if (hasLastStringStub) {
        Repatcher repatcher(lastStringStub);
        CodeLocationLabel stub(lastStringStub.start());
        if (atomGuard)
            repatcher.relink(stub.jumpAtOffset(atomGuard), cs);
        repatcher.relink(stub.jumpAtOffset(firstShapeGuard), cs);
        if (secondShapeGuard)
            repatcher.relink(stub.jumpAtOffset(secondShapeGuard), cs);
    }

    // Update state.
    hasLastStringStub = true;
    lastStringStub = JITCode(cs.executableAddress(), buffer.size());
    if (atomIdGuard.isSet()) {
        atomGuard = buffer.locationOf(atomIdGuard.get()) - cs;
        JS_ASSERT(atomGuard == buffer.locationOf(atomIdGuard.get()) - cs);
        JS_ASSERT(atomGuard);
    } else {
        atomGuard = 0;
    }
    if (protoGuard.isSet()) {
        secondShapeGuard = buffer.locationOf(protoGuard.get()) - cs;
        JS_ASSERT(secondShapeGuard == buffer.locationOf(protoGuard.get()) - cs);
        JS_ASSERT(secondShapeGuard);
    } else {
        secondShapeGuard = 0;
    }
    firstShapeGuard = buffer.locationOf(shapeGuard) - cs;
    JS_ASSERT(firstShapeGuard == buffer.locationOf(shapeGuard) - cs);
    JS_ASSERT(firstShapeGuard);

    stubsGenerated++;

    if (stubsGenerated == MAX_GETELEM_IC_STUBS)
        disable(cx, "max stubs reached");

    // Finally, fetch the value to avoid redoing the property lookup.
    if (shape->isMethod())
        *vp = ObjectValue(shape->methodObject());
    else
        *vp = holder->getSlot(shape->slot);

    return Lookup_Cacheable;
}

#if defined JS_POLYIC_TYPED_ARRAY
LookupStatus
GetElementIC::attachTypedArray(JSContext *cx, JSObject *obj, const Value &v, jsid id, Value *vp)
{
    if (!v.isInt32())
        return disable(cx, "typed array with string key");

    if (op == JSOP_CALLELEM)
        return disable(cx, "typed array with call");

    // The fast-path guarantees that after the dense clasp guard, the type is
    // known to be int32, either via type inference or the inline type check.
    JS_ASSERT(hasInlineTypeGuard() || idRemat.knownType() == JSVAL_TYPE_INT32);

    Assembler masm;

    // Guard on this typed array's clasp.
    Jump claspGuard = masm.testObjClass(Assembler::NotEqual, objReg, obj->getClass());

    // Get the internal typed array.
    masm.loadPtr(Address(objReg, offsetof(JSObject, privateData)), objReg);

    // Bounds check.
    Jump outOfBounds;
    Address typedArrayLength(objReg, js::TypedArray::lengthOffset());
    if (idRemat.isConstant()) {
        JS_ASSERT(idRemat.value().toInt32() == v.toInt32());
        outOfBounds = masm.branch32(Assembler::BelowOrEqual, typedArrayLength, Imm32(v.toInt32()));
    } else {
        outOfBounds = masm.branch32(Assembler::BelowOrEqual, typedArrayLength, idRemat.dataReg());
    }

    // Load the array's packed data vector.
    masm.loadPtr(Address(objReg, js::TypedArray::dataOffset()), objReg);

    js::TypedArray *tarray = js::TypedArray::fromJSObject(obj);
    int shift = tarray->slotWidth();
    if (idRemat.isConstant()) {
        int32 index = v.toInt32();
        Address addr(objReg, index * shift);
        LoadFromTypedArray(masm, tarray, addr, typeReg, objReg);
    } else {
        Assembler::Scale scale = Assembler::TimesOne;
        switch (shift) {
          case 2:
            scale = Assembler::TimesTwo;
            break;
          case 4:
            scale = Assembler::TimesFour;
            break;
          case 8:
            scale = Assembler::TimesEight;
            break;
        }
        BaseIndex addr(objReg, idRemat.dataReg(), scale);
        LoadFromTypedArray(masm, tarray, addr, typeReg, objReg);
    }

    Jump done = masm.jump();

    PICLinker buffer(masm, *this);
    if (!buffer.init(cx))
        return error(cx);

    if (!buffer.verifyRange(cx->fp()->jit()))
        return disable(cx, "code memory is out of range");

    buffer.link(claspGuard, slowPathStart);
    buffer.link(outOfBounds, slowPathStart);
    buffer.link(done, fastPathRejoin);

    CodeLocationLabel cs = buffer.finalizeCodeAddendum();
    JaegerSpew(JSpew_PICs, "generated getelem typed array stub at %p\n", cs.executableAddress());

    // If we can generate a typed array stub, the clasp guard is conditional.
    // Also, we only support one typed array.
    JS_ASSERT(!shouldPatchUnconditionalClaspGuard());
    JS_ASSERT(!inlineClaspGuardPatched);

    Repatcher repatcher(cx->fp()->jit());
    repatcher.relink(fastPathStart.jumpAtOffset(inlineClaspGuard), cs);
    inlineClaspGuardPatched = true;

    stubsGenerated++;

    // In the future, it might make sense to attach multiple typed array stubs.
    // For simplicitly, they are currently monomorphic.
    if (stubsGenerated == MAX_GETELEM_IC_STUBS)
        disable(cx, "max stubs reached");

    disable(cx, "generated typed array stub");

    // Fetch the value as expected of Lookup_Cacheable for GetElement.
    if (!obj->getProperty(cx, id, vp))
        return Lookup_Error;

    return Lookup_Cacheable;
}
#endif /* JS_POLYIC_TYPED_ARRAY */

LookupStatus
GetElementIC::update(VMFrame &f, JSContext *cx, JSObject *obj, const Value &v, jsid id, Value *vp)
{
    if (v.isString())
        return attachGetProp(f, cx, obj, v, id, vp);

#if 0 // :FIXME: bug 643842
//#if defined JS_POLYIC_TYPED_ARRAY
    if (js_IsTypedArray(obj))
        return attachTypedArray(cx, obj, v, id, vp);
#endif

    return disable(cx, "unhandled object and key type");
}

void JS_FASTCALL
ic::CallElement(VMFrame &f, ic::GetElementIC *ic)
{
    JSContext *cx = f.cx;

    // Right now, we don't optimize for strings.
    if (!f.regs.sp[-2].isObject()) {
        ic->disable(cx, "non-object");
        stubs::CallElem(f);
        return;
    }

    Value thisv = f.regs.sp[-2];
    JSObject *thisObj = ValuePropertyBearer(cx, thisv, -2);
    if (!thisObj)
        THROW();

    jsid id;
    Value idval = f.regs.sp[-1];
    if (idval.isInt32() && INT_FITS_IN_JSID(idval.toInt32()))
        id = INT_TO_JSID(idval.toInt32());
    else if (!js_InternNonIntElementId(cx, thisObj, idval, &id))
        THROW();

    if (ic->shouldUpdate(cx)) {
#ifdef DEBUG
        f.regs.sp[-2] = MagicValue(JS_GENERIC_MAGIC);
#endif
        LookupStatus status = ic->update(f, cx, thisObj, idval, id, &f.regs.sp[-2]);
        if (status != Lookup_Uncacheable) {
            if (status == Lookup_Error)
                THROW();

            // If the result can be cached, the value was already retrieved.
            JS_ASSERT(!f.regs.sp[-2].isMagic());
            f.regs.sp[-1].setObject(*thisObj);
            if (!JSID_IS_INT(id))
                f.script()->typeMonitorUnknown(cx, f.pc());
            return;
        }
    }

    /* Get or set the element. */
    if (!js_GetMethod(cx, thisObj, id, JSGET_NO_METHOD_BARRIER, &f.regs.sp[-2]))
        THROW();

#if JS_HAS_NO_SUCH_METHOD
    if (JS_UNLIKELY(f.regs.sp[-2].isPrimitive()) && thisv.isObject()) {
        f.regs.sp[-2] = f.regs.sp[-1];
        f.regs.sp[-1].setObject(*thisObj);
        if (!js_OnUnknownMethod(cx, f.regs.sp - 2))
            THROW();
    } else
#endif
    {
        f.regs.sp[-1] = thisv;
    }
    if (!JSID_IS_INT(id))
        f.script()->typeMonitorUnknown(cx, f.pc());
    if (f.regs.sp[-2].isUndefined())
        f.script()->typeMonitorUndefined(cx, f.pc());
}

void JS_FASTCALL
ic::GetElement(VMFrame &f, ic::GetElementIC *ic)
{
    JSContext *cx = f.cx;

    // Right now, we don't optimize for strings.
    if (!f.regs.sp[-2].isObject()) {
        ic->disable(cx, "non-object");
        stubs::GetElem(f);
        return;
    }

    Value idval = f.regs.sp[-1];

    RecompilationMonitor monitor(cx);

    JSObject *obj = ValueToObject(cx, &f.regs.sp[-2]);
    if (!obj)
        THROW();

    jsid id;
    if (idval.isInt32() && INT_FITS_IN_JSID(idval.toInt32())) {
        id = INT_TO_JSID(idval.toInt32());
    } else {
        if (!js_InternNonIntElementId(cx, obj, idval, &id))
            THROW();
    }

    if (!monitor.recompiled() && ic->shouldUpdate(cx)) {
#ifdef DEBUG
        f.regs.sp[-2] = MagicValue(JS_GENERIC_MAGIC);
#endif
        LookupStatus status = ic->update(f, cx, obj, idval, id, &f.regs.sp[-2]);
        if (status != Lookup_Uncacheable) {
            if (status == Lookup_Error)
                THROW();

            // If the result can be cached, the value was already retrieved.
            JS_ASSERT(!f.regs.sp[-2].isMagic());
            if (!JSID_IS_INT(id))
                f.script()->typeMonitorUnknown(cx, f.pc());
            return;
        }
    }

    if (!obj->getProperty(cx, id, &f.regs.sp[-2]))
        THROW();
    if (!JSID_IS_INT(id))
        f.script()->typeMonitorUnknown(cx, f.pc());
    if (f.regs.sp[-2].isUndefined())
        f.script()->typeMonitorUndefined(cx, f.pc());
}

#define APPLY_STRICTNESS(f, s)                          \
    (FunctionTemplateConditional(s, f<true>, f<false>))

LookupStatus
SetElementIC::disable(JSContext *cx, const char *reason)
{
    slowCallPatched = true;
    VoidStub stub = APPLY_STRICTNESS(stubs::SetElem, strictMode);
    BaseIC::disable(cx, reason, JS_FUNC_TO_DATA_PTR(void *, stub));
    return Lookup_Uncacheable;
}

LookupStatus
SetElementIC::error(JSContext *cx)
{
    disable(cx, "error");
    return Lookup_Error;
}

void
SetElementIC::purge(Repatcher &repatcher)
{
    // Repatch the inline jumps.
    if (inlineClaspGuardPatched)
        repatcher.relink(fastPathStart.jumpAtOffset(inlineClaspGuard), slowPathStart);
    if (inlineHoleGuardPatched)
        repatcher.relink(fastPathStart.jumpAtOffset(inlineHoleGuard), slowPathStart);

    if (slowCallPatched) {
        void *stub = JS_FUNC_TO_DATA_PTR(void *, APPLY_STRICTNESS(ic::SetElement, strictMode));
        repatcher.relink(slowPathCall, FunctionPtr(stub));
    }

    reset();
}

LookupStatus
SetElementIC::attachHoleStub(JSContext *cx, JSObject *obj, int32 keyval)
{
    if (keyval < 0)
        return disable(cx, "negative key index");

    // We may have failed a capacity check instead of a dense array check.
    // However we should still build the IC in this case, since it could
    // be in a loop that is filling in the array. We can assert, however,
    // that either we're in capacity or there's a hole - guaranteed by
    // the fast path.
    JS_ASSERT((jsuint)keyval >= obj->getDenseArrayInitializedLength() ||
              obj->getDenseArrayElement(keyval).isMagic(JS_ARRAY_HOLE));

    if (js_PrototypeHasIndexedProperties(cx, obj))
        return disable(cx, "prototype has indexed properties");

    Assembler masm;

    Vector<Jump, 4> fails(cx);

    // Test for indexed properties in Array.prototype. We test each shape
    // along the proto chain. This affords us two optimizations:
    //  1) Loading the prototype can be avoided because the shape would change;
    //     instead we can bake in their identities.
    //  2) We only have to test the shape, rather than INDEXED.
    for (JSObject *pobj = obj->getProto(); pobj; pobj = pobj->getProto()) {
        if (!pobj->isNative())
            return disable(cx, "non-native array prototype");
        masm.move(ImmPtr(pobj), objReg);
        Jump j = masm.guardShape(objReg, pobj);
        if (!fails.append(j))
            return error(cx);
    }

    // Restore |obj|.
    masm.rematPayload(StateRemat::FromInt32(objRemat), objReg);

    // Guard against negative indices.
    MaybeJump keyGuard;
    if (!hasConstantKey)
        keyGuard = masm.branch32(Assembler::LessThan, keyReg, Imm32(0));

    // Update the array length if necessary.
    Jump skipUpdate;
    Address arrayLength(objReg, offsetof(JSObject, privateData));
    if (hasConstantKey) {
        skipUpdate = masm.branch32(Assembler::Above, arrayLength, Imm32(keyValue));
        masm.store32(Imm32(keyValue + 1), arrayLength);
    } else {
        skipUpdate = masm.branch32(Assembler::Above, arrayLength, keyReg);
        masm.add32(Imm32(1), keyReg);
        masm.store32(keyReg, arrayLength);
        masm.sub32(Imm32(1), keyReg);
    }
    skipUpdate.linkTo(masm.label(), &masm);

    // Store the value back.
    masm.loadPtr(Address(objReg, JSObject::offsetOfSlots()), objReg);
    if (hasConstantKey) {
        Address slot(objReg, keyValue * sizeof(Value));
        masm.storeValue(vr, slot);
    } else {
        BaseIndex slot(objReg, keyReg, Assembler::JSVAL_SCALE);
        masm.storeValue(vr, slot);
    }

    Jump done = masm.jump();

    JS_ASSERT(!execPool);
    JS_ASSERT(!inlineHoleGuardPatched);

    LinkerHelper buffer(masm);
    execPool = buffer.init(cx);
    if (!execPool)
        return error(cx);

    if (!buffer.verifyRange(cx->fp()->jit()))
        return disable(cx, "code memory is out of range");

    // Patch all guards.
    for (size_t i = 0; i < fails.length(); i++)
        buffer.link(fails[i], slowPathStart);
    buffer.link(done, fastPathRejoin);

    CodeLocationLabel cs = buffer.finalize();
    JaegerSpew(JSpew_PICs, "generated dense array hole stub at %p\n", cs.executableAddress());

    Repatcher repatcher(cx->fp()->jit());
    repatcher.relink(fastPathStart.jumpAtOffset(inlineHoleGuard), cs);
    inlineHoleGuardPatched = true;

    disable(cx, "generated dense array hole stub");

    return Lookup_Cacheable;
}

#if defined JS_POLYIC_TYPED_ARRAY
LookupStatus
SetElementIC::attachTypedArray(JSContext *cx, JSObject *obj, int32 key)
{
    // Right now, only one clasp guard extension is supported.
    JS_ASSERT(!inlineClaspGuardPatched);

    Assembler masm;

    // Guard on this typed array's clasp.
    Jump claspGuard = masm.testObjClass(Assembler::NotEqual, objReg, obj->getClass());

    // Get the internal typed array.
    masm.loadPtr(Address(objReg, offsetof(JSObject, privateData)), objReg);

    // Bounds check.
    Jump outOfBounds;
    Address typedArrayLength(objReg, js::TypedArray::lengthOffset());
    if (hasConstantKey)
        outOfBounds = masm.branch32(Assembler::BelowOrEqual, typedArrayLength, Imm32(keyValue));
    else
        outOfBounds = masm.branch32(Assembler::BelowOrEqual, typedArrayLength, keyReg);

    // Load the array's packed data vector.
    js::TypedArray *tarray = js::TypedArray::fromJSObject(obj);
    masm.loadPtr(Address(objReg, js::TypedArray::dataOffset()), objReg);

    int shift = tarray->slotWidth();
    if (hasConstantKey) {
        Address addr(objReg, keyValue * shift);
        if (!StoreToTypedArray(cx, masm, tarray, addr, vr, volatileMask))
            return error(cx);
    } else {
        Assembler::Scale scale = Assembler::TimesOne;
        switch (shift) {
          case 2:
            scale = Assembler::TimesTwo;
            break;
          case 4:
            scale = Assembler::TimesFour;
            break;
          case 8:
            scale = Assembler::TimesEight;
            break;
        }
        BaseIndex addr(objReg, keyReg, scale);
        if (!StoreToTypedArray(cx, masm, tarray, addr, vr, volatileMask))
            return error(cx);
    }

    Jump done = masm.jump();

    // The stub does not rely on any pointers or numbers that could be ruined
    // by a GC or shape regenerated GC. We let this stub live for the lifetime
    // of the script.
    JS_ASSERT(!execPool);
    LinkerHelper buffer(masm);
    execPool = buffer.init(cx);
    if (!execPool)
        return error(cx);

    if (!buffer.verifyRange(cx->fp()->jit()))
        return disable(cx, "code memory is out of range");

    // Note that the out-of-bounds path simply does nothing.
    buffer.link(claspGuard, slowPathStart);
    buffer.link(outOfBounds, fastPathRejoin);
    buffer.link(done, fastPathRejoin);
    masm.finalize(buffer);

    CodeLocationLabel cs = buffer.finalizeCodeAddendum();
    JaegerSpew(JSpew_PICs, "generated setelem typed array stub at %p\n", cs.executableAddress());

    Repatcher repatcher(cx->fp()->jit());
    repatcher.relink(fastPathStart.jumpAtOffset(inlineClaspGuard), cs);
    inlineClaspGuardPatched = true;

    stubsGenerated++;

    // In the future, it might make sense to attach multiple typed array stubs.
    // For simplicitly, they are currently monomorphic.
    if (stubsGenerated == MAX_GETELEM_IC_STUBS)
        disable(cx, "max stubs reached");

    disable(cx, "generated typed array stub");

    return Lookup_Cacheable;
}
#endif /* JS_POLYIC_TYPED_ARRAY */

LookupStatus
SetElementIC::update(JSContext *cx, const Value &objval, const Value &idval)
{
    if (!objval.isObject())
        return disable(cx, "primitive lval");
    if (!idval.isInt32())
        return disable(cx, "non-int32 key");

    JSObject *obj = &objval.toObject();
    int32 key = idval.toInt32();

    if (obj->isDenseArray())
        return attachHoleStub(cx, obj, key);

#if 0 // :FIXME: bug 643842
//#if defined JS_POLYIC_TYPED_ARRAY
    if (js_IsTypedArray(obj))
        return attachTypedArray(cx, obj, key);
#endif

    return disable(cx, "unsupported object type");
}

template<JSBool strict>
void JS_FASTCALL
ic::SetElement(VMFrame &f, ic::SetElementIC *ic)
{
    JSContext *cx = f.cx;

    if (ic->shouldUpdate(cx)) {
        LookupStatus status = ic->update(cx, f.regs.sp[-3], f.regs.sp[-2]);
        if (status == Lookup_Error)
            THROW();
    }

    stubs::SetElem<strict>(f);
}

template void JS_FASTCALL ic::SetElement<true>(VMFrame &f, SetElementIC *ic);
template void JS_FASTCALL ic::SetElement<false>(VMFrame &f, SetElementIC *ic);

void
JITScript::purgePICs()
{
    if (!nPICs && !nGetElems && !nSetElems)
        return;

    Repatcher repatcher(this);

    ic::PICInfo *pics_ = pics();
    for (uint32 i = 0; i < nPICs; i++) {
        ic::PICInfo &pic = pics_[i];
        switch (pic.kind) {
          case ic::PICInfo::SET:
          case ic::PICInfo::SETMETHOD:
            SetPropCompiler::reset(repatcher, pic);
            break;
          case ic::PICInfo::NAME:
          case ic::PICInfo::XNAME:
            ScopeNameCompiler::reset(repatcher, pic);
            break;
          case ic::PICInfo::BIND:
            BindNameCompiler::reset(repatcher, pic);
            break;
          case ic::PICInfo::CALL: /* fall-through */
          case ic::PICInfo::GET:
            GetPropCompiler::reset(repatcher, pic);
            break;
          default:
            JS_NOT_REACHED("Unhandled PIC kind");
            break;
        }
        pic.reset();
    }

    ic::GetElementIC *getElems_ = getElems();
    ic::SetElementIC *setElems_ = setElems();
    for (uint32 i = 0; i < nGetElems; i++)
        getElems_[i].purge(repatcher);
    for (uint32 i = 0; i < nSetElems; i++)
        setElems_[i].purge(repatcher);
}

void
ic::PurgePICs(JSContext *cx, JSScript *script)
{
    if (script->jitNormal)
        script->jitNormal->purgePICs();
    if (script->jitCtor)
        script->jitCtor->purgePICs();
}

#endif /* JS_POLYIC */
<|MERGE_RESOLUTION|>--- conflicted
+++ resolved
@@ -813,13 +813,7 @@
 
         Jump notArgs = masm.testObjClass(Assembler::NotEqual, pic.objReg, obj->getClass());
 
-<<<<<<< HEAD
-        masm.load32(Address(pic.objReg, JSObject::getArgumentsLengthOffset()), pic.objReg);
-=======
-        masm.loadPtr(Address(pic.objReg, offsetof(JSObject, slots)), pic.objReg);
-        masm.load32(Address(pic.objReg, ArgumentsObject::INITIAL_LENGTH_SLOT * sizeof(Value)),
-                    pic.objReg);
->>>>>>> ac37a291
+        masm.load32(Address(pic.objReg, JSObject::getFixedSlotOffset(ArgumentsObject::INITIAL_LENGTH_SLOT)), pic.objReg);
         masm.move(pic.objReg, pic.shapeReg);
         Jump overridden = masm.branchTest32(Assembler::NonZero, pic.shapeReg,
                                             Imm32(ArgumentsObject::LENGTH_OVERRIDDEN_BIT));
