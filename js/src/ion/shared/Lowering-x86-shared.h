--- conflicted
+++ resolved
@@ -28,13 +28,10 @@
     bool visitInterruptCheck(MInterruptCheck *ins);
     bool visitGuardShape(MGuardShape *ins);
     bool visitPowHalf(MPowHalf *ins);
-<<<<<<< HEAD
+    bool visitConstant(MConstant *ins);
     bool visitAsmNeg(MAsmNeg *ins);
     bool visitAsmUDiv(MAsmUDiv *ins);
     bool visitAsmUMod(MAsmUMod *ins);
-=======
-    bool visitConstant(MConstant *ins);
->>>>>>> 17a2e227
     bool lowerMulI(MMul *mul, MDefinition *lhs, MDefinition *rhs);
     bool lowerDivI(MDiv *div);
     bool lowerModI(MMod *mod);
