/* -*- Mode: C++; tab-width: 8; indent-tabs-mode: nil; c-basic-offset: 4 -*-
 * vim: set ts=8 sw=4 et tw=99:
 *
 * ***** BEGIN LICENSE BLOCK *****
 * Version: MPL 1.1/GPL 2.0/LGPL 2.1
 *
 * The contents of this file are subject to the Mozilla Public License Version
 * 1.1 (the "License"); you may not use this file except in compliance with
 * the License. You may obtain a copy of the License at
 * http://www.mozilla.org/MPL/
 *
 * Software distributed under the License is distributed on an "AS IS" basis,
 * WITHOUT WARRANTY OF ANY KIND, either express or implied. See the License
 * for the specific language governing rights and limitations under the
 * License.
 *
 * The Original Code is Mozilla Communicator client code, released
 * March 31, 1998.
 *
 * The Initial Developer of the Original Code is
 * Netscape Communications Corporation.
 * Portions created by the Initial Developer are Copyright (C) 1998
 * the Initial Developer. All Rights Reserved.
 *
 * Contributor(s):
 *   Nick Fitzgerald <nfitzgerald@mozilla.com>
 *
 * Alternatively, the contents of this file may be used under the terms of
 * either of the GNU General Public License Version 2 or later (the "GPL"),
 * or the GNU Lesser General Public License Version 2.1 or later (the "LGPL"),
 * in which case the provisions of the GPL or the LGPL are applicable instead
 * of those above. If you wish to allow use of your version of this file only
 * under the terms of either the GPL or the LGPL, and not to allow others to
 * use your version of this file under the terms of the MPL, indicate your
 * decision by deleting the provisions above and replace them with the notice
 * and other provisions required by the GPL or the LGPL. If you do not delete
 * the provisions above, a recipient may use your version of this file under
 * the terms of any one of the MPL, the GPL or the LGPL.
 *
 * ***** END LICENSE BLOCK ***** */

/*
 * JS debugging API.
 */
#include <string.h>
#include <stdarg.h>
#include "jsprvtd.h"
#include "jstypes.h"
#include "jsstdint.h"
#include "jsutil.h"
#include "jsclist.h"
#include "jshashtable.h"
#include "jsapi.h"
#include "jscntxt.h"
#include "jsversion.h"
#include "jsdbgapi.h"
#include "jsemit.h"
#include "jsfun.h"
#include "jsgc.h"
#include "jsgcmark.h"
#include "jsinterp.h"
#include "jslock.h"
#include "jsobj.h"
#include "jsopcode.h"
#include "jsparse.h"
#include "jsscope.h"
#include "jsscript.h"
#include "jsstaticcheck.h"
#include "jsstr.h"
#include "jswatchpoint.h"
#include "jswrapper.h"
#include "vm/Debugger.h"

#include "jsatominlines.h"
#include "jsinferinlines.h"
#include "jsobjinlines.h"
#include "jsinterpinlines.h"
#include "jsscopeinlines.h"
#include "jsscriptinlines.h"

#include "vm/Stack-inl.h"

#include "jsautooplen.h"

#ifdef __APPLE__
#include "sharkctl.h"
#endif

using namespace js;
using namespace js::gc;

JS_PUBLIC_API(JSBool)
JS_GetDebugMode(JSContext *cx)
{
    return cx->compartment->debugMode();
}

JS_PUBLIC_API(JSBool)
JS_SetDebugMode(JSContext *cx, JSBool debug)
{
    return JS_SetDebugModeForCompartment(cx, cx->compartment, debug);
}

JS_PUBLIC_API(void)
JS_SetRuntimeDebugMode(JSRuntime *rt, JSBool debug)
{
    rt->debugMode = !!debug;
}

namespace js {

void
ScriptDebugPrologue(JSContext *cx, StackFrame *fp)
{
    JS_ASSERT(fp == cx->fp());

    if (fp->isFramePushedByExecute()) {
        if (JSInterpreterHook hook = cx->debugHooks->executeHook)
            fp->setHookData(hook(cx, Jsvalify(fp), true, 0, cx->debugHooks->executeHookData));
    } else {
        if (JSInterpreterHook hook = cx->debugHooks->callHook)
            fp->setHookData(hook(cx, Jsvalify(fp), true, 0, cx->debugHooks->callHookData));
    }
    Debugger::onEnterFrame(cx);
}

bool
ScriptDebugEpilogue(JSContext *cx, StackFrame *fp, bool okArg)
{
    JS_ASSERT(fp == cx->fp());
    JSBool ok = okArg;

    if (void *hookData = fp->maybeHookData()) {
        if (fp->isFramePushedByExecute()) {
            if (JSInterpreterHook hook = cx->debugHooks->executeHook)
                hook(cx, Jsvalify(fp), false, &ok, hookData);
        } else {
            if (JSInterpreterHook hook = cx->debugHooks->callHook)
                hook(cx, Jsvalify(fp), false, &ok, hookData);
        }
    }
    Debugger::onLeaveFrame(cx);

    return ok;
}

} /* namespace js */

JS_FRIEND_API(JSBool)
JS_SetDebugModeForCompartment(JSContext *cx, JSCompartment *comp, JSBool debug)
{
    return comp->setDebugModeFromC(cx, !!debug);
}

static JSBool
CheckDebugMode(JSContext *cx)
{
    JSBool debugMode = JS_GetDebugMode(cx);
    /*
     * :TODO:
     * This probably should be an assertion, since it's indicative of a severe
     * API misuse.
     */
    if (!debugMode) {
        JS_ReportErrorFlagsAndNumber(cx, JSREPORT_ERROR, js_GetErrorMessage,
                                     NULL, JSMSG_NEED_DEBUG_MODE);
    }
    return debugMode;
}

JS_PUBLIC_API(JSBool)
JS_SetSingleStepMode(JSContext *cx, JSScript *script, JSBool singleStep)
{
    assertSameCompartment(cx, script);
    if (!CheckDebugMode(cx))
        return JS_FALSE;

    return script->setStepModeFlag(cx, singleStep);
}

jsbytecode *
js_UntrapScriptCode(JSContext *cx, JSScript *script)
{
    jsbytecode *code = script->code;
    BreakpointSiteMap &sites = script->compartment()->breakpointSites;
    for (BreakpointSiteMap::Range r = sites.all(); !r.empty(); r.popFront()) {
        BreakpointSite *site = r.front().value;
        if (site->script == script && size_t(site->pc - script->code) < script->length) {
            if (code == script->code) {
                size_t nbytes = script->length * sizeof(jsbytecode);
                jssrcnote *notes = script->notes();
                jssrcnote *sn;
                for (sn = notes; !SN_IS_TERMINATOR(sn); sn = SN_NEXT(sn))
                    continue;
                nbytes += (sn - notes + 1) * sizeof *sn;

                code = (jsbytecode *) cx->malloc_(nbytes);
                if (!code)
                    break;
                memcpy(code, script->code, nbytes);
                GetGSNCache(cx)->purge();
            }
            code[site->pc - script->code] = site->realOpcode;
        }
    }
    return code;
}

JS_PUBLIC_API(JSBool)
JS_SetTrap(JSContext *cx, JSScript *script, jsbytecode *pc, JSTrapHandler handler, jsval closure)
{
    if (!CheckDebugMode(cx))
        return false;

    BreakpointSite *site = script->compartment()->getOrCreateBreakpointSite(cx, script, pc, NULL);
    if (!site)
        return false;
    site->setTrap(cx, handler, closure);
    return true;
}

JS_PUBLIC_API(JSOp)
JS_GetTrapOpcode(JSContext *cx, JSScript *script, jsbytecode *pc)
{
    BreakpointSite *site = script->compartment()->getBreakpointSite(pc);
    return site ? site->realOpcode : JSOp(*pc);
}

JS_PUBLIC_API(void)
JS_ClearTrap(JSContext *cx, JSScript *script, jsbytecode *pc,
             JSTrapHandler *handlerp, jsval *closurep)
{
    if (BreakpointSite *site = script->compartment()->getBreakpointSite(pc)) {
        site->clearTrap(cx, NULL, handlerp, closurep);
    } else {
        if (handlerp)
            *handlerp = NULL;
        if (closurep)
            *closurep = JSVAL_VOID;
    }
}

JS_PUBLIC_API(void)
JS_ClearScriptTraps(JSContext *cx, JSScript *script)
{
    script->compartment()->clearTraps(cx, script);
}

JS_PUBLIC_API(void)
JS_ClearAllTrapsForCompartment(JSContext *cx)
{
    cx->compartment->clearTraps(cx, NULL);
}

#ifdef JS_TRACER
static void
JITInhibitingHookChange(JSRuntime *rt, bool wasInhibited)
{
    if (wasInhibited) {
        if (!rt->debuggerInhibitsJIT()) {
            for (JSCList *cl = rt->contextList.next; cl != &rt->contextList; cl = cl->next)
                JSContext::fromLinkField(cl)->updateJITEnabled();
        }
    } else if (rt->debuggerInhibitsJIT()) {
        for (JSCList *cl = rt->contextList.next; cl != &rt->contextList; cl = cl->next)
            JSContext::fromLinkField(cl)->traceJitEnabled = false;
    }
}
#endif

JS_PUBLIC_API(JSBool)
JS_SetInterrupt(JSRuntime *rt, JSInterruptHook hook, void *closure)
{
#ifdef JS_TRACER
    {
        AutoLockGC lock(rt);
        bool wasInhibited = rt->debuggerInhibitsJIT();
#endif
        rt->globalDebugHooks.interruptHook = hook;
        rt->globalDebugHooks.interruptHookData = closure;
#ifdef JS_TRACER
        JITInhibitingHookChange(rt, wasInhibited);
    }
#endif
    return JS_TRUE;
}

JS_PUBLIC_API(JSBool)
JS_ClearInterrupt(JSRuntime *rt, JSInterruptHook *hoop, void **closurep)
{
#ifdef JS_TRACER
    AutoLockGC lock(rt);
    bool wasInhibited = rt->debuggerInhibitsJIT();
#endif
    if (hoop)
        *hoop = rt->globalDebugHooks.interruptHook;
    if (closurep)
        *closurep = rt->globalDebugHooks.interruptHookData;
    rt->globalDebugHooks.interruptHook = 0;
    rt->globalDebugHooks.interruptHookData = 0;
#ifdef JS_TRACER
    JITInhibitingHookChange(rt, wasInhibited);
#endif
    return JS_TRUE;
}

/************************************************************************/

JS_PUBLIC_API(JSBool)
JS_SetWatchPoint(JSContext *cx, JSObject *obj, jsid id,
                 JSWatchPointHandler handler, JSObject *closure)
{
    assertSameCompartment(cx, obj);
    id = js_CheckForStringIndex(id);

    JSObject *origobj;
    Value v;
    uintN attrs;
    jsid propid;

    origobj = obj;
    OBJ_TO_INNER_OBJECT(cx, obj);
    if (!obj)
        return false;

    AutoValueRooter idroot(cx);
    if (JSID_IS_INT(id)) {
        propid = id;
    } else {
        if (!js_ValueToStringId(cx, IdToValue(id), &propid))
            return false;
        propid = js_CheckForStringIndex(propid);
        idroot.set(IdToValue(propid));
    }

    /*
     * If, by unwrapping and innerizing, we changed the object, check
     * again to make sure that we're allowed to set a watch point.
     */
    if (origobj != obj && !CheckAccess(cx, obj, propid, JSACC_WATCH, &v, &attrs))
        return false;

    if (!obj->isNative()) {
        JS_ReportErrorNumber(cx, js_GetErrorMessage, NULL, JSMSG_CANT_WATCH,
                             obj->getClass()->name);
        return false;
    }

    types::MarkTypePropertyConfigured(cx, obj, propid);

    WatchpointMap *wpmap = cx->compartment->watchpointMap;
    if (!wpmap) {
        wpmap = cx->runtime->new_<WatchpointMap>();
        if (!wpmap || !wpmap->init()) {
            js_ReportOutOfMemory(cx);
            return false;
        }
        cx->compartment->watchpointMap = wpmap;
    }
    return wpmap->watch(cx, obj, id, handler, closure);
}

JS_PUBLIC_API(JSBool)
JS_ClearWatchPoint(JSContext *cx, JSObject *obj, jsid id,
                   JSWatchPointHandler *handlerp, JSObject **closurep)
{
    assertSameCompartment(cx, obj, id);

    id = js_CheckForStringIndex(id);
    if (WatchpointMap *wpmap = cx->compartment->watchpointMap)
        wpmap->unwatch(obj, id, handlerp, closurep);
    return true;
}

JS_PUBLIC_API(JSBool)
JS_ClearWatchPointsForObject(JSContext *cx, JSObject *obj)
{
    assertSameCompartment(cx, obj);

    if (WatchpointMap *wpmap = cx->compartment->watchpointMap)
        wpmap->unwatchObject(obj);
    return true;
}

JS_PUBLIC_API(JSBool)
JS_ClearAllWatchPoints(JSContext *cx)
{
    if (JSCompartment *comp = cx->compartment) {
        if (WatchpointMap *wpmap = comp->watchpointMap)
            wpmap->clear();
    }
    return true;
}

/************************************************************************/

JS_PUBLIC_API(uintN)
JS_PCToLineNumber(JSContext *cx, JSScript *script, jsbytecode *pc)
{
    return js_PCToLineNumber(cx, script, pc);
}

JS_PUBLIC_API(jsbytecode *)
JS_LineNumberToPC(JSContext *cx, JSScript *script, uintN lineno)
{
    return js_LineNumberToPC(script, lineno);
}

JS_PUBLIC_API(jsbytecode *)
JS_EndPC(JSContext *cx, JSScript *script)
{
    return script->code + script->length;
}

JS_PUBLIC_API(JSBool)
JS_GetLinePCs(JSContext *cx, JSScript *script,
              uintN startLine, uintN maxLines,
              uintN* count, uintN** retLines, jsbytecode*** retPCs)
{
    uintN* lines;
    jsbytecode** pcs;
    size_t len = (script->length > maxLines ? maxLines : script->length);
    lines = (uintN*) cx->malloc_(len * sizeof(uintN));
    if (!lines)
        return JS_FALSE;

    pcs = (jsbytecode**) cx->malloc_(len * sizeof(jsbytecode*));
    if (!pcs) {
        cx->free_(lines);
        return JS_FALSE;
    }

    uintN lineno = script->lineno;
    uintN offset = 0;
    uintN i = 0;
    for (jssrcnote *sn = script->notes(); !SN_IS_TERMINATOR(sn); sn = SN_NEXT(sn)) {
        offset += SN_DELTA(sn);
        JSSrcNoteType type = (JSSrcNoteType) SN_TYPE(sn);
        if (type == SRC_SETLINE || type == SRC_NEWLINE) {
            if (type == SRC_SETLINE)
                lineno = (uintN) js_GetSrcNoteOffset(sn, 0);
            else
                lineno++;

            if (lineno >= startLine) {
                lines[i] = lineno;
                pcs[i] = script->code + offset;
                if (++i >= maxLines)
                    break;
            }
        }
    }

    *count = i;
    if (retLines)
        *retLines = lines;
    else
        cx->free_(lines);

    if (retPCs)
        *retPCs = pcs;
    else
        cx->free_(pcs);

    return JS_TRUE;
}

JS_PUBLIC_API(uintN)
JS_GetFunctionArgumentCount(JSContext *cx, JSFunction *fun)
{
    return fun->nargs;
}

JS_PUBLIC_API(JSBool)
JS_FunctionHasLocalNames(JSContext *cx, JSFunction *fun)
{
    return fun->script()->bindings.hasLocalNames();
}

extern JS_PUBLIC_API(jsuword *)
JS_GetFunctionLocalNameArray(JSContext *cx, JSFunction *fun, void **markp)
{
    Vector<JSAtom *> localNames(cx);
    if (!fun->script()->bindings.getLocalNameArray(cx, &localNames))
        return NULL;

    /* Munge data into the API this method implements.  Avert your eyes! */
    *markp = cx->tempLifoAlloc().mark();

    jsuword *names = cx->tempLifoAlloc().newArray<jsuword>(localNames.length());
    if (!names) {
        js_ReportOutOfMemory(cx);
        return NULL;
    }

    memcpy(names, localNames.begin(), localNames.length() * sizeof(jsuword));
    return names;
}

extern JS_PUBLIC_API(JSAtom *)
JS_LocalNameToAtom(jsuword w)
{
    return JS_LOCAL_NAME_TO_ATOM(w);
}

extern JS_PUBLIC_API(JSString *)
JS_AtomKey(JSAtom *atom)
{
    return atom;
}

extern JS_PUBLIC_API(void)
JS_ReleaseFunctionLocalNameArray(JSContext *cx, void *mark)
{
    cx->tempLifoAlloc().release(mark);
}

JS_PUBLIC_API(JSScript *)
JS_GetFunctionScript(JSContext *cx, JSFunction *fun)
{
    return fun->maybeScript();
}

JS_PUBLIC_API(JSNative)
JS_GetFunctionNative(JSContext *cx, JSFunction *fun)
{
    return fun->maybeNative();
}

JS_PUBLIC_API(JSPrincipals *)
JS_GetScriptPrincipals(JSContext *cx, JSScript *script)
{
    return script->principals;
}

/************************************************************************/

/*
 *  Stack Frame Iterator
 */
JS_PUBLIC_API(JSStackFrame *)
JS_FrameIterator(JSContext *cx, JSStackFrame **iteratorp)
{
    StackFrame *fp = Valueify(*iteratorp);
    *iteratorp = Jsvalify((fp == NULL) ? js_GetTopStackFrame(cx, FRAME_EXPAND_ALL) : fp->prev());
    return *iteratorp;
}

JS_PUBLIC_API(JSScript *)
JS_GetFrameScript(JSContext *cx, JSStackFrame *fp)
{
    return Valueify(fp)->maybeScript();
}

JS_PUBLIC_API(jsbytecode *)
JS_GetFramePC(JSContext *cx, JSStackFrame *fp)
{
    return Valueify(fp)->pcQuadratic(cx->stack);
}

JS_PUBLIC_API(JSStackFrame *)
JS_GetScriptedCaller(JSContext *cx, JSStackFrame *fp)
{
    return Jsvalify(js_GetScriptedCaller(cx, Valueify(fp)));
}

JS_PUBLIC_API(void *)
JS_GetFrameAnnotation(JSContext *cx, JSStackFrame *fpArg)
{
    StackFrame *fp = Valueify(fpArg);
    if (fp->annotation() && fp->isScriptFrame()) {
        JSPrincipals *principals = fp->scopeChain().principals(cx);

        if (principals && principals->globalPrivilegesEnabled(cx, principals)) {
            /*
             * Give out an annotation only if privileges have not been revoked
             * or disabled globally.
             */
            return fp->annotation();
        }
    }

    return NULL;
}

JS_PUBLIC_API(void)
JS_SetFrameAnnotation(JSContext *cx, JSStackFrame *fp, void *annotation)
{
    Valueify(fp)->setAnnotation(annotation);
}

JS_PUBLIC_API(void *)
JS_GetFramePrincipalArray(JSContext *cx, JSStackFrame *fp)
{
    JSPrincipals *principals;

    principals = Valueify(fp)->scopeChain().principals(cx);
    if (!principals)
        return NULL;
    return principals->getPrincipalArray(cx, principals);
}

JS_PUBLIC_API(JSBool)
JS_IsScriptFrame(JSContext *cx, JSStackFrame *fp)
{
    return !Valueify(fp)->isDummyFrame();
}

/* this is deprecated, use JS_GetFrameScopeChain instead */
JS_PUBLIC_API(JSObject *)
JS_GetFrameObject(JSContext *cx, JSStackFrame *fp)
{
    return &Valueify(fp)->scopeChain();
}

JS_PUBLIC_API(JSObject *)
JS_GetFrameScopeChain(JSContext *cx, JSStackFrame *fpArg)
{
    StackFrame *fp = Valueify(fpArg);
    JS_ASSERT(cx->stack.containsSlow(fp));

    js::AutoCompartment ac(cx, &fp->scopeChain());
    if (!ac.enter())
        return NULL;

    /* Force creation of argument and call objects if not yet created */
    (void) JS_GetFrameCallObject(cx, Jsvalify(fp));
    return GetScopeChain(cx, fp);
}

JS_PUBLIC_API(JSObject *)
JS_GetFrameCallObject(JSContext *cx, JSStackFrame *fpArg)
{
    StackFrame *fp = Valueify(fpArg);
    JS_ASSERT(cx->stack.containsSlow(fp));

    if (!fp->isFunctionFrame())
        return NULL;

    js::AutoCompartment ac(cx, &fp->scopeChain());
    if (!ac.enter())
        return NULL;

    /*
     * XXX ill-defined: null return here means error was reported, unlike a
     *     null returned above or in the #else
     */
    if (!fp->hasCallObj() && fp->isNonEvalFunctionFrame())
        return CreateFunCallObject(cx, fp);
    return &fp->callObj();
}

JS_PUBLIC_API(JSBool)
JS_GetFrameThis(JSContext *cx, JSStackFrame *fpArg, jsval *thisv)
{
    StackFrame *fp = Valueify(fpArg);
    if (fp->isDummyFrame())
        return false;

    js::AutoCompartment ac(cx, &fp->scopeChain());
    if (!ac.enter())
        return false;

    if (!ComputeThis(cx, fp))
        return false;
    *thisv = fp->thisValue();
    return true;
}

JS_PUBLIC_API(JSFunction *)
JS_GetFrameFunction(JSContext *cx, JSStackFrame *fp)
{
    return Valueify(fp)->maybeFun();
}

JS_PUBLIC_API(JSObject *)
JS_GetFrameFunctionObject(JSContext *cx, JSStackFrame *fpArg)
{
    StackFrame *fp = Valueify(fpArg);
    if (!fp->isFunctionFrame())
        return NULL;

    JS_ASSERT(fp->callee().isFunction());
    JS_ASSERT(fp->callee().getPrivate() == fp->fun());
    return &fp->callee();
}

JS_PUBLIC_API(JSBool)
JS_IsConstructorFrame(JSContext *cx, JSStackFrame *fp)
{
    return Valueify(fp)->isConstructing();
}

JS_PUBLIC_API(JSObject *)
JS_GetFrameCalleeObject(JSContext *cx, JSStackFrame *fp)
{
    return Valueify(fp)->maybeCalleev().toObjectOrNull();
}

JS_PUBLIC_API(JSBool)
JS_GetValidFrameCalleeObject(JSContext *cx, JSStackFrame *fp, jsval *vp)
{
    Value v;

    if (!Valueify(fp)->getValidCalleeObject(cx, &v))
        return false;
    *vp = v.isObject() ? v : JSVAL_VOID;
    *vp = v;
    return true;
}

JS_PUBLIC_API(JSBool)
JS_IsDebuggerFrame(JSContext *cx, JSStackFrame *fp)
{
    return Valueify(fp)->isDebuggerFrame();
}

JS_PUBLIC_API(JSBool)
JS_IsGlobalFrame(JSContext *cx, JSStackFrame *fp)
{
    return Valueify(fp)->isGlobalFrame();
}

JS_PUBLIC_API(jsval)
JS_GetFrameReturnValue(JSContext *cx, JSStackFrame *fp)
{
    return Valueify(fp)->returnValue();
}

JS_PUBLIC_API(void)
JS_SetFrameReturnValue(JSContext *cx, JSStackFrame *fpArg, jsval rval)
{
    StackFrame *fp = Valueify(fpArg);
#ifdef JS_METHODJIT
    JS_ASSERT_IF(fp->isScriptFrame(), fp->script()->debugMode);
#endif
    assertSameCompartment(cx, fp, rval);
    fp->setReturnValue(rval);
}

/************************************************************************/

JS_PUBLIC_API(const char *)
JS_GetScriptFilename(JSContext *cx, JSScript *script)
{
    return script->filename;
}

JS_PUBLIC_API(const jschar *)
JS_GetScriptSourceMap(JSContext *cx, JSScript *script)
{
    return script->sourceMap;
}

JS_PUBLIC_API(uintN)
JS_GetScriptBaseLineNumber(JSContext *cx, JSScript *script)
{
    return script->lineno;
}

JS_PUBLIC_API(uintN)
JS_GetScriptLineExtent(JSContext *cx, JSScript *script)
{
    return js_GetScriptLineExtent(script);
}

JS_PUBLIC_API(JSVersion)
JS_GetScriptVersion(JSContext *cx, JSScript *script)
{
    return VersionNumber(script->getVersion());
}

/***************************************************************************/

JS_PUBLIC_API(void)
JS_SetNewScriptHook(JSRuntime *rt, JSNewScriptHook hook, void *callerdata)
{
    rt->globalDebugHooks.newScriptHook = hook;
    rt->globalDebugHooks.newScriptHookData = callerdata;
}

JS_PUBLIC_API(void)
JS_SetDestroyScriptHook(JSRuntime *rt, JSDestroyScriptHook hook,
                        void *callerdata)
{
    rt->globalDebugHooks.destroyScriptHook = hook;
    rt->globalDebugHooks.destroyScriptHookData = callerdata;
}

/***************************************************************************/

JS_PUBLIC_API(JSBool)
JS_EvaluateUCInStackFrame(JSContext *cx, JSStackFrame *fpArg,
                          const jschar *chars, uintN length,
                          const char *filename, uintN lineno,
                          jsval *rval)
{
    JS_ASSERT_NOT_ON_TRACE(cx);

    if (!CheckDebugMode(cx))
        return false;

    JSObject *scobj = JS_GetFrameScopeChain(cx, fpArg);
    if (!scobj)
        return false;

    js::AutoCompartment ac(cx, scobj);
    if (!ac.enter())
        return false;

    StackFrame *fp = Valueify(fpArg);
    return EvaluateInScope(cx, scobj, fp, chars, length, filename, lineno, rval);
}

JS_PUBLIC_API(JSBool)
JS_EvaluateInStackFrame(JSContext *cx, JSStackFrame *fp,
                        const char *bytes, uintN length,
                        const char *filename, uintN lineno,
                        jsval *rval)
{
    jschar *chars;
    JSBool ok;
    size_t len = length;

    if (!CheckDebugMode(cx))
        return JS_FALSE;

    chars = InflateString(cx, bytes, &len);
    if (!chars)
        return JS_FALSE;
    length = (uintN) len;
    ok = JS_EvaluateUCInStackFrame(cx, fp, chars, length, filename, lineno,
                                   rval);
    cx->free_(chars);

    return ok;
}

/************************************************************************/

/* This all should be reworked to avoid requiring JSScopeProperty types. */

JS_PUBLIC_API(JSScopeProperty *)
JS_PropertyIterator(JSObject *obj, JSScopeProperty **iteratorp)
{
    const Shape *shape;

    /* The caller passes null in *iteratorp to get things started. */
    shape = (Shape *) *iteratorp;
    if (!shape)
        shape = obj->lastProperty();
    else
        shape = shape->previous();
<<<<<<< HEAD
        if (!shape->previous()) {
            JS_ASSERT(JSID_IS_EMPTY(shape->propid()));
            shape = NULL;
        }
=======

    if (!shape->previous()) {
        JS_ASSERT(JSID_IS_EMPTY(shape->propid));
        shape = NULL;
>>>>>>> 129becba
    }

    return *iteratorp = reinterpret_cast<JSScopeProperty *>(const_cast<Shape *>(shape));
}

JS_PUBLIC_API(JSBool)
JS_GetPropertyDesc(JSContext *cx, JSObject *obj, JSScopeProperty *sprop,
                   JSPropertyDesc *pd)
{
    assertSameCompartment(cx, obj);
    Shape *shape = (Shape *) sprop;
    pd->id = IdToJsval(shape->propid());

    JSBool wasThrowing = cx->isExceptionPending();
    Value lastException = UndefinedValue();
    if (wasThrowing)
        lastException = cx->getPendingException();
    cx->clearPendingException();

    if (!js_GetProperty(cx, obj, shape->propid(), &pd->value)) {
        if (!cx->isExceptionPending()) {
            pd->flags = JSPD_ERROR;
            pd->value = JSVAL_VOID;
        } else {
            pd->flags = JSPD_EXCEPTION;
            pd->value = cx->getPendingException();
        }
    } else {
        pd->flags = 0;
    }

    if (wasThrowing)
        cx->setPendingException(lastException);

    pd->flags |= (shape->enumerable() ? JSPD_ENUMERATE : 0)
              |  (!shape->writable()  ? JSPD_READONLY  : 0)
              |  (!shape->configurable() ? JSPD_PERMANENT : 0);
    pd->spare = 0;
    if (shape->getter() == GetCallArg) {
        pd->slot = shape->shortid();
        pd->flags |= JSPD_ARGUMENT;
    } else if (shape->getter() == GetCallVar) {
        pd->slot = shape->shortid();
        pd->flags |= JSPD_VARIABLE;
    } else {
        pd->slot = 0;
    }
    pd->alias = JSVAL_VOID;

    if (obj->containsSlot(shape->slot())) {
        for (Shape::Range r = obj->lastProperty()->all(); !r.empty(); r.popFront()) {
            const Shape &aprop = r.front();
            if (&aprop != shape && aprop.slot() == shape->slot()) {
                pd->alias = IdToJsval(aprop.propid());
                break;
            }
        }
    }
    return JS_TRUE;
}

JS_PUBLIC_API(JSBool)
JS_GetPropertyDescArray(JSContext *cx, JSObject *obj, JSPropertyDescArray *pda)
{
    assertSameCompartment(cx, obj);
    Class *clasp = obj->getClass();
    if (!obj->isNative() || (clasp->flags & JSCLASS_NEW_ENUMERATE)) {
        JS_ReportErrorNumber(cx, js_GetErrorMessage, NULL,
                             JSMSG_CANT_DESCRIBE_PROPS, clasp->name);
        return JS_FALSE;
    }
    if (!clasp->enumerate(cx, obj))
        return JS_FALSE;

    /* Return an empty pda early if obj has no own properties. */
    if (obj->nativeEmpty()) {
        pda->length = 0;
        pda->array = NULL;
        return JS_TRUE;
    }

    uint32 n = obj->propertyCount();
    JSPropertyDesc *pd = (JSPropertyDesc *) cx->malloc_(size_t(n) * sizeof(JSPropertyDesc));
    if (!pd)
        return JS_FALSE;
    uint32 i = 0;
    for (Shape::Range r = obj->lastProperty()->all(); !r.empty(); r.popFront()) {
        if (!js_AddRoot(cx, &pd[i].id, NULL))
            goto bad;
        if (!js_AddRoot(cx, &pd[i].value, NULL))
            goto bad;
        Shape *shape = const_cast<Shape *>(&r.front());
        if (!JS_GetPropertyDesc(cx, obj, reinterpret_cast<JSScopeProperty *>(shape), &pd[i]))
            goto bad;
        if ((pd[i].flags & JSPD_ALIAS) && !js_AddRoot(cx, &pd[i].alias, NULL))
            goto bad;
        if (++i == n)
            break;
    }
    pda->length = i;
    pda->array = pd;
    return JS_TRUE;

bad:
    pda->length = i + 1;
    pda->array = pd;
    JS_PutPropertyDescArray(cx, pda);
    return JS_FALSE;
}

JS_PUBLIC_API(void)
JS_PutPropertyDescArray(JSContext *cx, JSPropertyDescArray *pda)
{
    JSPropertyDesc *pd;
    uint32 i;

    pd = pda->array;
    for (i = 0; i < pda->length; i++) {
        js_RemoveRoot(cx->runtime, &pd[i].id);
        js_RemoveRoot(cx->runtime, &pd[i].value);
        if (pd[i].flags & JSPD_ALIAS)
            js_RemoveRoot(cx->runtime, &pd[i].alias);
    }
    cx->free_(pd);
}

/************************************************************************/

JS_PUBLIC_API(JSBool)
JS_SetDebuggerHandler(JSRuntime *rt, JSDebuggerHandler handler, void *closure)
{
    rt->globalDebugHooks.debuggerHandler = handler;
    rt->globalDebugHooks.debuggerHandlerData = closure;
    return JS_TRUE;
}

JS_PUBLIC_API(JSBool)
JS_SetSourceHandler(JSRuntime *rt, JSSourceHandler handler, void *closure)
{
    rt->globalDebugHooks.sourceHandler = handler;
    rt->globalDebugHooks.sourceHandlerData = closure;
    return JS_TRUE;
}

JS_PUBLIC_API(JSBool)
JS_SetExecuteHook(JSRuntime *rt, JSInterpreterHook hook, void *closure)
{
    rt->globalDebugHooks.executeHook = hook;
    rt->globalDebugHooks.executeHookData = closure;
    return JS_TRUE;
}

JS_PUBLIC_API(JSBool)
JS_SetCallHook(JSRuntime *rt, JSInterpreterHook hook, void *closure)
{
#ifdef JS_TRACER
    {
        AutoLockGC lock(rt);
        bool wasInhibited = rt->debuggerInhibitsJIT();
#endif
        rt->globalDebugHooks.callHook = hook;
        rt->globalDebugHooks.callHookData = closure;
#ifdef JS_TRACER
        JITInhibitingHookChange(rt, wasInhibited);
    }
#endif
    return JS_TRUE;
}

JS_PUBLIC_API(JSBool)
JS_SetThrowHook(JSRuntime *rt, JSThrowHook hook, void *closure)
{
    rt->globalDebugHooks.throwHook = hook;
    rt->globalDebugHooks.throwHookData = closure;
    return JS_TRUE;
}

JS_PUBLIC_API(JSBool)
JS_SetDebugErrorHook(JSRuntime *rt, JSDebugErrorHook hook, void *closure)
{
    rt->globalDebugHooks.debugErrorHook = hook;
    rt->globalDebugHooks.debugErrorHookData = closure;
    return JS_TRUE;
}

/************************************************************************/

JS_PUBLIC_API(size_t)
JS_GetObjectTotalSize(JSContext *cx, JSObject *obj)
{
    return obj->slotsAndStructSize();
}

static size_t
GetAtomTotalSize(JSContext *cx, JSAtom *atom)
{
    size_t nbytes;

    nbytes = sizeof(JSAtom *) + sizeof(JSDHashEntryStub);
    nbytes += sizeof(JSString);
    nbytes += (atom->length() + 1) * sizeof(jschar);
    return nbytes;
}

JS_PUBLIC_API(size_t)
JS_GetFunctionTotalSize(JSContext *cx, JSFunction *fun)
{
    size_t nbytes;

    nbytes = sizeof *fun;
    nbytes += JS_GetObjectTotalSize(cx, fun);
    if (fun->isInterpreted())
        nbytes += JS_GetScriptTotalSize(cx, fun->script());
    if (fun->atom)
        nbytes += GetAtomTotalSize(cx, fun->atom);
    return nbytes;
}

#include "jsemit.h"

JS_PUBLIC_API(size_t)
JS_GetScriptTotalSize(JSContext *cx, JSScript *script)
{
    size_t nbytes, pbytes;
    jssrcnote *sn, *notes;
    JSObjectArray *objarray;
    JSPrincipals *principals;

    nbytes = sizeof *script;
    if (script->u.object)
        nbytes += JS_GetObjectTotalSize(cx, script->u.object);

    nbytes += script->length * sizeof script->code[0];
    nbytes += script->natoms * sizeof script->atoms[0];
    for (size_t i = 0; i < script->natoms; i++)
        nbytes += GetAtomTotalSize(cx, script->atoms[i]);

    if (script->filename)
        nbytes += strlen(script->filename) + 1;

    notes = script->notes();
    for (sn = notes; !SN_IS_TERMINATOR(sn); sn = SN_NEXT(sn))
        continue;
    nbytes += (sn - notes + 1) * sizeof *sn;

    if (JSScript::isValidOffset(script->objectsOffset)) {
        objarray = script->objects();
        size_t i = objarray->length;
        nbytes += sizeof *objarray + i * sizeof objarray->vector[0];
        do {
            nbytes += JS_GetObjectTotalSize(cx, objarray->vector[--i]);
        } while (i != 0);
    }

    if (JSScript::isValidOffset(script->regexpsOffset)) {
        objarray = script->regexps();
        size_t i = objarray->length;
        nbytes += sizeof *objarray + i * sizeof objarray->vector[0];
        do {
            nbytes += JS_GetObjectTotalSize(cx, objarray->vector[--i]);
        } while (i != 0);
    }

    if (JSScript::isValidOffset(script->trynotesOffset)) {
        nbytes += sizeof(JSTryNoteArray) +
            script->trynotes()->length * sizeof(JSTryNote);
    }

    principals = script->principals;
    if (principals) {
        JS_ASSERT(principals->refcount);
        pbytes = sizeof *principals;
        if (principals->refcount > 1)
            pbytes = JS_HOWMANY(pbytes, principals->refcount);
        nbytes += pbytes;
    }

    return nbytes;
}

JS_PUBLIC_API(JSBool)
JS_IsSystemObject(JSContext *cx, JSObject *obj)
{
    return obj->isSystem();
}

JS_PUBLIC_API(JSBool)
JS_MakeSystemObject(JSContext *cx, JSObject *obj)
{
    obj->setSystem();
    return true;
}

/************************************************************************/

JS_FRIEND_API(void)
js_RevertVersion(JSContext *cx)
{
    cx->clearVersionOverride();
}

JS_PUBLIC_API(const JSDebugHooks *)
JS_GetGlobalDebugHooks(JSRuntime *rt)
{
    return &rt->globalDebugHooks;
}

const JSDebugHooks js_NullDebugHooks = {};

JS_PUBLIC_API(JSDebugHooks *)
JS_SetContextDebugHooks(JSContext *cx, const JSDebugHooks *hooks)
{
    JS_ASSERT(hooks);
    if (hooks != &cx->runtime->globalDebugHooks && hooks != &js_NullDebugHooks)
        LeaveTrace(cx);

#ifdef JS_TRACER
    AutoLockGC lock(cx->runtime);
#endif
    JSDebugHooks *old = const_cast<JSDebugHooks *>(cx->debugHooks);
    cx->debugHooks = hooks;
#ifdef JS_TRACER
    cx->updateJITEnabled();
#endif
    return old;
}

JS_PUBLIC_API(JSDebugHooks *)
JS_ClearContextDebugHooks(JSContext *cx)
{
    return JS_SetContextDebugHooks(cx, &js_NullDebugHooks);
}

/************************************************************************/

/* Profiling-related API */

/* Thread-unsafe error management */

static char gLastError[2000];

static void
#ifdef __GNUC__
__attribute__((unused,format(printf,1,2)))
#endif
UnsafeError(const char *format, ...)
{
    va_list args;
    va_start(args, format);
    (void) vsnprintf(gLastError, sizeof(gLastError), format, args);
    va_end(args);

    gLastError[sizeof(gLastError) - 1] = '\0';
}

JS_PUBLIC_API(const char *)
JS_UnsafeGetLastProfilingError()
{
    return gLastError;
}

JS_PUBLIC_API(JSBool)
JS_StartProfiling(const char *profileName)
{
    JSBool ok = JS_TRUE;
#if defined(MOZ_SHARK) && defined(__APPLE__)
    if (!Shark::Start()) {
        UnsafeError("Failed to start Shark for %s", profileName);
        ok = JS_FALSE;
    }
#endif
#ifdef MOZ_VTUNE
    if (!js_StartVtune(profileName))
        ok = JS_FALSE;
#endif
    return ok;
}

JS_PUBLIC_API(JSBool)
JS_StopProfiling(const char *profileName)
{
    JSBool ok = JS_TRUE;
#if defined(MOZ_SHARK) && defined(__APPLE__)
    Shark::Stop();
#endif
#ifdef MOZ_VTUNE
    if (!js_StopVtune())
        ok = JS_FALSE;
#endif
    return ok;
}

/*
 * Start or stop whatever platform- and configuration-specific profiling
 * backends are available.
 */
static JSBool
ControlProfilers(bool toState)
{
    JSBool ok = JS_TRUE;

    if (! Probes::ProfilingActive && toState) {
#if defined(MOZ_SHARK) && defined(__APPLE__)
        if (!Shark::Start()) {
            UnsafeError("Failed to start Shark");
            ok = JS_FALSE;
        }
#endif
#ifdef MOZ_CALLGRIND
        if (! js_StartCallgrind()) {
            UnsafeError("Failed to start Callgrind");
            ok = JS_FALSE;
        }
#endif
#ifdef MOZ_VTUNE
        if (! js_ResumeVtune())
            ok = JS_FALSE;
#endif
    } else if (Probes::ProfilingActive && ! toState) {
#if defined(MOZ_SHARK) && defined(__APPLE__)
        Shark::Stop();
#endif
#ifdef MOZ_CALLGRIND
        if (! js_StopCallgrind()) {
            UnsafeError("failed to stop Callgrind");
            ok = JS_FALSE;
        }
#endif
#ifdef MOZ_VTUNE
        if (! js_PauseVtune())
            ok = JS_FALSE;
#endif
    }

    Probes::ProfilingActive = toState;

    return ok;
}

/*
 * Pause/resume whatever profiling mechanism is currently compiled
 * in, if applicable. This will not affect things like dtrace.
 *
 * Do not mix calls to these APIs with calls to the individual
 * profilers' pause/resume functions, because only overall state is
 * tracked, not the state of each profiler.
 */
JS_PUBLIC_API(JSBool)
JS_PauseProfilers(const char *profileName)
{
    return ControlProfilers(false);
}

JS_PUBLIC_API(JSBool)
JS_ResumeProfilers(const char *profileName)
{
    return ControlProfilers(true);
}

JS_PUBLIC_API(JSBool)
JS_DumpProfile(const char *outfile, const char *profileName)
{
    JSBool ok = JS_TRUE;
#ifdef MOZ_CALLGRIND
    js_DumpCallgrind(outfile);
#endif
    return ok;
}

#ifdef MOZ_PROFILING

struct RequiredStringArg {
    JSContext *mCx;
    char *mBytes;
    RequiredStringArg(JSContext *cx, uintN argc, jsval *vp, size_t argi, const char *caller)
        : mCx(cx), mBytes(NULL)
    {
        if (argc <= argi) {
            JS_ReportError(cx, "%s: not enough arguments", caller);
        } else if (!JSVAL_IS_STRING(JS_ARGV(cx, vp)[argi])) {
            JS_ReportError(cx, "%s: invalid arguments (string expected)", caller);
        } else {
            mBytes = JS_EncodeString(cx, JSVAL_TO_STRING(JS_ARGV(cx, vp)[argi]));
        }
    }
    operator void*() {
        return (void*) mBytes;
    }
    ~RequiredStringArg() {
        if (mBytes)
            mCx->free_(mBytes);
    }
};

static JSBool
StartProfiling(JSContext *cx, uintN argc, jsval *vp)
{
    if (argc == 0) {
        JS_SET_RVAL(cx, vp, BOOLEAN_TO_JSVAL(JS_StartProfiling(NULL)));
        return JS_TRUE;
    }

    RequiredStringArg profileName(cx, argc, vp, 0, "startProfiling");
    if (!profileName)
        return JS_FALSE;
    JS_SET_RVAL(cx, vp, BOOLEAN_TO_JSVAL(JS_StartProfiling(profileName.mBytes)));
    return JS_TRUE;
}

static JSBool
StopProfiling(JSContext *cx, uintN argc, jsval *vp)
{
    if (argc == 0) {
        JS_SET_RVAL(cx, vp, BOOLEAN_TO_JSVAL(JS_StopProfiling(NULL)));
        return JS_TRUE;
    }

    RequiredStringArg profileName(cx, argc, vp, 0, "stopProfiling");
    if (!profileName)
        return JS_FALSE;
    JS_SET_RVAL(cx, vp, BOOLEAN_TO_JSVAL(JS_StopProfiling(profileName.mBytes)));
    return JS_TRUE;
}

static JSBool
PauseProfilers(JSContext *cx, uintN argc, jsval *vp)
{
    if (argc == 0) {
        JS_SET_RVAL(cx, vp, BOOLEAN_TO_JSVAL(JS_PauseProfilers(NULL)));
        return JS_TRUE;
    }

    RequiredStringArg profileName(cx, argc, vp, 0, "pauseProfiling");
    if (!profileName)
        return JS_FALSE;
    JS_SET_RVAL(cx, vp, BOOLEAN_TO_JSVAL(JS_PauseProfilers(profileName.mBytes)));
    return JS_TRUE;
}

static JSBool
ResumeProfilers(JSContext *cx, uintN argc, jsval *vp)
{
    if (argc == 0) {
        JS_SET_RVAL(cx, vp, BOOLEAN_TO_JSVAL(JS_ResumeProfilers(NULL)));
        return JS_TRUE;
    }

    RequiredStringArg profileName(cx, argc, vp, 0, "resumeProfiling");
    if (!profileName)
        return JS_FALSE;
    JS_SET_RVAL(cx, vp, BOOLEAN_TO_JSVAL(JS_ResumeProfilers(profileName.mBytes)));
    return JS_TRUE;
}

/* Usage: DumpProfile([filename[, profileName]]) */
static JSBool
DumpProfile(JSContext *cx, uintN argc, jsval *vp)
{
    bool ret;
    if (argc == 0) {
        ret = JS_DumpProfile(NULL, NULL);
    } else {
        RequiredStringArg filename(cx, argc, vp, 0, "dumpProfile");
        if (!filename)
            return JS_FALSE;

        if (argc == 1) {
            ret = JS_DumpProfile(filename.mBytes, NULL);
        } else {
            RequiredStringArg profileName(cx, argc, vp, 1, "dumpProfile");
            if (!profileName)
                return JS_FALSE;

            ret = JS_DumpProfile(filename.mBytes, profileName.mBytes);
        }
    }

    JS_SET_RVAL(cx, vp, BOOLEAN_TO_JSVAL(ret));
    return true;
}

#ifdef MOZ_SHARK

static JSBool
IgnoreAndReturnTrue(JSContext *cx, uintN argc, jsval *vp)
{
    JS_SET_RVAL(cx, vp, JSVAL_TRUE);
    return true;
}

#endif

#ifdef MOZ_CALLGRIND
static JSBool
StartCallgrind(JSContext *cx, uintN argc, jsval *vp)
{
    JS_SET_RVAL(cx, vp, BOOLEAN_TO_JSVAL(js_StartCallgrind()));
    return JS_TRUE;
}

static JSBool
StopCallgrind(JSContext *cx, uintN argc, jsval *vp)
{
    JS_SET_RVAL(cx, vp, BOOLEAN_TO_JSVAL(js_StopCallgrind()));
    return JS_TRUE;
}

static JSBool
DumpCallgrind(JSContext *cx, uintN argc, jsval *vp)
{
    if (argc == 0) {
        JS_SET_RVAL(cx, vp, BOOLEAN_TO_JSVAL(js_DumpCallgrind(NULL)));
        return JS_TRUE;
    }

    RequiredStringArg outFile(cx, argc, vp, 0, "dumpCallgrind");
    if (!outFile)
        return JS_FALSE;

    JS_SET_RVAL(cx, vp, BOOLEAN_TO_JSVAL(js_DumpCallgrind(outFile.mBytes)));
    return JS_TRUE;
}    
#endif

#ifdef MOZ_VTUNE
static JSBool
StartVtune(JSContext *cx, uintN argc, jsval *vp)
{
    RequiredStringArg profileName(cx, argc, vp, 0, "startVtune");
    if (!profileName)
        return JS_FALSE;
    JS_SET_RVAL(cx, vp, BOOLEAN_TO_JSVAL(js_StartVtune(profileName.mBytes)));
    return JS_TRUE;
}

static JSBool
StopVtune(JSContext *cx, uintN argc, jsval *vp)
{
    JS_SET_RVAL(cx, vp, BOOLEAN_TO_JSVAL(js_StopVtune()));
    return JS_TRUE;
}

static JSBool
PauseVtune(JSContext *cx, uintN argc, jsval *vp)
{
    JS_SET_RVAL(cx, vp, BOOLEAN_TO_JSVAL(js_PauseVtune()));
    return JS_TRUE;
}

static JSBool
ResumeVtune(JSContext *cx, uintN argc, jsval *vp)
{
    JS_SET_RVAL(cx, vp, BOOLEAN_TO_JSVAL(js_ResumeVtune()));
    return JS_TRUE;
}
#endif

static JSFunctionSpec profiling_functions[] = {
    JS_FN("startProfiling",  StartProfiling,      1,0),
    JS_FN("stopProfiling",   StopProfiling,       1,0),
    JS_FN("pauseProfilers",  PauseProfilers,      1,0),
    JS_FN("resumeProfilers", ResumeProfilers,     1,0),
    JS_FN("dumpProfile",     DumpProfile,         2,0),
#ifdef MOZ_SHARK
    /* Keep users of the old shark API happy. */
    JS_FN("connectShark",    IgnoreAndReturnTrue, 0,0),
    JS_FN("disconnectShark", IgnoreAndReturnTrue, 0,0),
    JS_FN("startShark",      StartProfiling,      0,0),
    JS_FN("stopShark",       StopProfiling,       0,0),
#endif
#ifdef MOZ_CALLGRIND
    JS_FN("startCallgrind", StartCallgrind,       0,0),
    JS_FN("stopCallgrind",  StopCallgrind,        0,0),
    JS_FN("dumpCallgrind",  DumpCallgrind,        1,0),
#endif
#ifdef MOZ_VTUNE
    JS_FN("startVtune",     js_StartVtune,        1,0),
    JS_FN("stopVtune",      js_StopVtune,         0,0),
    JS_FN("pauseVtune",     js_PauseVtune,        0,0),
    JS_FN("resumeVtune",    js_ResumeVtune,       0,0),
#endif
    JS_FS_END
};

#endif

JS_PUBLIC_API(JSBool)
JS_DefineProfilingFunctions(JSContext *cx, JSObject *obj)
{
    assertSameCompartment(cx, obj);
#ifdef MOZ_PROFILING
    return JS_DefineFunctions(cx, obj, profiling_functions);
#else
    return true;
#endif
}

#ifdef MOZ_CALLGRIND

#include <valgrind/callgrind.h>

JS_FRIEND_API(JSBool)
js_StartCallgrind()
{
    CALLGRIND_START_INSTRUMENTATION;
    CALLGRIND_ZERO_STATS;
    return true;
}

JS_FRIEND_API(JSBool)
js_StopCallgrind()
{
    CALLGRIND_STOP_INSTRUMENTATION;
    return true;
}

JS_FRIEND_API(JSBool)
js_DumpCallgrind(const char *outfile)
{
    if (outfile) {
        CALLGRIND_DUMP_STATS_AT(outfile);
    } else {
        CALLGRIND_DUMP_STATS;
    }

    return true;
}

#endif /* MOZ_CALLGRIND */

#ifdef MOZ_VTUNE
#include <VTuneApi.h>

static const char *vtuneErrorMessages[] = {
  "unknown, error #0",
  "invalid 'max samples' field",
  "invalid 'samples per buffer' field",
  "invalid 'sample interval' field",
  "invalid path",
  "sample file in use",
  "invalid 'number of events' field",
  "unknown, error #7",
  "internal error",
  "bad event name",
  "VTStopSampling called without calling VTStartSampling",
  "no events selected for event-based sampling",
  "events selected cannot be run together",
  "no sampling parameters",
  "sample database already exists",
  "sampling already started",
  "time-based sampling not supported",
  "invalid 'sampling parameters size' field",
  "invalid 'event size' field",
  "sampling file already bound",
  "invalid event path",
  "invalid license",
  "invalid 'global options' field",

};

bool
js_StartVtune(const char *profileName)
{
    VTUNE_EVENT events[] = {
        { 1000000, 0, 0, 0, "CPU_CLK_UNHALTED.CORE" },
        { 1000000, 0, 0, 0, "INST_RETIRED.ANY" },
    };

    U32 n_events = sizeof(events) / sizeof(VTUNE_EVENT);
    char *default_filename = "mozilla-vtune.tb5";
    JSString *str;
    U32 status;

    VTUNE_SAMPLING_PARAMS params = {
        sizeof(VTUNE_SAMPLING_PARAMS),
        sizeof(VTUNE_EVENT),
        0, 0, /* Reserved fields */
        1,    /* Initialize in "paused" state */
        0,    /* Max samples, or 0 for "continuous" */
        4096, /* Samples per buffer */
        0.1,  /* Sampling interval in ms */
        1,    /* 1 for event-based sampling, 0 for time-based */

        n_events,
        events,
        default_filename,
    };

    if (profileName) {
        char filename[strlen(profileName) + strlen("-vtune.tb5") + 1];
        snprintf(filename, sizeof(filename), "%s-vtune.tb5", profileName);
        params.tb5Filename = filename;
    }

    status = VTStartSampling(&params);

    if (params.tb5Filename != default_filename)
        Foreground::free_(params.tb5Filename);

    if (status != 0) {
        if (status == VTAPI_MULTIPLE_RUNS)
            VTStopSampling(0);
        if (status < sizeof(vtuneErrorMessages))
            UnsafeError("Vtune setup error: %s", vtuneErrorMessages[status]);
        else
            UnsafeError("Vtune setup error: %d", status);
        return false;
    }
    return true;
}

bool
js_StopVtune()
{
    U32 status = VTStopSampling(1);
    if (status) {
        if (status < sizeof(vtuneErrorMessages))
            UnsafeError("Vtune shutdown error: %s", vtuneErrorMessages[status]);
        else
            UnsafeError("Vtune shutdown error: %d", status);
        return false;
    }
    return true;
}

bool
js_PauseVtune()
{
    VTPause();
    return true;
}

bool
js_ResumeVtune()
{
    VTResume();
    return true;
}

#endif /* MOZ_VTUNE */

#ifdef MOZ_TRACEVIS
/*
 * Ethogram - Javascript wrapper for TraceVis state
 *
 * ethology: The scientific study of animal behavior,
 *           especially as it occurs in a natural environment.
 * ethogram: A pictorial catalog of the behavioral patterns of
 *           an organism or a species.
 *
 */
#if defined(XP_WIN)
#include "jswin.h"
#else
#include <sys/time.h>
#endif
#include "jstracer.h"

#define ETHOGRAM_BUF_SIZE 65536

static JSBool
ethogram_construct(JSContext *cx, uintN argc, jsval *vp);
static void
ethogram_finalize(JSContext *cx, JSObject *obj);

static JSClass ethogram_class = {
    "Ethogram",
    JSCLASS_HAS_PRIVATE,
    JS_PropertyStub, JS_PropertyStub, JS_PropertyStub, JS_StrictPropertyStub,
    JS_EnumerateStub, JS_ResolveStub, JS_ConvertStub, ethogram_finalize,
    JSCLASS_NO_OPTIONAL_MEMBERS
};

struct EthogramEvent {
    TraceVisState s;
    TraceVisExitReason r;
    int ts;
    int tus;
    JSString *filename;
    int lineno;
};

static int
compare_strings(const void *k1, const void *k2)
{
    return strcmp((const char *) k1, (const char *) k2) == 0;
}

class EthogramEventBuffer {
private:
    EthogramEvent mBuf[ETHOGRAM_BUF_SIZE];
    int mReadPos;
    int mWritePos;
    JSObject *mFilenames;
    int mStartSecond;

    struct EthogramScriptEntry {
        char *filename;
        JSString *jsfilename;

        EthogramScriptEntry *next;
    };
    EthogramScriptEntry *mScripts;

public:
    friend JSBool
    ethogram_construct(JSContext *cx, uintN argc, jsval *vp);

    inline void push(TraceVisState s, TraceVisExitReason r, char *filename, int lineno) {
        mBuf[mWritePos].s = s;
        mBuf[mWritePos].r = r;
#if defined(XP_WIN)
        FILETIME now;
        GetSystemTimeAsFileTime(&now);
        unsigned long long raw_us = 0.1 *
            (((unsigned long long) now.dwHighDateTime << 32ULL) |
             (unsigned long long) now.dwLowDateTime);
        unsigned int sec = raw_us / 1000000L;
        unsigned int usec = raw_us % 1000000L;
        mBuf[mWritePos].ts = sec - mStartSecond;
        mBuf[mWritePos].tus = usec;
#else
        struct timeval tv;
        gettimeofday(&tv, NULL);
        mBuf[mWritePos].ts = tv.tv_sec - mStartSecond;
        mBuf[mWritePos].tus = tv.tv_usec;
#endif

        JSString *jsfilename = findScript(filename);
        mBuf[mWritePos].filename = jsfilename;
        mBuf[mWritePos].lineno = lineno;

        mWritePos = (mWritePos + 1) % ETHOGRAM_BUF_SIZE;
        if (mWritePos == mReadPos) {
            mReadPos = (mWritePos + 1) % ETHOGRAM_BUF_SIZE;
        }
    }

    inline EthogramEvent *pop() {
        EthogramEvent *e = &mBuf[mReadPos];
        mReadPos = (mReadPos + 1) % ETHOGRAM_BUF_SIZE;
        return e;
    }

    bool isEmpty() {
        return (mReadPos == mWritePos);
    }

    EthogramScriptEntry *addScript(JSContext *cx, JSObject *obj, char *filename, JSString *jsfilename) {
        JSHashNumber hash = JS_HashString(filename);
        JSHashEntry **hep = JS_HashTableRawLookup(traceVisScriptTable, hash, filename);
        if (*hep != NULL)
            return NULL;

        JS_HashTableRawAdd(traceVisScriptTable, hep, hash, filename, this);

        EthogramScriptEntry * entry = (EthogramScriptEntry *) JS_malloc(cx, sizeof(EthogramScriptEntry));
        if (entry == NULL)
            return NULL;

        entry->next = mScripts;
        mScripts = entry;
        entry->filename = filename;
        entry->jsfilename = jsfilename;

        return mScripts;
    }

    void removeScripts(JSContext *cx) {
        EthogramScriptEntry *se = mScripts;
        while (se != NULL) {
            char *filename = se->filename;

            JSHashNumber hash = JS_HashString(filename);
            JSHashEntry **hep = JS_HashTableRawLookup(traceVisScriptTable, hash, filename);
            JSHashEntry *he = *hep;
            if (he) {
                /* we hardly knew he */
                JS_HashTableRawRemove(traceVisScriptTable, hep, he);
            }

            EthogramScriptEntry *se_head = se;
            se = se->next;
            JS_free(cx, se_head);
        }
    }

    JSString *findScript(char *filename) {
        EthogramScriptEntry *se = mScripts;
        while (se != NULL) {
            if (compare_strings(se->filename, filename))
                return (se->jsfilename);
            se = se->next;
        }
        return NULL;
    }

    JSObject *filenames() {
        return mFilenames;
    }

    int length() {
        if (mWritePos < mReadPos)
            return (mWritePos + ETHOGRAM_BUF_SIZE) - mReadPos;
        else
            return mWritePos - mReadPos;
    }
};

static char jstv_empty[] = "<null>";

inline char *
jstv_Filename(StackFrame *fp)
{
    while (fp && !fp->isScriptFrame())
        fp = fp->prev();
    return (fp && fp->maybeScript() && fp->script()->filename)
           ? (char *)fp->script()->filename
           : jstv_empty;
}
inline uintN
jstv_Lineno(JSContext *cx, StackFrame *fp)
{
    while (fp && fp->pcQuadratic(cx->stack) == NULL)
        fp = fp->prev();
    jsbytecode *pc = fp->pcQuadratic(cx->stack);
    return (fp && pc) ? js_FramePCToLineNumber(cx, fp, pc) : 0;
}

/* Collect states here and distribute to a matching buffer, if any */
JS_FRIEND_API(void)
js::StoreTraceVisState(JSContext *cx, TraceVisState s, TraceVisExitReason r)
{
    StackFrame *fp = cx->fp();

    char *script_file = jstv_Filename(fp);
    JSHashNumber hash = JS_HashString(script_file);

    JSHashEntry **hep = JS_HashTableRawLookup(traceVisScriptTable, hash, script_file);
    /* update event buffer, flag if overflowed */
    JSHashEntry *he = *hep;
    if (he) {
        EthogramEventBuffer *p;
        p = (EthogramEventBuffer *) he->value;

        p->push(s, r, script_file, jstv_Lineno(cx, fp));
    }
}

static JSBool
ethogram_construct(JSContext *cx, uintN argc, jsval *vp)
{
    EthogramEventBuffer *p;

    p = (EthogramEventBuffer *) JS_malloc(cx, sizeof(EthogramEventBuffer));
    if (!p)
        return JS_FALSE;

    p->mReadPos = p->mWritePos = 0;
    p->mScripts = NULL;
    p->mFilenames = JS_NewArrayObject(cx, 0, NULL);

#if defined(XP_WIN)
    FILETIME now;
    GetSystemTimeAsFileTime(&now);
    unsigned long long raw_us = 0.1 *
        (((unsigned long long) now.dwHighDateTime << 32ULL) |
         (unsigned long long) now.dwLowDateTime);
    unsigned int s = raw_us / 1000000L;
    p->mStartSecond = s;
#else
    struct timeval tv;
    gettimeofday(&tv, NULL);
    p->mStartSecond = tv.tv_sec;
#endif
    JSObject *obj;
    if (JS_IsConstructing(cx, vp)) {
        obj = JS_NewObject(cx, &ethogram_class, NULL, NULL);
        if (!obj)
            return JS_FALSE;
    } else {
        obj = JS_THIS_OBJECT(cx, vp);
    }

    jsval filenames = OBJECT_TO_JSVAL(p->filenames());
    if (!JS_DefineProperty(cx, obj, "filenames", filenames,
                           NULL, NULL, JSPROP_READONLY|JSPROP_PERMANENT))
        return JS_FALSE;

    JS_SET_RVAL(cx, vp, OBJECT_TO_JSVAL(obj));
    JS_SetPrivate(cx, obj, p);
    return JS_TRUE;
}

static void
ethogram_finalize(JSContext *cx, JSObject *obj)
{
    EthogramEventBuffer *p;
    p = (EthogramEventBuffer *) JS_GetInstancePrivate(cx, obj, &ethogram_class, NULL);
    if (!p)
        return;

    p->removeScripts(cx);

    JS_free(cx, p);
}

static JSBool
ethogram_addScript(JSContext *cx, uintN argc, jsval *vp)
{
    JSString *str;
    char *filename = NULL;
    jsval *argv = JS_ARGV(cx, vp);
    JSObject *obj = JS_THIS_OBJECT(cx, vp);
    if (!obj)
        return false;
    if (argc < 1) {
        /* silently ignore no args */
        JS_SET_RVAL(cx, vp, JSVAL_VOID);
        return true;
    }
    if (JSVAL_IS_STRING(argv[0])) {
        str = JSVAL_TO_STRING(argv[0]);
        filename = DeflateString(cx, str->getChars(cx), str->length());
        if (!filename)
            return false;
    }

    EthogramEventBuffer *p = (EthogramEventBuffer *) JS_GetInstancePrivate(cx, obj, &ethogram_class, argv);

    p->addScript(cx, obj, filename, str);
    JS_SET_RVAL(cx, vp, JSVAL_VOID);
    jsval dummy;
    JS_CallFunctionName(cx, p->filenames(), "push", 1, argv, &dummy);
    return true;
}

static JSBool
ethogram_getAllEvents(JSContext *cx, uintN argc, jsval *vp)
{
    EthogramEventBuffer *p;
    jsval *argv = JS_ARGV(cx, vp);

    JSObject *obj = JS_THIS_OBJECT(cx, vp);
    if (!obj)
        return JS_FALSE;

    p = (EthogramEventBuffer *) JS_GetInstancePrivate(cx, obj, &ethogram_class, argv);
    if (!p)
        return JS_FALSE;

    if (p->isEmpty()) {
        JS_SET_RVAL(cx, vp, JSVAL_NULL);
        return JS_TRUE;
    }

    JSObject *rarray = JS_NewArrayObject(cx, 0, NULL);
    if (rarray == NULL) {
        JS_SET_RVAL(cx, vp, JSVAL_NULL);
        return JS_TRUE;
    }

    JS_SET_RVAL(cx, vp, OBJECT_TO_JSVAL(rarray));

    for (uint32 i = 0; !p->isEmpty(); i++) {

        JSObject *x = JS_NewObject(cx, NULL, NULL, NULL);
        if (x == NULL)
            return JS_FALSE;

        EthogramEvent *e = p->pop();

        jsval state = INT_TO_JSVAL(e->s);
        jsval reason = INT_TO_JSVAL(e->r);
        jsval ts = INT_TO_JSVAL(e->ts);
        jsval tus = INT_TO_JSVAL(e->tus);

        jsval filename = STRING_TO_JSVAL(e->filename);
        jsval lineno = INT_TO_JSVAL(e->lineno);

        if (!JS_SetProperty(cx, x, "state", &state))
            return JS_FALSE;
        if (!JS_SetProperty(cx, x, "reason", &reason))
            return JS_FALSE;
        if (!JS_SetProperty(cx, x, "ts", &ts))
            return JS_FALSE;
        if (!JS_SetProperty(cx, x, "tus", &tus))
            return JS_FALSE;

        if (!JS_SetProperty(cx, x, "filename", &filename))
            return JS_FALSE;
        if (!JS_SetProperty(cx, x, "lineno", &lineno))
            return JS_FALSE;

        jsval element = OBJECT_TO_JSVAL(x);
        JS_SetElement(cx, rarray, i, &element);
    }

    return JS_TRUE;
}

static JSBool
ethogram_getNextEvent(JSContext *cx, uintN argc, jsval *vp)
{
    EthogramEventBuffer *p;
    jsval *argv = JS_ARGV(cx, vp);

    JSObject *obj = JS_THIS_OBJECT(cx, vp);
    if (!obj)
        return JS_FALSE;

    p = (EthogramEventBuffer *) JS_GetInstancePrivate(cx, obj, &ethogram_class, argv);
    if (!p)
        return JS_FALSE;

    JSObject *x = JS_NewObject(cx, NULL, NULL, NULL);
    if (x == NULL)
        return JS_FALSE;

    if (p->isEmpty()) {
        JS_SET_RVAL(cx, vp, JSVAL_NULL);
        return JS_TRUE;
    }

    EthogramEvent *e = p->pop();
    jsval state = INT_TO_JSVAL(e->s);
    jsval reason = INT_TO_JSVAL(e->r);
    jsval ts = INT_TO_JSVAL(e->ts);
    jsval tus = INT_TO_JSVAL(e->tus);

    jsval filename = STRING_TO_JSVAL(e->filename);
    jsval lineno = INT_TO_JSVAL(e->lineno);

    if (!JS_SetProperty(cx, x, "state", &state))
        return JS_FALSE;
    if (!JS_SetProperty(cx, x, "reason", &reason))
        return JS_FALSE;
    if (!JS_SetProperty(cx, x, "ts", &ts))
        return JS_FALSE;
    if (!JS_SetProperty(cx, x, "tus", &tus))
        return JS_FALSE;
    if (!JS_SetProperty(cx, x, "filename", &filename))
        return JS_FALSE;

    if (!JS_SetProperty(cx, x, "lineno", &lineno))
        return JS_FALSE;

    JS_SET_RVAL(cx, vp, OBJECT_TO_JSVAL(x));

    return JS_TRUE;
}

static JSFunctionSpec ethogram_methods[] = {
    JS_FN("addScript",    ethogram_addScript,    1,0),
    JS_FN("getAllEvents", ethogram_getAllEvents, 0,0),
    JS_FN("getNextEvent", ethogram_getNextEvent, 0,0),
    JS_FS_END
};

/*
 * An |Ethogram| organizes the output of a collection of files that should be
 * monitored together. A single object gets events for the group.
 */
JS_FRIEND_API(JSBool)
js_InitEthogram(JSContext *cx, uintN argc, jsval *vp)
{
    if (!traceVisScriptTable) {
        traceVisScriptTable = JS_NewHashTable(8, JS_HashString, compare_strings,
                                         NULL, NULL, NULL);
    }

    JS_InitClass(cx, JS_GetGlobalObject(cx), NULL, &ethogram_class,
                 ethogram_construct, 0, NULL, ethogram_methods,
                 NULL, NULL);

    JS_SET_RVAL(cx, vp, JSVAL_VOID);
    return true;
}

JS_FRIEND_API(JSBool)
js_ShutdownEthogram(JSContext *cx, uintN argc, jsval *vp)
{
    if (traceVisScriptTable)
        JS_HashTableDestroy(traceVisScriptTable);

    JS_SET_RVAL(cx, vp, JSVAL_VOID);
    return true;
}

#endif /* MOZ_TRACEVIS */

#ifdef MOZ_TRACE_JSCALLS

JS_PUBLIC_API(void)
JS_SetFunctionCallback(JSContext *cx, JSFunctionCallback fcb)
{
    cx->functionCallback = fcb;
}

JS_PUBLIC_API(JSFunctionCallback)
JS_GetFunctionCallback(JSContext *cx)
{
    return cx->functionCallback;
}

#endif /* MOZ_TRACE_JSCALLS */

JS_PUBLIC_API(void)
JS_DumpBytecode(JSContext *cx, JSScript *script)
{
#if defined(DEBUG)
    LifoAlloc lifoAlloc(1024);
    Sprinter sprinter;
    INIT_SPRINTER(cx, &sprinter, &lifoAlloc, 0);

    fprintf(stdout, "--- SCRIPT %s:%d ---\n", script->filename, script->lineno);
    js_Disassemble(cx, script, true, &sprinter);
    fputs(sprinter.base, stdout);
    fprintf(stdout, "--- END SCRIPT %s:%d ---\n", script->filename, script->lineno);
#endif
}

static void
DumpBytecodeScriptCallback(JSContext *cx, void *data, void *thing,
                           JSGCTraceKind traceKind, size_t thingSize)
{
    JS_ASSERT(traceKind == JSTRACE_SCRIPT);
    JS_ASSERT(!data);
    JSScript *script = static_cast<JSScript *>(thing);
    JS_DumpBytecode(cx, script);
}

JS_PUBLIC_API(void)
JS_DumpCompartmentBytecode(JSContext *cx)
{
    IterateCells(cx, cx->compartment, gc::FINALIZE_SCRIPT, NULL, DumpBytecodeScriptCallback);
}<|MERGE_RESOLUTION|>--- conflicted
+++ resolved
@@ -851,17 +851,10 @@
         shape = obj->lastProperty();
     else
         shape = shape->previous();
-<<<<<<< HEAD
-        if (!shape->previous()) {
-            JS_ASSERT(JSID_IS_EMPTY(shape->propid()));
-            shape = NULL;
-        }
-=======
 
     if (!shape->previous()) {
-        JS_ASSERT(JSID_IS_EMPTY(shape->propid));
+        JS_ASSERT(shape->isEmptyShape());
         shape = NULL;
->>>>>>> 129becba
     }
 
     return *iteratorp = reinterpret_cast<JSScopeProperty *>(const_cast<Shape *>(shape));
