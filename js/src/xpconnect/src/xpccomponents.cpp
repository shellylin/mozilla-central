/* -*- Mode: C++; tab-width: 8; indent-tabs-mode: nil; c-basic-offset: 4 -*-
 * vim: set ts=8 sw=4 et tw=78:
 *
 * ***** BEGIN LICENSE BLOCK *****
 * Version: MPL 1.1/GPL 2.0/LGPL 2.1
 *
 * The contents of this file are subject to the Mozilla Public License Version
 * 1.1 (the "License"); you may not use this file except in compliance with
 * the License. You may obtain a copy of the License at
 * http://www.mozilla.org/MPL/
 *
 * Software distributed under the License is distributed on an "AS IS" basis,
 * WITHOUT WARRANTY OF ANY KIND, either express or implied. See the License
 * for the specific language governing rights and limitations under the
 * License.
 *
 * The Original Code is Mozilla Communicator client code, released
 * March 31, 1998.
 *
 * The Initial Developer of the Original Code is
 * Netscape Communications Corporation.
 * Portions created by the Initial Developer are Copyright (C) 1998
 * the Initial Developer. All Rights Reserved.
 *
 * Contributor(s):
 *   John Bandhauer <jband@netscape.com> (original author)
 *   Pierre Phaneuf <pp@ludusdesign.com>
 *
 * Alternatively, the contents of this file may be used under the terms of
 * either of the GNU General Public License Version 2 or later (the "GPL"),
 * or the GNU Lesser General Public License Version 2.1 or later (the "LGPL"),
 * in which case the provisions of the GPL or the LGPL are applicable instead
 * of those above. If you wish to allow use of your version of this file only
 * under the terms of either the GPL or the LGPL, and not to allow others to
 * use your version of this file under the terms of the MPL, indicate your
 * decision by deleting the provisions above and replace them with the notice
 * and other provisions required by the GPL or the LGPL. If you do not delete
 * the provisions above, a recipient may use your version of this file under
 * the terms of any one of the MPL, the GPL or the LGPL.
 *
 * ***** END LICENSE BLOCK ***** */

/* The "Components" xpcom objects for JavaScript. */

#include "xpcprivate.h"
#include "nsReadableUtils.h"
#include "xpcIJSModuleLoader.h"
#include "nsIScriptObjectPrincipal.h"
#include "nsIDOMWindow.h"
#include "xpcJSWeakReference.h"
#include "XPCWrapper.h"
#include "jsproxy.h"
#include "WrapperFactory.h"
#include "XrayWrapper.h"
#include "nsNullPrincipal.h"
#include "nsJSUtils.h"

#ifdef MOZ_JSLOADER
#include "mozJSComponentLoader.h"
#endif

/***************************************************************************/
// stuff used by all

static nsresult ThrowAndFail(uintN errNum, JSContext* cx, JSBool* retval)
{
    XPCThrower::Throw(errNum, cx);
    *retval = JS_FALSE;
    return NS_OK;
}

static JSBool
JSValIsInterfaceOfType(JSContext *cx, jsval v, REFNSIID iid)
{
    nsCOMPtr<nsIXPConnect> xpc;
    nsCOMPtr<nsIXPConnectWrappedNative> wn;
    nsCOMPtr<nsISupports> sup;
    nsISupports* iface;
    if(!JSVAL_IS_PRIMITIVE(v) &&
       nsnull != (xpc = nsXPConnect::GetXPConnect()) &&
       NS_SUCCEEDED(xpc->GetWrappedNativeOfJSObject(cx, JSVAL_TO_OBJECT(v),
                            getter_AddRefs(wn))) && wn &&
       NS_SUCCEEDED(wn->Native()->QueryInterface(iid, (void**)&iface)) && iface)
    {
        NS_RELEASE(iface);
        return JS_TRUE;
    }
    return JS_FALSE;
}

#ifdef XPC_USE_SECURITY_CHECKED_COMPONENT
char* xpc_CloneAllAccess()
{
    static const char allAccess[] = "AllAccess";
    return (char*)nsMemory::Clone(allAccess, sizeof(allAccess));
}

char * xpc_CheckAccessList(const PRUnichar* wideName, const char* list[])
{
    nsCAutoString asciiName;
    CopyUTF16toUTF8(nsDependentString(wideName), asciiName);

    for(const char** p = list; *p; p++)
        if(!strcmp(*p, asciiName.get()))
            return xpc_CloneAllAccess();

    return nsnull;
}
#endif

/***************************************************************************/

/* void getInterfaces (out PRUint32 count, [array, size_is (count), retval]
                       out nsIIDPtr array); */
NS_IMETHODIMP
nsXPCComponents_Interfaces::GetInterfaces(PRUint32 *aCount, nsIID * **aArray)
{
    PRUint32 count = 2;
#ifdef XPC_USE_SECURITY_CHECKED_COMPONENT
    ++count;
#endif
    *aCount = count;
    nsIID **array;
    *aArray = array = static_cast<nsIID**>(nsMemory::Alloc(count * sizeof(nsIID*)));
    if(!array)
        return NS_ERROR_OUT_OF_MEMORY;

    PRUint32 index = 0;
    nsIID* clone;
#define PUSH_IID(id) \
    clone = static_cast<nsIID *>(nsMemory::Clone(&NS_GET_IID( id ),   \
                                                    sizeof(nsIID)));  \
    if (!clone)                                                       \
        goto oom;                                                     \
    array[index++] = clone;

    PUSH_IID(nsIScriptableInterfaces)
    PUSH_IID(nsIXPCScriptable)
#ifdef XPC_USE_SECURITY_CHECKED_COMPONENT
    PUSH_IID(nsISecurityCheckedComponent)
#endif
#undef PUSH_IID

    return NS_OK;
oom:
    while (index)
        nsMemory::Free(array[--index]);
    nsMemory::Free(array);
    *aArray = nsnull;
    return NS_ERROR_OUT_OF_MEMORY;
}

/* nsISupports getHelperForLanguage (in PRUint32 language); */
NS_IMETHODIMP
nsXPCComponents_Interfaces::GetHelperForLanguage(PRUint32 language,
                                      nsISupports **retval)
{
    *retval = nsnull;
    return NS_OK;
}

/* readonly attribute string contractID; */
NS_IMETHODIMP
nsXPCComponents_Interfaces::GetContractID(char * *aContractID)
{
    *aContractID = nsnull;
    return NS_ERROR_NOT_AVAILABLE;
}

/* readonly attribute string classDescription; */
NS_IMETHODIMP
nsXPCComponents_Interfaces::GetClassDescription(char * *aClassDescription)
{
    static const char classDescription[] = "XPCComponents_Interfaces";
    *aClassDescription = (char*)nsMemory::Clone(classDescription, sizeof(classDescription));
    return *aClassDescription ? NS_OK : NS_ERROR_OUT_OF_MEMORY;
}

/* readonly attribute nsCIDPtr classID; */
NS_IMETHODIMP
nsXPCComponents_Interfaces::GetClassID(nsCID * *aClassID)
{
    *aClassID = nsnull;
    return NS_OK;
}

/* readonly attribute PRUint32 implementationLanguage; */
NS_IMETHODIMP
nsXPCComponents_Interfaces::GetImplementationLanguage(
    PRUint32 *aImplementationLanguage)
{
    *aImplementationLanguage = nsIProgrammingLanguage::CPLUSPLUS;
    return NS_OK;
}

/* readonly attribute PRUint32 flags; */
NS_IMETHODIMP
nsXPCComponents_Interfaces::GetFlags(PRUint32 *aFlags)
{
    *aFlags = nsIClassInfo::THREADSAFE;
    return NS_OK;
}

/* [notxpcom] readonly attribute nsCID classIDNoAlloc; */
NS_IMETHODIMP
nsXPCComponents_Interfaces::GetClassIDNoAlloc(nsCID *aClassIDNoAlloc)
{
    return NS_ERROR_NOT_AVAILABLE;
}

nsXPCComponents_Interfaces::nsXPCComponents_Interfaces() :
    mManager(do_GetService(NS_INTERFACEINFOMANAGER_SERVICE_CONTRACTID))
{
}

nsXPCComponents_Interfaces::~nsXPCComponents_Interfaces()
{
    // empty
}


/* [noscript] attribute nsIInterfaceInfoManager manager; */
NS_IMETHODIMP nsXPCComponents_Interfaces::GetManager(nsIInterfaceInfoManager * *aManager)
{
    *aManager = mManager;
    NS_IF_ADDREF(*aManager);
    return NS_OK;
}
NS_IMETHODIMP nsXPCComponents_Interfaces::SetManager(nsIInterfaceInfoManager * aManager)
{
    mManager = aManager;
    return NS_OK;
}

NS_INTERFACE_MAP_BEGIN(nsXPCComponents_Interfaces)
  NS_INTERFACE_MAP_ENTRY(nsIScriptableInterfaces)
  NS_INTERFACE_MAP_ENTRY(nsIXPCScriptable)
  NS_INTERFACE_MAP_ENTRY(nsIClassInfo)
#ifdef XPC_USE_SECURITY_CHECKED_COMPONENT
  NS_INTERFACE_MAP_ENTRY(nsISecurityCheckedComponent)
#endif
  NS_INTERFACE_MAP_ENTRY_AMBIGUOUS(nsISupports, nsIScriptableInterfaces)
NS_INTERFACE_MAP_END_THREADSAFE

NS_IMPL_THREADSAFE_ADDREF(nsXPCComponents_Interfaces)
NS_IMPL_THREADSAFE_RELEASE(nsXPCComponents_Interfaces)

// The nsIXPCScriptable map declaration that will generate stubs for us...
#define XPC_MAP_CLASSNAME           nsXPCComponents_Interfaces
#define XPC_MAP_QUOTED_CLASSNAME   "nsXPCComponents_Interfaces"
#define                             XPC_MAP_WANT_NEWRESOLVE
#define                             XPC_MAP_WANT_NEWENUMERATE
#define XPC_MAP_FLAGS               nsIXPCScriptable::DONT_ENUM_STATIC_PROPS |\
                                    nsIXPCScriptable::ALLOW_PROP_MODS_DURING_RESOLVE
#include "xpc_map_end.h" /* This will #undef the above */


/* PRBool newEnumerate (in nsIXPConnectWrappedNative wrapper, in JSContextPtr cx, in JSObjectPtr obj, in PRUint32 enum_op, in JSValPtr statep, out JSID idp); */
NS_IMETHODIMP
nsXPCComponents_Interfaces::NewEnumerate(nsIXPConnectWrappedNative *wrapper,
                                         JSContext * cx, JSObject * obj,
                                         PRUint32 enum_op, jsval * statep,
                                         jsid * idp, PRBool *_retval)
{
    nsIEnumerator* e;

    switch(enum_op)
    {
        case JSENUMERATE_INIT:
        case JSENUMERATE_INIT_ALL:
        {
            if(!mManager ||
               NS_FAILED(mManager->EnumerateInterfaces(&e)) || !e ||
               NS_FAILED(e->First()))

            {
                *statep = JSVAL_NULL;
                return NS_ERROR_UNEXPECTED;
            }

            *statep = PRIVATE_TO_JSVAL(e);
            if(idp)
                *idp = INT_TO_JSID(0); // indicate that we don't know the count
            return NS_OK;
        }
        case JSENUMERATE_NEXT:
        {
            nsCOMPtr<nsISupports> isup;

            e = (nsIEnumerator*) JSVAL_TO_PRIVATE(*statep);

            while(1)
            {
                if(NS_ENUMERATOR_FALSE == e->IsDone() &&
                   NS_SUCCEEDED(e->CurrentItem(getter_AddRefs(isup))) && isup)
                {
                    e->Next();
                    nsCOMPtr<nsIInterfaceInfo> iface(do_QueryInterface(isup));
                    if(iface)
                    {
                        JSString* idstr;
                        const char* name;
                        PRBool scriptable;

                        if(NS_SUCCEEDED(iface->IsScriptable(&scriptable)) &&
                           !scriptable)
                        {
                            continue;
                        }

                        if(NS_SUCCEEDED(iface->GetNameShared(&name)) && name &&
                           nsnull != (idstr = JS_NewStringCopyZ(cx, name)) &&
                           JS_ValueToId(cx, STRING_TO_JSVAL(idstr), idp))
                        {
                            return NS_OK;
                        }
                    }
                }
                // else...
                break;
            }
            // FALL THROUGH
        }

        case JSENUMERATE_DESTROY:
        default:
            e = (nsIEnumerator*) JSVAL_TO_PRIVATE(*statep);
            NS_IF_RELEASE(e);
            *statep = JSVAL_NULL;
            return NS_OK;
    }
}

/* PRBool newResolve (in nsIXPConnectWrappedNative wrapper, in JSContextPtr cx, in JSObjectPtr obj, in jsval id, in PRUint32 flags, out JSObjectPtr objp); */
NS_IMETHODIMP
nsXPCComponents_Interfaces::NewResolve(nsIXPConnectWrappedNative *wrapper,
                                       JSContext * cx, JSObject * obj,
                                       jsid id, PRUint32 flags,
                                       JSObject * *objp, PRBool *_retval)
{
    JSAutoByteString name;
    if(mManager &&
       JSID_IS_STRING(id) &&
       name.encode(cx, JSID_TO_STRING(id)) &&
       name.ptr()[0] != '{') // we only allow interfaces by name here
    {
        nsCOMPtr<nsIInterfaceInfo> info;
        mManager->GetInfoForName(name.ptr(), getter_AddRefs(info));
        if(!info)
            return NS_OK;

        nsCOMPtr<nsIJSIID> nsid =
            dont_AddRef(static_cast<nsIJSIID*>(nsJSIID::NewID(info)));

        if(nsid)
        {
            nsCOMPtr<nsIXPConnect> xpc;
            wrapper->GetXPConnect(getter_AddRefs(xpc));
            if(xpc)
            {
                nsCOMPtr<nsIXPConnectJSObjectHolder> holder;
                if(NS_SUCCEEDED(xpc->WrapNative(cx, obj,
                                                static_cast<nsIJSIID*>(nsid),
                                                NS_GET_IID(nsIJSIID),
                                                getter_AddRefs(holder))))
                {
                    JSObject* idobj;
                    if(holder && NS_SUCCEEDED(holder->GetJSObject(&idobj)))
                    {
                        *objp = obj;
                        *_retval = JS_DefinePropertyById(cx, obj, id,
                                                         OBJECT_TO_JSVAL(idobj),
                                                         nsnull, nsnull,
                                                         JSPROP_ENUMERATE |
                                                         JSPROP_READONLY |
                                                         JSPROP_PERMANENT);
                    }
                }
            }
        }
    }
    return NS_OK;
}

#ifdef XPC_USE_SECURITY_CHECKED_COMPONENT
/* string canCreateWrapper (in nsIIDPtr iid); */
NS_IMETHODIMP
nsXPCComponents_Interfaces::CanCreateWrapper(const nsIID * iid, char **_retval)
{
    // We let anyone do this...
    *_retval = xpc_CloneAllAccess();
    return NS_OK;
}

/* string canCallMethod (in nsIIDPtr iid, in wstring methodName); */
NS_IMETHODIMP
nsXPCComponents_Interfaces::CanCallMethod(const nsIID * iid, const PRUnichar *methodName, char **_retval)
{
    // If you have to ask, then the answer is NO
    *_retval = nsnull;
    return NS_OK;
}

/* string canGetProperty (in nsIIDPtr iid, in wstring propertyName); */
NS_IMETHODIMP
nsXPCComponents_Interfaces::CanGetProperty(const nsIID * iid, const PRUnichar *propertyName, char **_retval)
{
    // If you have to ask, then the answer is NO
    *_retval = nsnull;
    return NS_OK;
}

/* string canSetProperty (in nsIIDPtr iid, in wstring propertyName); */
NS_IMETHODIMP
nsXPCComponents_Interfaces::CanSetProperty(const nsIID * iid, const PRUnichar *propertyName, char **_retval)
{
    // If you have to ask, then the answer is NO
    *_retval = nsnull;
    return NS_OK;
}
#endif

/***************************************************************************/
/***************************************************************************/
/***************************************************************************/

class nsXPCComponents_InterfacesByID :
            public nsIScriptableInterfacesByID,
            public nsIXPCScriptable,
            public nsIClassInfo
#ifdef XPC_USE_SECURITY_CHECKED_COMPONENT
          , public nsISecurityCheckedComponent
#endif
{
public:
    // all the interface method declarations...
    NS_DECL_ISUPPORTS
    NS_DECL_NSISCRIPTABLEINTERFACESBYID
    NS_DECL_NSIXPCSCRIPTABLE
    NS_DECL_NSICLASSINFO
#ifdef XPC_USE_SECURITY_CHECKED_COMPONENT
    NS_DECL_NSISECURITYCHECKEDCOMPONENT
#endif

public:
    nsXPCComponents_InterfacesByID();
    virtual ~nsXPCComponents_InterfacesByID();

private:
    nsCOMPtr<nsIInterfaceInfoManager> mManager;
};

/***************************************************************************/
/* void getInterfaces (out PRUint32 count, [array, size_is (count), retval]
                       out nsIIDPtr array); */
NS_IMETHODIMP
nsXPCComponents_InterfacesByID::GetInterfaces(PRUint32 *aCount, nsIID * **aArray)
{
    PRUint32 count = 2;
#ifdef XPC_USE_SECURITY_CHECKED_COMPONENT
    ++count;
#endif
    *aCount = count;
    nsIID **array;
    *aArray = array = static_cast<nsIID**>(nsMemory::Alloc(count * sizeof(nsIID*)));
    if(!array)
        return NS_ERROR_OUT_OF_MEMORY;

    PRUint32 index = 0;
    nsIID* clone;
#define PUSH_IID(id) \
    clone = static_cast<nsIID *>(nsMemory::Clone(&NS_GET_IID( id ),   \
                                                    sizeof(nsIID)));  \
    if (!clone)                                                       \
        goto oom;                                                     \
    array[index++] = clone;

    PUSH_IID(nsIScriptableInterfacesByID)
    PUSH_IID(nsIXPCScriptable)
#ifdef XPC_USE_SECURITY_CHECKED_COMPONENT
    PUSH_IID(nsISecurityCheckedComponent)
#endif
#undef PUSH_IID

    return NS_OK;
oom:
    while (index)
        nsMemory::Free(array[--index]);
    nsMemory::Free(array);
    *aArray = nsnull;
    return NS_ERROR_OUT_OF_MEMORY;
}

/* nsISupports getHelperForLanguage (in PRUint32 language); */
NS_IMETHODIMP
nsXPCComponents_InterfacesByID::GetHelperForLanguage(PRUint32 language,
                                      nsISupports **retval)
{
    *retval = nsnull;
    return NS_OK;
}

/* readonly attribute string contractID; */
NS_IMETHODIMP
nsXPCComponents_InterfacesByID::GetContractID(char * *aContractID)
{
    *aContractID = nsnull;
    return NS_ERROR_NOT_AVAILABLE;
}

/* readonly attribute string classDescription; */
NS_IMETHODIMP
nsXPCComponents_InterfacesByID::GetClassDescription(char * *aClassDescription)
{
    static const char classDescription[] = "XPCComponents_Interfaces";
    *aClassDescription = (char*)nsMemory::Clone(classDescription, sizeof(classDescription));
    return *aClassDescription ? NS_OK : NS_ERROR_OUT_OF_MEMORY;
}

/* readonly attribute nsCIDPtr classID; */
NS_IMETHODIMP
nsXPCComponents_InterfacesByID::GetClassID(nsCID * *aClassID)
{
    *aClassID = nsnull;
    return NS_OK;
}

/* readonly attribute PRUint32 implementationLanguage; */
NS_IMETHODIMP
nsXPCComponents_InterfacesByID::GetImplementationLanguage(
    PRUint32 *aImplementationLanguage)
{
    *aImplementationLanguage = nsIProgrammingLanguage::CPLUSPLUS;
    return NS_OK;
}

/* readonly attribute PRUint32 flags; */
NS_IMETHODIMP
nsXPCComponents_InterfacesByID::GetFlags(PRUint32 *aFlags)
{
    *aFlags = nsIClassInfo::THREADSAFE;
    return NS_OK;
}

/* [notxpcom] readonly attribute nsCID classIDNoAlloc; */
NS_IMETHODIMP
nsXPCComponents_InterfacesByID::GetClassIDNoAlloc(nsCID *aClassIDNoAlloc)
{
    return NS_ERROR_NOT_AVAILABLE;
}

nsXPCComponents_InterfacesByID::nsXPCComponents_InterfacesByID() :
    mManager(do_GetService(NS_INTERFACEINFOMANAGER_SERVICE_CONTRACTID))
{
}

nsXPCComponents_InterfacesByID::~nsXPCComponents_InterfacesByID()
{
    // empty
}

NS_INTERFACE_MAP_BEGIN(nsXPCComponents_InterfacesByID)
  NS_INTERFACE_MAP_ENTRY(nsIScriptableInterfacesByID)
  NS_INTERFACE_MAP_ENTRY(nsIXPCScriptable)
  NS_INTERFACE_MAP_ENTRY(nsIClassInfo)
#ifdef XPC_USE_SECURITY_CHECKED_COMPONENT
  NS_INTERFACE_MAP_ENTRY(nsISecurityCheckedComponent)
#endif
  NS_INTERFACE_MAP_ENTRY_AMBIGUOUS(nsISupports, nsIScriptableInterfacesByID)
NS_INTERFACE_MAP_END_THREADSAFE

NS_IMPL_THREADSAFE_ADDREF(nsXPCComponents_InterfacesByID)
NS_IMPL_THREADSAFE_RELEASE(nsXPCComponents_InterfacesByID)

// The nsIXPCScriptable map declaration that will generate stubs for us...
#define XPC_MAP_CLASSNAME           nsXPCComponents_InterfacesByID
#define XPC_MAP_QUOTED_CLASSNAME   "nsXPCComponents_InterfacesByID"
#define                             XPC_MAP_WANT_NEWRESOLVE
#define                             XPC_MAP_WANT_NEWENUMERATE
#define XPC_MAP_FLAGS               nsIXPCScriptable::DONT_ENUM_STATIC_PROPS |\
                                    nsIXPCScriptable::ALLOW_PROP_MODS_DURING_RESOLVE
#include "xpc_map_end.h" /* This will #undef the above */

/* PRBool newEnumerate (in nsIXPConnectWrappedNative wrapper, in JSContextPtr cx, in JSObjectPtr obj, in PRUint32 enum_op, in JSValPtr statep, out JSID idp); */
NS_IMETHODIMP
nsXPCComponents_InterfacesByID::NewEnumerate(nsIXPConnectWrappedNative *wrapper,
                                             JSContext * cx, JSObject * obj,
                                             PRUint32 enum_op, jsval * statep,
                                             jsid * idp, PRBool *_retval)
{
    nsIEnumerator* e;

    switch(enum_op)
    {
        case JSENUMERATE_INIT:
        case JSENUMERATE_INIT_ALL:
        {
            if(!mManager ||
               NS_FAILED(mManager->EnumerateInterfaces(&e)) || !e ||
               NS_FAILED(e->First()))

            {
                *statep = JSVAL_NULL;
                return NS_ERROR_UNEXPECTED;
            }

            *statep = PRIVATE_TO_JSVAL(e);
            if(idp)
                *idp = INT_TO_JSID(0); // indicate that we don't know the count
            return NS_OK;
        }
        case JSENUMERATE_NEXT:
        {
            nsCOMPtr<nsISupports> isup;

            e = (nsIEnumerator*) JSVAL_TO_PRIVATE(*statep);

            while(1)
            {
                if(NS_ENUMERATOR_FALSE == e->IsDone() &&
                   NS_SUCCEEDED(e->CurrentItem(getter_AddRefs(isup))) && isup)
                {
                    e->Next();
                    nsCOMPtr<nsIInterfaceInfo> iface(do_QueryInterface(isup));
                    if(iface)
                    {
                        nsIID const *iid;
                        char idstr[NSID_LENGTH];
                        JSString* jsstr;
                        PRBool scriptable;

                        if(NS_SUCCEEDED(iface->IsScriptable(&scriptable)) &&
                           !scriptable)
                        {
                            continue;
                        }

                        if(NS_SUCCEEDED(iface->GetIIDShared(&iid)))
                        {
                            iid->ToProvidedString(idstr);
                            jsstr = JS_NewStringCopyZ(cx, idstr);
                            if (jsstr &&
                                JS_ValueToId(cx, STRING_TO_JSVAL(jsstr), idp))
                            {
                                return NS_OK;
                            }
                        }
                    }
                }
                // else...
                break;
            }
            // FALL THROUGH
        }

        case JSENUMERATE_DESTROY:
        default:
            e = (nsIEnumerator*) JSVAL_TO_PRIVATE(*statep);
            NS_IF_RELEASE(e);
            *statep = JSVAL_NULL;
            return NS_OK;
    }
}

/* PRBool newResolve (in nsIXPConnectWrappedNative wrapper, in JSContextPtr cx, in JSObjectPtr obj, in jsval id, in PRUint32 flags, out JSObjectPtr objp); */
NS_IMETHODIMP
nsXPCComponents_InterfacesByID::NewResolve(nsIXPConnectWrappedNative *wrapper,
                                           JSContext * cx, JSObject * obj,
                                           jsid id, PRUint32 flags,
                                           JSObject * *objp, PRBool *_retval)
{
    const jschar* name = nsnull;

    if(mManager &&
       JSID_IS_STRING(id) &&
       38 == JS_GetStringLength(JSID_TO_STRING(id)) &&
       nsnull != (name = JS_GetInternedStringChars(JSID_TO_STRING(id))))
    {
        nsID iid;
        if (!iid.Parse(NS_ConvertUTF16toUTF8(name).get()))
            return NS_OK;

        nsCOMPtr<nsIInterfaceInfo> info;
        mManager->GetInfoForIID(&iid, getter_AddRefs(info));
        if(!info)
            return NS_OK;

        nsCOMPtr<nsIJSIID> nsid =
            dont_AddRef(static_cast<nsIJSIID*>(nsJSIID::NewID(info)));

        if (!nsid)
            return NS_ERROR_OUT_OF_MEMORY;

        nsCOMPtr<nsIXPConnect> xpc;
        wrapper->GetXPConnect(getter_AddRefs(xpc));
        if(xpc)
        {
            nsCOMPtr<nsIXPConnectJSObjectHolder> holder;
            if(NS_SUCCEEDED(xpc->WrapNative(cx, obj,
                                            static_cast<nsIJSIID*>(nsid),
                                            NS_GET_IID(nsIJSIID),
                                            getter_AddRefs(holder))))
            {
                JSObject* idobj;
                if(holder && NS_SUCCEEDED(holder->GetJSObject(&idobj)))
                {
                    *objp = obj;
                    *_retval =
                        JS_DefinePropertyById(cx, obj, id,
                                              OBJECT_TO_JSVAL(idobj),
                                              nsnull, nsnull,
                                              JSPROP_ENUMERATE |
                                              JSPROP_READONLY |
                                              JSPROP_PERMANENT);
                }
            }
        }
    }
    return NS_OK;
}

#ifdef XPC_USE_SECURITY_CHECKED_COMPONENT
/* string canCreateWrapper (in nsIIDPtr iid); */
NS_IMETHODIMP
nsXPCComponents_InterfacesByID::CanCreateWrapper(const nsIID * iid, char **_retval)
{
    // We let anyone do this...
    *_retval = xpc_CloneAllAccess();
    return NS_OK;
}

/* string canCallMethod (in nsIIDPtr iid, in wstring methodName); */
NS_IMETHODIMP
nsXPCComponents_InterfacesByID::CanCallMethod(const nsIID * iid, const PRUnichar *methodName, char **_retval)
{
    // If you have to ask, then the answer is NO
    *_retval = nsnull;
    return NS_OK;
}

/* string canGetProperty (in nsIIDPtr iid, in wstring propertyName); */
NS_IMETHODIMP
nsXPCComponents_InterfacesByID::CanGetProperty(const nsIID * iid, const PRUnichar *propertyName, char **_retval)
{
    // If you have to ask, then the answer is NO
    *_retval = nsnull;
    return NS_OK;
}

/* string canSetProperty (in nsIIDPtr iid, in wstring propertyName); */
NS_IMETHODIMP
nsXPCComponents_InterfacesByID::CanSetProperty(const nsIID * iid, const PRUnichar *propertyName, char **_retval)
{
    // If you have to ask, then the answer is NO
    *_retval = nsnull;
    return NS_OK;
}
#endif

/***************************************************************************/
/***************************************************************************/
/***************************************************************************/



class nsXPCComponents_Classes : 
  public nsIXPCComponents_Classes,
  public nsIXPCScriptable,
  public nsIClassInfo
{
public:
    // all the interface method declarations...
    NS_DECL_ISUPPORTS
    NS_DECL_NSIXPCCOMPONENTS_CLASSES
    NS_DECL_NSIXPCSCRIPTABLE
    NS_DECL_NSICLASSINFO

public:
    nsXPCComponents_Classes();
    virtual ~nsXPCComponents_Classes();
};

/***************************************************************************/
/* void getInterfaces (out PRUint32 count, [array, size_is (count), retval] 
                       out nsIIDPtr array); */
NS_IMETHODIMP 
nsXPCComponents_Classes::GetInterfaces(PRUint32 *aCount, nsIID * **aArray)
{
    PRUint32 count = 2;
    *aCount = count;
    nsIID **array;
    *aArray = array = static_cast<nsIID**>(nsMemory::Alloc(count * sizeof(nsIID*)));
    if(!array)
        return NS_ERROR_OUT_OF_MEMORY;

    PRUint32 index = 0;
    nsIID* clone;
#define PUSH_IID(id) \
    clone = static_cast<nsIID *>(nsMemory::Clone(&NS_GET_IID( id ),   \
                                                    sizeof(nsIID)));  \
    if (!clone)                                                       \
        goto oom;                                                     \
    array[index++] = clone;

    PUSH_IID(nsIXPCComponents_Classes)
    PUSH_IID(nsIXPCScriptable)
#undef PUSH_IID

    return NS_OK;
oom:
    while (index)
        nsMemory::Free(array[--index]);
    nsMemory::Free(array);
    *aArray = nsnull;
    return NS_ERROR_OUT_OF_MEMORY;
}

/* nsISupports getHelperForLanguage (in PRUint32 language); */
NS_IMETHODIMP 
nsXPCComponents_Classes::GetHelperForLanguage(PRUint32 language, 
                                      nsISupports **retval)
{
    *retval = nsnull;
    return NS_OK;
}

/* readonly attribute string contractID; */
NS_IMETHODIMP 
nsXPCComponents_Classes::GetContractID(char * *aContractID)
{
    *aContractID = nsnull;
    return NS_ERROR_NOT_AVAILABLE;
}

/* readonly attribute string classDescription; */
NS_IMETHODIMP 
nsXPCComponents_Classes::GetClassDescription(char * *aClassDescription)
{
    static const char classDescription[] = "XPCComponents_Classes";
    *aClassDescription = (char*)nsMemory::Clone(classDescription, sizeof(classDescription));
    return *aClassDescription ? NS_OK : NS_ERROR_OUT_OF_MEMORY;
}

/* readonly attribute nsCIDPtr classID; */
NS_IMETHODIMP 
nsXPCComponents_Classes::GetClassID(nsCID * *aClassID)
{
    *aClassID = nsnull;
    return NS_OK;
}

/* readonly attribute PRUint32 implementationLanguage; */
NS_IMETHODIMP 
nsXPCComponents_Classes::GetImplementationLanguage(
    PRUint32 *aImplementationLanguage)
{
    *aImplementationLanguage = nsIProgrammingLanguage::CPLUSPLUS;
    return NS_OK;
}

/* readonly attribute PRUint32 flags; */
NS_IMETHODIMP 
nsXPCComponents_Classes::GetFlags(PRUint32 *aFlags)
{
    *aFlags = nsIClassInfo::THREADSAFE;
    return NS_OK;
}

/* [notxpcom] readonly attribute nsCID classIDNoAlloc; */
NS_IMETHODIMP 
nsXPCComponents_Classes::GetClassIDNoAlloc(nsCID *aClassIDNoAlloc)
{
    return NS_ERROR_NOT_AVAILABLE;
}

nsXPCComponents_Classes::nsXPCComponents_Classes()
{
}

nsXPCComponents_Classes::~nsXPCComponents_Classes()
{
    // empty
}

NS_INTERFACE_MAP_BEGIN(nsXPCComponents_Classes)
  NS_INTERFACE_MAP_ENTRY(nsIXPCComponents_Classes)
  NS_INTERFACE_MAP_ENTRY(nsIXPCScriptable)
  NS_INTERFACE_MAP_ENTRY(nsIClassInfo)
  NS_INTERFACE_MAP_ENTRY_AMBIGUOUS(nsISupports, nsIXPCComponents_Classes)
NS_INTERFACE_MAP_END_THREADSAFE

NS_IMPL_THREADSAFE_ADDREF(nsXPCComponents_Classes)
NS_IMPL_THREADSAFE_RELEASE(nsXPCComponents_Classes)

// The nsIXPCScriptable map declaration that will generate stubs for us...
#define XPC_MAP_CLASSNAME           nsXPCComponents_Classes
#define XPC_MAP_QUOTED_CLASSNAME   "nsXPCComponents_Classes"
#define                             XPC_MAP_WANT_NEWRESOLVE
#define                             XPC_MAP_WANT_NEWENUMERATE
#define XPC_MAP_FLAGS               nsIXPCScriptable::DONT_ENUM_STATIC_PROPS |\
                                    nsIXPCScriptable::ALLOW_PROP_MODS_DURING_RESOLVE
#include "xpc_map_end.h" /* This will #undef the above */


/* PRBool newEnumerate (in nsIXPConnectWrappedNative wrapper, in JSContextPtr cx, in JSObjectPtr obj, in PRUint32 enum_op, in JSValPtr statep, out JSID idp); */
NS_IMETHODIMP
nsXPCComponents_Classes::NewEnumerate(nsIXPConnectWrappedNative *wrapper,
                                      JSContext * cx, JSObject * obj,
                                      PRUint32 enum_op, jsval * statep,
                                      jsid * idp, PRBool *_retval)
{
    nsISimpleEnumerator* e;

    switch(enum_op)
    {
        case JSENUMERATE_INIT:
        case JSENUMERATE_INIT_ALL:
        {
            nsCOMPtr<nsIComponentRegistrar> compMgr;
            if(NS_FAILED(NS_GetComponentRegistrar(getter_AddRefs(compMgr))) || !compMgr ||
               NS_FAILED(compMgr->EnumerateContractIDs(&e)) || !e )
            {
                *statep = JSVAL_NULL;
                return NS_ERROR_UNEXPECTED;
            }

            *statep = PRIVATE_TO_JSVAL(e);
            if(idp)
                *idp = INT_TO_JSID(0); // indicate that we don't know the count
            return NS_OK;
        }
        case JSENUMERATE_NEXT:
        {
            nsCOMPtr<nsISupports> isup;
            PRBool hasMore;
            e = (nsISimpleEnumerator*) JSVAL_TO_PRIVATE(*statep);

            if(NS_SUCCEEDED(e->HasMoreElements(&hasMore)) && hasMore &&
               NS_SUCCEEDED(e->GetNext(getter_AddRefs(isup))) && isup)
            {
                nsCOMPtr<nsISupportsCString> holder(do_QueryInterface(isup));
                if(holder)
                {
                    nsCAutoString name;
                    if(NS_SUCCEEDED(holder->GetData(name)))
                    {
                        JSString* idstr = JS_NewStringCopyN(cx, name.get(), name.Length());
                        if(idstr &&
                           JS_ValueToId(cx, STRING_TO_JSVAL(idstr), idp))
                        {
                            return NS_OK;
                        }
                    }
                }
            }
            // else... FALL THROUGH
        }

        case JSENUMERATE_DESTROY:
        default:
            e = (nsISimpleEnumerator*) JSVAL_TO_PRIVATE(*statep);
            NS_IF_RELEASE(e);
            *statep = JSVAL_NULL;
            return NS_OK;
    }
}

/* PRBool newResolve (in nsIXPConnectWrappedNative wrapper, in JSContextPtr cx, in JSObjectPtr obj, in jsval id, in PRUint32 flags, out JSObjectPtr objp); */
NS_IMETHODIMP
nsXPCComponents_Classes::NewResolve(nsIXPConnectWrappedNative *wrapper,
                                    JSContext * cx, JSObject * obj,
                                    jsid id, PRUint32 flags,
                                    JSObject * *objp, PRBool *_retval)

{
    JSAutoByteString name;

    if(JSID_IS_STRING(id) &&
       name.encode(cx, JSID_TO_STRING(id)) &&
       name.ptr()[0] != '{') // we only allow contractids here
    {
        nsCOMPtr<nsIJSCID> nsid =
            dont_AddRef(static_cast<nsIJSCID*>(nsJSCID::NewID(name.ptr())));
        if(nsid)
        {
            nsCOMPtr<nsIXPConnect> xpc;
            wrapper->GetXPConnect(getter_AddRefs(xpc));
            if(xpc)
            {
                nsCOMPtr<nsIXPConnectJSObjectHolder> holder;
                if(NS_SUCCEEDED(xpc->WrapNative(cx, obj,
                                                static_cast<nsIJSCID*>(nsid),
                                                NS_GET_IID(nsIJSCID),
                                                getter_AddRefs(holder))))
                {
                    JSObject* idobj;
                    if(holder && NS_SUCCEEDED(holder->GetJSObject(&idobj)))
                    {
                        *objp = obj;
                        *_retval = JS_DefinePropertyById(cx, obj, id,
                                                         OBJECT_TO_JSVAL(idobj),
                                                         nsnull, nsnull,
                                                         JSPROP_ENUMERATE |
                                                         JSPROP_READONLY |
                                                         JSPROP_PERMANENT);
                    }
                }
            }
        }
    }
    return NS_OK;
}

/***************************************************************************/
/***************************************************************************/
/***************************************************************************/

class nsXPCComponents_ClassesByID :
  public nsIXPCComponents_ClassesByID,
  public nsIXPCScriptable,
  public nsIClassInfo
{
public:
    // all the interface method declarations...
    NS_DECL_ISUPPORTS
    NS_DECL_NSIXPCCOMPONENTS_CLASSESBYID
    NS_DECL_NSIXPCSCRIPTABLE
    NS_DECL_NSICLASSINFO

public:
    nsXPCComponents_ClassesByID();
    virtual ~nsXPCComponents_ClassesByID();
};

/***************************************************************************/
/* void getInterfaces (out PRUint32 count, [array, size_is (count), retval] 
                       out nsIIDPtr array); */
NS_IMETHODIMP 
nsXPCComponents_ClassesByID::GetInterfaces(PRUint32 *aCount, nsIID * **aArray)
{
    PRUint32 count = 2;
    *aCount = count;
    nsIID **array;
    *aArray = array = static_cast<nsIID**>(nsMemory::Alloc(count * sizeof(nsIID*)));
    if(!array)
        return NS_ERROR_OUT_OF_MEMORY;

    PRUint32 index = 0;
    nsIID* clone;
#define PUSH_IID(id) \
    clone = static_cast<nsIID *>(nsMemory::Clone(&NS_GET_IID( id ),   \
                                                    sizeof(nsIID)));  \
    if (!clone)                                                       \
        goto oom;                                                     \
    array[index++] = clone;

    PUSH_IID(nsIXPCComponents_ClassesByID)
    PUSH_IID(nsIXPCScriptable)
#undef PUSH_IID

    return NS_OK;
oom:
    while (index)
        nsMemory::Free(array[--index]);
    nsMemory::Free(array);
    *aArray = nsnull;
    return NS_ERROR_OUT_OF_MEMORY;
}

/* nsISupports getHelperForLanguage (in PRUint32 language); */
NS_IMETHODIMP 
nsXPCComponents_ClassesByID::GetHelperForLanguage(PRUint32 language, 
                                      nsISupports **retval)
{
    *retval = nsnull;
    return NS_OK;
}

/* readonly attribute string contractID; */
NS_IMETHODIMP 
nsXPCComponents_ClassesByID::GetContractID(char * *aContractID)
{
    *aContractID = nsnull;
    return NS_ERROR_NOT_AVAILABLE;
}

/* readonly attribute string classDescription; */
NS_IMETHODIMP 
nsXPCComponents_ClassesByID::GetClassDescription(char * *aClassDescription)
{
    static const char classDescription[] = "XPCComponents_Interfaces";
    *aClassDescription = (char*)nsMemory::Clone(classDescription, sizeof(classDescription));
    return *aClassDescription ? NS_OK : NS_ERROR_OUT_OF_MEMORY;
}

/* readonly attribute nsCIDPtr classID; */
NS_IMETHODIMP 
nsXPCComponents_ClassesByID::GetClassID(nsCID * *aClassID)
{
    *aClassID = nsnull;
    return NS_OK;
}

/* readonly attribute PRUint32 implementationLanguage; */
NS_IMETHODIMP 
nsXPCComponents_ClassesByID::GetImplementationLanguage(
    PRUint32 *aImplementationLanguage)
{
    *aImplementationLanguage = nsIProgrammingLanguage::CPLUSPLUS;
    return NS_OK;
}

/* readonly attribute PRUint32 flags; */
NS_IMETHODIMP 
nsXPCComponents_ClassesByID::GetFlags(PRUint32 *aFlags)
{
    *aFlags = nsIClassInfo::THREADSAFE;
    return NS_OK;
}

/* [notxpcom] readonly attribute nsCID classIDNoAlloc; */
NS_IMETHODIMP 
nsXPCComponents_ClassesByID::GetClassIDNoAlloc(nsCID *aClassIDNoAlloc)
{
    return NS_ERROR_NOT_AVAILABLE;
}

nsXPCComponents_ClassesByID::nsXPCComponents_ClassesByID()
{
}

nsXPCComponents_ClassesByID::~nsXPCComponents_ClassesByID()
{
    // empty
}

NS_INTERFACE_MAP_BEGIN(nsXPCComponents_ClassesByID)
  NS_INTERFACE_MAP_ENTRY(nsIXPCComponents_ClassesByID)
  NS_INTERFACE_MAP_ENTRY(nsIXPCScriptable)
  NS_INTERFACE_MAP_ENTRY(nsIClassInfo)
  NS_INTERFACE_MAP_ENTRY_AMBIGUOUS(nsISupports, nsIXPCComponents_ClassesByID)
NS_INTERFACE_MAP_END_THREADSAFE

NS_IMPL_THREADSAFE_ADDREF(nsXPCComponents_ClassesByID)
NS_IMPL_THREADSAFE_RELEASE(nsXPCComponents_ClassesByID)

// The nsIXPCScriptable map declaration that will generate stubs for us...
#define XPC_MAP_CLASSNAME           nsXPCComponents_ClassesByID
#define XPC_MAP_QUOTED_CLASSNAME   "nsXPCComponents_ClassesByID"
#define                             XPC_MAP_WANT_NEWRESOLVE
#define                             XPC_MAP_WANT_NEWENUMERATE
#define XPC_MAP_FLAGS               nsIXPCScriptable::DONT_ENUM_STATIC_PROPS |\
                                    nsIXPCScriptable::ALLOW_PROP_MODS_DURING_RESOLVE
#include "xpc_map_end.h" /* This will #undef the above */

/* PRBool newEnumerate (in nsIXPConnectWrappedNative wrapper, in JSContextPtr cx, in JSObjectPtr obj, in PRUint32 enum_op, in JSValPtr statep, out JSID idp); */
NS_IMETHODIMP
nsXPCComponents_ClassesByID::NewEnumerate(nsIXPConnectWrappedNative *wrapper,
                                          JSContext * cx, JSObject * obj,
                                          PRUint32 enum_op, jsval * statep,
                                          jsid * idp, PRBool *_retval)
{
    nsISimpleEnumerator* e;

    switch(enum_op)
    {
        case JSENUMERATE_INIT:
        case JSENUMERATE_INIT_ALL:
        {
            nsCOMPtr<nsIComponentRegistrar> compMgr;
            if(NS_FAILED(NS_GetComponentRegistrar(getter_AddRefs(compMgr))) || !compMgr ||
               NS_FAILED(compMgr->EnumerateCIDs(&e)) || !e )
            {
                *statep = JSVAL_NULL;
                return NS_ERROR_UNEXPECTED;
            }

            *statep = PRIVATE_TO_JSVAL(e);
            if(idp)
                *idp = INT_TO_JSID(0); // indicate that we don't know the count
            return NS_OK;
        }
        case JSENUMERATE_NEXT:
        {
            nsCOMPtr<nsISupports> isup;
            PRBool hasMore;
            e = (nsISimpleEnumerator*) JSVAL_TO_PRIVATE(*statep);

            if(NS_SUCCEEDED(e->HasMoreElements(&hasMore)) && hasMore &&
               NS_SUCCEEDED(e->GetNext(getter_AddRefs(isup))) && isup)
            {
                nsCOMPtr<nsISupportsID> holder(do_QueryInterface(isup));
                if(holder)
                {
                    char* name;
                    if(NS_SUCCEEDED(holder->ToString(&name)) && name)
                    {
                        JSString* idstr = JS_NewStringCopyZ(cx, name);
                        nsMemory::Free(name);
                        if(idstr &&
                           JS_ValueToId(cx, STRING_TO_JSVAL(idstr), idp))
                        {
                            return NS_OK;
                        }
                    }
                }
            }
            // else... FALL THROUGH
        }

        case JSENUMERATE_DESTROY:
        default:
            e = (nsISimpleEnumerator*) JSVAL_TO_PRIVATE(*statep);
            NS_IF_RELEASE(e);
            *statep = JSVAL_NULL;
            return NS_OK;
    }
}

static PRBool
IsRegisteredCLSID(const char* str)
{
    PRBool registered;
    nsID id;

    if(!id.Parse(str))
        return PR_FALSE;

    nsCOMPtr<nsIComponentRegistrar> compMgr;
    if(NS_FAILED(NS_GetComponentRegistrar(getter_AddRefs(compMgr))) || !compMgr ||
       NS_FAILED(compMgr->IsCIDRegistered(id, &registered)))
        return PR_FALSE;

    return registered;
}

/* PRBool newResolve (in nsIXPConnectWrappedNative wrapper, in JSContextPtr cx, in JSObjectPtr obj, in jsval id, in PRUint32 flags, out JSObjectPtr objp); */
NS_IMETHODIMP
nsXPCComponents_ClassesByID::NewResolve(nsIXPConnectWrappedNative *wrapper,
                                        JSContext * cx, JSObject * obj,
                                        jsid id, PRUint32 flags,
                                        JSObject * *objp, PRBool *_retval)
{
    JSAutoByteString name;

    if(JSID_IS_STRING(id) &&
       name.encode(cx, JSID_TO_STRING(id)) &&
       name.ptr()[0] == '{' &&
       IsRegisteredCLSID(name.ptr())) // we only allow canonical CLSIDs here
    {
        nsCOMPtr<nsIJSCID> nsid =
            dont_AddRef(static_cast<nsIJSCID*>(nsJSCID::NewID(name.ptr())));
        if(nsid)
        {
            nsCOMPtr<nsIXPConnect> xpc;
            wrapper->GetXPConnect(getter_AddRefs(xpc));
            if(xpc)
            {
                nsCOMPtr<nsIXPConnectJSObjectHolder> holder;
                if(NS_SUCCEEDED(xpc->WrapNative(cx, obj,
                                                static_cast<nsIJSCID*>(nsid),
                                                NS_GET_IID(nsIJSCID),
                                                getter_AddRefs(holder))))
                {
                    JSObject* idobj;
                    if(holder && NS_SUCCEEDED(holder->GetJSObject(&idobj)))
                    {
                        *objp = obj;
                        *_retval = JS_DefinePropertyById(cx, obj, id,
                                                         OBJECT_TO_JSVAL(idobj),
                                                         nsnull, nsnull,
                                                         JSPROP_ENUMERATE |
                                                         JSPROP_READONLY |
                                                         JSPROP_PERMANENT);
                    }
                }
            }
        }
    }
    return NS_OK;
}


/***************************************************************************/

// Currently the possible results do not change at runtime, so they are only
// cached once (unlike ContractIDs, CLSIDs, and IIDs)

class nsXPCComponents_Results :
  public nsIXPCComponents_Results,
  public nsIXPCScriptable,
  public nsIClassInfo
{
public:
    // all the interface method declarations...
    NS_DECL_ISUPPORTS
    NS_DECL_NSIXPCCOMPONENTS_RESULTS
    NS_DECL_NSIXPCSCRIPTABLE
    NS_DECL_NSICLASSINFO

public:
    nsXPCComponents_Results();
    virtual ~nsXPCComponents_Results();
};

/***************************************************************************/
/* void getInterfaces (out PRUint32 count, [array, size_is (count), retval] 
                       out nsIIDPtr array); */
NS_IMETHODIMP 
nsXPCComponents_Results::GetInterfaces(PRUint32 *aCount, nsIID * **aArray)
{
    PRUint32 count = 2;
    *aCount = count;
    nsIID **array;
    *aArray = array = static_cast<nsIID**>(nsMemory::Alloc(count * sizeof(nsIID*)));
    if(!array)
        return NS_ERROR_OUT_OF_MEMORY;

    PRUint32 index = 0;
    nsIID* clone;
#define PUSH_IID(id) \
    clone = static_cast<nsIID *>(nsMemory::Clone(&NS_GET_IID( id ),   \
                                                    sizeof(nsIID)));  \
    if (!clone)                                                       \
        goto oom;                                                     \
    array[index++] = clone;

    PUSH_IID(nsIXPCComponents_Results)
    PUSH_IID(nsIXPCScriptable)
#undef PUSH_IID

    return NS_OK;
oom:
    while (index)
        nsMemory::Free(array[--index]);
    nsMemory::Free(array);
    *aArray = nsnull;
    return NS_ERROR_OUT_OF_MEMORY;
}

/* nsISupports getHelperForLanguage (in PRUint32 language); */
NS_IMETHODIMP 
nsXPCComponents_Results::GetHelperForLanguage(PRUint32 language, 
                                      nsISupports **retval)
{
    *retval = nsnull;
    return NS_OK;
}

/* readonly attribute string contractID; */
NS_IMETHODIMP 
nsXPCComponents_Results::GetContractID(char * *aContractID)
{
    *aContractID = nsnull;
    return NS_ERROR_NOT_AVAILABLE;
}

/* readonly attribute string classDescription; */
NS_IMETHODIMP 
nsXPCComponents_Results::GetClassDescription(char * *aClassDescription)
{
    static const char classDescription[] = "XPCComponents_Interfaces";
    *aClassDescription = (char*)nsMemory::Clone(classDescription, sizeof(classDescription));
    return *aClassDescription ? NS_OK : NS_ERROR_OUT_OF_MEMORY;
}

/* readonly attribute nsCIDPtr classID; */
NS_IMETHODIMP 
nsXPCComponents_Results::GetClassID(nsCID * *aClassID)
{
    *aClassID = nsnull;
    return NS_OK;
}

/* readonly attribute PRUint32 implementationLanguage; */
NS_IMETHODIMP 
nsXPCComponents_Results::GetImplementationLanguage(
    PRUint32 *aImplementationLanguage)
{
    *aImplementationLanguage = nsIProgrammingLanguage::CPLUSPLUS;
    return NS_OK;
}

/* readonly attribute PRUint32 flags; */
NS_IMETHODIMP 
nsXPCComponents_Results::GetFlags(PRUint32 *aFlags)
{
    *aFlags = nsIClassInfo::THREADSAFE;
    return NS_OK;
}

/* [notxpcom] readonly attribute nsCID classIDNoAlloc; */
NS_IMETHODIMP 
nsXPCComponents_Results::GetClassIDNoAlloc(nsCID *aClassIDNoAlloc)
{
    return NS_ERROR_NOT_AVAILABLE;
}

nsXPCComponents_Results::nsXPCComponents_Results()
{
}

nsXPCComponents_Results::~nsXPCComponents_Results()
{
    // empty
}

NS_INTERFACE_MAP_BEGIN(nsXPCComponents_Results)
  NS_INTERFACE_MAP_ENTRY(nsIXPCComponents_Results)
  NS_INTERFACE_MAP_ENTRY(nsIXPCScriptable)
  NS_INTERFACE_MAP_ENTRY(nsIClassInfo)
  NS_INTERFACE_MAP_ENTRY_AMBIGUOUS(nsISupports, nsIXPCComponents_Results)
NS_INTERFACE_MAP_END_THREADSAFE

NS_IMPL_THREADSAFE_ADDREF(nsXPCComponents_Results)
NS_IMPL_THREADSAFE_RELEASE(nsXPCComponents_Results)

// The nsIXPCScriptable map declaration that will generate stubs for us...
#define XPC_MAP_CLASSNAME           nsXPCComponents_Results
#define XPC_MAP_QUOTED_CLASSNAME   "nsXPCComponents_Results"
#define                             XPC_MAP_WANT_NEWRESOLVE
#define                             XPC_MAP_WANT_NEWENUMERATE
#define XPC_MAP_FLAGS               nsIXPCScriptable::DONT_ENUM_STATIC_PROPS |\
                                    nsIXPCScriptable::ALLOW_PROP_MODS_DURING_RESOLVE
#include "xpc_map_end.h" /* This will #undef the above */

/* PRBool newEnumerate (in nsIXPConnectWrappedNative wrapper, in JSContextPtr cx, in JSObjectPtr obj, in PRUint32 enum_op, in JSValPtr statep, out JSID idp); */
NS_IMETHODIMP
nsXPCComponents_Results::NewEnumerate(nsIXPConnectWrappedNative *wrapper,
                                      JSContext * cx, JSObject * obj,
                                      PRUint32 enum_op, jsval * statep,
                                      jsid * idp, PRBool *_retval)
{
    void** iter;

    switch(enum_op)
    {
        case JSENUMERATE_INIT:
        case JSENUMERATE_INIT_ALL:
        {
            if(idp)
                *idp = INT_TO_JSID(nsXPCException::GetNSResultCount());

            void** space = (void**) new char[sizeof(void*)];
            *space = nsnull;
            *statep = PRIVATE_TO_JSVAL(space);
            return NS_OK;
        }
        case JSENUMERATE_NEXT:
        {
            const char* name;
            iter = (void**) JSVAL_TO_PRIVATE(*statep);
            if(nsXPCException::IterateNSResults(nsnull, &name, nsnull, iter))
            {
                JSString* idstr = JS_NewStringCopyZ(cx, name);
                if(idstr && JS_ValueToId(cx, STRING_TO_JSVAL(idstr), idp))
                    return NS_OK;
            }
            // else... FALL THROUGH
        }

        case JSENUMERATE_DESTROY:
        default:
            iter = (void**) JSVAL_TO_PRIVATE(*statep);
            delete [] (char*) iter;
            *statep = JSVAL_NULL;
            return NS_OK;
    }
}


/* PRBool newResolve (in nsIXPConnectWrappedNative wrapper, in JSContextPtr cx, in JSObjectPtr obj, in jsval id, in PRUint32 flags, out JSObjectPtr objp); */
NS_IMETHODIMP
nsXPCComponents_Results::NewResolve(nsIXPConnectWrappedNative *wrapper,
                                    JSContext * cx, JSObject * obj,
                                    jsid id, PRUint32 flags,
                                    JSObject * *objp, PRBool *_retval)
{
    JSAutoByteString name;

    if(JSID_IS_STRING(id) && name.encode(cx, JSID_TO_STRING(id)))
    {
        const char* rv_name;
        void* iter = nsnull;
        nsresult rv;
        while(nsXPCException::IterateNSResults(&rv, &rv_name, nsnull, &iter))
        {
            if(!strcmp(name.ptr(), rv_name))
            {
                jsval val;

                *objp = obj;
                if(!JS_NewNumberValue(cx, (jsdouble)rv, &val) ||
                   !JS_DefinePropertyById(cx, obj, id, val,
                                          nsnull, nsnull,
                                          JSPROP_ENUMERATE |
                                          JSPROP_READONLY |
                                          JSPROP_PERMANENT))
                {
                    return NS_ERROR_UNEXPECTED;
                }
            }
        }
    }
    return NS_OK;
}

/***************************************************************************/
// JavaScript Constructor for nsIJSID objects (Components.ID)

class nsXPCComponents_ID :
  public nsIXPCComponents_ID,
  public nsIXPCScriptable,
  public nsIClassInfo
{
public:
    // all the interface method declarations...
    NS_DECL_ISUPPORTS
    NS_DECL_NSIXPCCOMPONENTS_ID
    NS_DECL_NSIXPCSCRIPTABLE
    NS_DECL_NSICLASSINFO


public:
    nsXPCComponents_ID();
    virtual ~nsXPCComponents_ID();

private:
    static nsresult CallOrConstruct(nsIXPConnectWrappedNative *wrapper,
                                    JSContext * cx, JSObject * obj,
                                    PRUint32 argc, jsval * argv,
                                    jsval * vp, PRBool *_retval);
};

/***************************************************************************/
/* void getInterfaces (out PRUint32 count, [array, size_is (count), retval] 
                       out nsIIDPtr array); */
NS_IMETHODIMP 
nsXPCComponents_ID::GetInterfaces(PRUint32 *aCount, nsIID * **aArray)
{
    PRUint32 count = 2;
    *aCount = count;
    nsIID **array;
    *aArray = array = static_cast<nsIID**>(nsMemory::Alloc(count * sizeof(nsIID*)));
    if(!array)
        return NS_ERROR_OUT_OF_MEMORY;

    PRUint32 index = 0;
    nsIID* clone;
#define PUSH_IID(id) \
    clone = static_cast<nsIID *>(nsMemory::Clone(&NS_GET_IID( id ),   \
                                                    sizeof(nsIID)));  \
    if (!clone)                                                       \
        goto oom;                                                     \
    array[index++] = clone;

    PUSH_IID(nsIXPCComponents_ID)
    PUSH_IID(nsIXPCScriptable)
#undef PUSH_IID

    return NS_OK;
oom:
    while (index)
        nsMemory::Free(array[--index]);
    nsMemory::Free(array);
    *aArray = nsnull;
    return NS_ERROR_OUT_OF_MEMORY;
}

/* nsISupports getHelperForLanguage (in PRUint32 language); */
NS_IMETHODIMP 
nsXPCComponents_ID::GetHelperForLanguage(PRUint32 language, 
                                      nsISupports **retval)
{
    *retval = nsnull;
    return NS_OK;
}

/* readonly attribute string contractID; */
NS_IMETHODIMP 
nsXPCComponents_ID::GetContractID(char * *aContractID)
{
    *aContractID = nsnull;
    return NS_ERROR_NOT_AVAILABLE;
}

/* readonly attribute string classDescription; */
NS_IMETHODIMP 
nsXPCComponents_ID::GetClassDescription(char * *aClassDescription)
{
    static const char classDescription[] = "XPCComponents_Interfaces";
    *aClassDescription = (char*)nsMemory::Clone(classDescription, sizeof(classDescription));
    return *aClassDescription ? NS_OK : NS_ERROR_OUT_OF_MEMORY;
}

/* readonly attribute nsCIDPtr classID; */
NS_IMETHODIMP 
nsXPCComponents_ID::GetClassID(nsCID * *aClassID)
{
    *aClassID = nsnull;
    return NS_OK;
}

/* readonly attribute PRUint32 implementationLanguage; */
NS_IMETHODIMP 
nsXPCComponents_ID::GetImplementationLanguage(
    PRUint32 *aImplementationLanguage)
{
    *aImplementationLanguage = nsIProgrammingLanguage::CPLUSPLUS;
    return NS_OK;
}

/* readonly attribute PRUint32 flags; */
NS_IMETHODIMP 
nsXPCComponents_ID::GetFlags(PRUint32 *aFlags)
{
    *aFlags = nsIClassInfo::THREADSAFE;
    return NS_OK;
}

/* [notxpcom] readonly attribute nsCID classIDNoAlloc; */
NS_IMETHODIMP 
nsXPCComponents_ID::GetClassIDNoAlloc(nsCID *aClassIDNoAlloc)
{
    return NS_ERROR_NOT_AVAILABLE;
}

nsXPCComponents_ID::nsXPCComponents_ID()
{
}

nsXPCComponents_ID::~nsXPCComponents_ID()
{
    // empty
}

NS_INTERFACE_MAP_BEGIN(nsXPCComponents_ID)
  NS_INTERFACE_MAP_ENTRY(nsIXPCComponents_ID)
  NS_INTERFACE_MAP_ENTRY(nsIXPCScriptable)
  NS_INTERFACE_MAP_ENTRY(nsIClassInfo)
  NS_INTERFACE_MAP_ENTRY_AMBIGUOUS(nsISupports, nsIXPCComponents_ID)
NS_INTERFACE_MAP_END_THREADSAFE

NS_IMPL_THREADSAFE_ADDREF(nsXPCComponents_ID)
NS_IMPL_THREADSAFE_RELEASE(nsXPCComponents_ID)

// The nsIXPCScriptable map declaration that will generate stubs for us...
#define XPC_MAP_CLASSNAME           nsXPCComponents_ID
#define XPC_MAP_QUOTED_CLASSNAME   "nsXPCComponents_ID"
#define                             XPC_MAP_WANT_CALL
#define                             XPC_MAP_WANT_CONSTRUCT
#define                             XPC_MAP_WANT_HASINSTANCE
#define XPC_MAP_FLAGS               0
#include "xpc_map_end.h" /* This will #undef the above */


/* PRBool call (in nsIXPConnectWrappedNative wrapper, in JSContextPtr cx, in JSObjectPtr obj, in PRUint32 argc, in JSValPtr argv, in JSValPtr vp); */
NS_IMETHODIMP
nsXPCComponents_ID::Call(nsIXPConnectWrappedNative *wrapper, JSContext * cx, JSObject * obj, PRUint32 argc, jsval * argv, jsval * vp, PRBool *_retval)
{
    return CallOrConstruct(wrapper, cx, obj, argc, argv, vp, _retval);

}

/* PRBool construct (in nsIXPConnectWrappedNative wrapper, in JSContextPtr cx, in JSObjectPtr obj, in PRUint32 argc, in JSValPtr argv, in JSValPtr vp); */
NS_IMETHODIMP
nsXPCComponents_ID::Construct(nsIXPConnectWrappedNative *wrapper, JSContext * cx, JSObject * obj, PRUint32 argc, jsval * argv, jsval * vp, PRBool *_retval)
{
    return CallOrConstruct(wrapper, cx, obj, argc, argv, vp, _retval);
}

// static
nsresult
nsXPCComponents_ID::CallOrConstruct(nsIXPConnectWrappedNative *wrapper,
                                    JSContext * cx, JSObject * obj,
                                    PRUint32 argc, jsval * argv,
                                    jsval * vp, PRBool *_retval)
{
    // make sure we have at least one arg

    if(!argc)
        return ThrowAndFail(NS_ERROR_XPC_NOT_ENOUGH_ARGS, cx, _retval);

    XPCCallContext ccx(JS_CALLER, cx);
    if(!ccx.IsValid())
        return ThrowAndFail(NS_ERROR_XPC_UNEXPECTED, cx, _retval);

    XPCContext* xpcc = ccx.GetXPCContext();

    // Do the security check if necessary

    nsIXPCSecurityManager* sm =
            xpcc->GetAppropriateSecurityManager(
                        nsIXPCSecurityManager::HOOK_CREATE_INSTANCE);
    if(sm && NS_FAILED(sm->CanCreateInstance(cx, nsJSID::GetCID())))
    {
        // the security manager vetoed. It should have set an exception.
        *_retval = JS_FALSE;
        return NS_OK;
    }

    // convert the first argument into a string and see if it looks like an id

    JSString* jsstr;
    JSAutoByteString bytes;
    nsID id;

    if(!(jsstr = JS_ValueToString(cx, argv[0])) ||
       !bytes.encode(cx, jsstr) ||
       !id.Parse(bytes.ptr()))
    {
        return ThrowAndFail(NS_ERROR_XPC_BAD_ID_STRING, cx, _retval);
    }

    // make the new object and return it.

    JSObject* newobj = xpc_NewIDObject(cx, obj, id);

    if(vp)
        *vp = OBJECT_TO_JSVAL(newobj);

    return NS_OK;
}

/* PRBool hasInstance (in nsIXPConnectWrappedNative wrapper, in JSContextPtr cx, in JSObjectPtr obj, in jsval val, out PRBool bp); */
NS_IMETHODIMP
nsXPCComponents_ID::HasInstance(nsIXPConnectWrappedNative *wrapper,
                                JSContext * cx, JSObject * obj,
                                const jsval &val, PRBool *bp, PRBool *_retval)
{
    if(bp)
        *bp = JSValIsInterfaceOfType(cx, val, NS_GET_IID(nsIJSID));
    return NS_OK;
}

/***************************************************************************/
// JavaScript Constructor for nsIXPCException objects (Components.Exception)

class nsXPCComponents_Exception :
  public nsIXPCComponents_Exception,
  public nsIXPCScriptable,
  public nsIClassInfo
{
public:
    // all the interface method declarations...
    NS_DECL_ISUPPORTS
    NS_DECL_NSIXPCCOMPONENTS_EXCEPTION
    NS_DECL_NSIXPCSCRIPTABLE
    NS_DECL_NSICLASSINFO


public:
    nsXPCComponents_Exception();
    virtual ~nsXPCComponents_Exception();

private:
    static nsresult CallOrConstruct(nsIXPConnectWrappedNative *wrapper,
                                    JSContext * cx, JSObject * obj,
                                    PRUint32 argc, jsval * argv,
                                    jsval * vp, PRBool *_retval);
};

/***************************************************************************/
/* void getInterfaces (out PRUint32 count, [array, size_is (count), retval] 
                       out nsIIDPtr array); */
NS_IMETHODIMP 
nsXPCComponents_Exception::GetInterfaces(PRUint32 *aCount, nsIID * **aArray)
{
    PRUint32 count = 2;
    *aCount = count;
    nsIID **array;
    *aArray = array = static_cast<nsIID**>(nsMemory::Alloc(count * sizeof(nsIID*)));
    if(!array)
        return NS_ERROR_OUT_OF_MEMORY;

    PRUint32 index = 0;
    nsIID* clone;
#define PUSH_IID(id) \
    clone = static_cast<nsIID *>(nsMemory::Clone(&NS_GET_IID( id ),   \
                                                    sizeof(nsIID)));  \
    if (!clone)                                                       \
        goto oom;                                                     \
    array[index++] = clone;

    PUSH_IID(nsIXPCComponents_Exception)
    PUSH_IID(nsIXPCScriptable)
#undef PUSH_IID

    return NS_OK;
oom:
    while (index)
        nsMemory::Free(array[--index]);
    nsMemory::Free(array);
    *aArray = nsnull;
    return NS_ERROR_OUT_OF_MEMORY;
}

/* nsISupports getHelperForLanguage (in PRUint32 language); */
NS_IMETHODIMP 
nsXPCComponents_Exception::GetHelperForLanguage(PRUint32 language, 
                                      nsISupports **retval)
{
    *retval = nsnull;
    return NS_OK;
}

/* readonly attribute string contractID; */
NS_IMETHODIMP 
nsXPCComponents_Exception::GetContractID(char * *aContractID)
{
    *aContractID = nsnull;
    return NS_ERROR_NOT_AVAILABLE;
}

/* readonly attribute string classDescription; */
NS_IMETHODIMP 
nsXPCComponents_Exception::GetClassDescription(char * *aClassDescription)
{
    static const char classDescription[] = "XPCComponents_Interfaces";
    *aClassDescription = (char*)nsMemory::Clone(classDescription, sizeof(classDescription));
    return *aClassDescription ? NS_OK : NS_ERROR_OUT_OF_MEMORY;
}

/* readonly attribute nsCIDPtr classID; */
NS_IMETHODIMP 
nsXPCComponents_Exception::GetClassID(nsCID * *aClassID)
{
    *aClassID = nsnull;
    return NS_OK;
}

/* readonly attribute PRUint32 implementationLanguage; */
NS_IMETHODIMP 
nsXPCComponents_Exception::GetImplementationLanguage(
    PRUint32 *aImplementationLanguage)
{
    *aImplementationLanguage = nsIProgrammingLanguage::CPLUSPLUS;
    return NS_OK;
}

/* readonly attribute PRUint32 flags; */
NS_IMETHODIMP 
nsXPCComponents_Exception::GetFlags(PRUint32 *aFlags)
{
    *aFlags = nsIClassInfo::THREADSAFE;
    return NS_OK;
}

/* [notxpcom] readonly attribute nsCID classIDNoAlloc; */
NS_IMETHODIMP 
nsXPCComponents_Exception::GetClassIDNoAlloc(nsCID *aClassIDNoAlloc)
{
    return NS_ERROR_NOT_AVAILABLE;
}

nsXPCComponents_Exception::nsXPCComponents_Exception()
{
}

nsXPCComponents_Exception::~nsXPCComponents_Exception()
{
    // empty
}

NS_INTERFACE_MAP_BEGIN(nsXPCComponents_Exception)
  NS_INTERFACE_MAP_ENTRY(nsIXPCComponents_Exception)
  NS_INTERFACE_MAP_ENTRY(nsIXPCScriptable)
  NS_INTERFACE_MAP_ENTRY(nsIClassInfo)
  NS_INTERFACE_MAP_ENTRY_AMBIGUOUS(nsISupports, nsIXPCComponents_Exception)
NS_INTERFACE_MAP_END_THREADSAFE

NS_IMPL_THREADSAFE_ADDREF(nsXPCComponents_Exception)
NS_IMPL_THREADSAFE_RELEASE(nsXPCComponents_Exception)

// The nsIXPCScriptable map declaration that will generate stubs for us...
#define XPC_MAP_CLASSNAME           nsXPCComponents_Exception
#define XPC_MAP_QUOTED_CLASSNAME   "nsXPCComponents_Exception"
#define                             XPC_MAP_WANT_CALL
#define                             XPC_MAP_WANT_CONSTRUCT
#define                             XPC_MAP_WANT_HASINSTANCE
#define XPC_MAP_FLAGS               0
#include "xpc_map_end.h" /* This will #undef the above */


/* PRBool call (in nsIXPConnectWrappedNative wrapper, in JSContextPtr cx, in JSObjectPtr obj, in PRUint32 argc, in JSValPtr argv, in JSValPtr vp); */
NS_IMETHODIMP
nsXPCComponents_Exception::Call(nsIXPConnectWrappedNative *wrapper, JSContext * cx, JSObject * obj, PRUint32 argc, jsval * argv, jsval * vp, PRBool *_retval)
{
    return CallOrConstruct(wrapper, cx, obj, argc, argv, vp, _retval);

}

/* PRBool construct (in nsIXPConnectWrappedNative wrapper, in JSContextPtr cx, in JSObjectPtr obj, in PRUint32 argc, in JSValPtr argv, in JSValPtr vp); */
NS_IMETHODIMP
nsXPCComponents_Exception::Construct(nsIXPConnectWrappedNative *wrapper, JSContext * cx, JSObject * obj, PRUint32 argc, jsval * argv, jsval * vp, PRBool *_retval)
{
    return CallOrConstruct(wrapper, cx, obj, argc, argv, vp, _retval);
}

// static
nsresult
nsXPCComponents_Exception::CallOrConstruct(nsIXPConnectWrappedNative *wrapper,
                                           JSContext * cx, JSObject * obj,
                                           PRUint32 argc, jsval * argv,
                                           jsval * vp, PRBool *_retval)
{
    XPCCallContext ccx(JS_CALLER, cx);
    if(!ccx.IsValid())
        return ThrowAndFail(NS_ERROR_XPC_UNEXPECTED, cx, _retval);

    nsXPConnect* xpc = ccx.GetXPConnect();
    XPCContext* xpcc = ccx.GetXPCContext();

    // Do the security check if necessary

    nsIXPCSecurityManager* sm =
            xpcc->GetAppropriateSecurityManager(
                        nsIXPCSecurityManager::HOOK_CREATE_INSTANCE);
    if(sm && NS_FAILED(sm->CanCreateInstance(cx, nsXPCException::GetCID())))
    {
        // the security manager vetoed. It should have set an exception.
        *_retval = JS_FALSE;
        return NS_OK;
    }

    // initialization params for the exception object we will create
    const char*             eMsg = "exception";
    JSAutoByteString        eMsgBytes;
    nsresult                eResult = NS_ERROR_FAILURE;
    nsCOMPtr<nsIStackFrame> eStack;
    nsCOMPtr<nsISupports>   eData;

    // all params are optional - grab any passed in
    switch(argc)
    {
        default:    // more than 4 - ignore extra
            // ...fall through...
        case 4:     // argv[3] is object for eData
            if(JSVAL_IS_NULL(argv[3]))
            {
                // do nothing, leave eData as null
            }
            else
            {
                if(JSVAL_IS_PRIMITIVE(argv[3]) ||
                   NS_FAILED(xpc->WrapJS(cx, JSVAL_TO_OBJECT(argv[3]),
                                         NS_GET_IID(nsISupports),
                                         (void**)getter_AddRefs(eData))))
                    return ThrowAndFail(NS_ERROR_XPC_BAD_CONVERT_JS, cx, _retval);
            }
            // ...fall through...
        case 3:     // argv[2] is object for eStack
            if(JSVAL_IS_NULL(argv[2]))
            {
                // do nothing, leave eStack as null
            }
            else
            {
                if(JSVAL_IS_PRIMITIVE(argv[2]) ||
                   NS_FAILED(xpc->WrapJS(cx, JSVAL_TO_OBJECT(argv[2]),
                                         NS_GET_IID(nsIStackFrame),
                                         (void**)getter_AddRefs(eStack))))
                    return ThrowAndFail(NS_ERROR_XPC_BAD_CONVERT_JS, cx, _retval);
            }
            // fall through...
        case 2:     // argv[1] is nsresult for eResult
            if(!JS_ValueToECMAInt32(cx, argv[1], (int32*) &eResult))
                return ThrowAndFail(NS_ERROR_XPC_BAD_CONVERT_JS, cx, _retval);
            // ...fall through...
        case 1:     // argv[0] is string for eMsg
            {
                JSString* str = JS_ValueToString(cx, argv[0]);
                if(!str || !(eMsg = eMsgBytes.encode(cx, str)))
                    return ThrowAndFail(NS_ERROR_XPC_BAD_CONVERT_JS, cx, _retval);
            }
            // ...fall through...
        case 0: // this case required so that 'default' does not include zero.
            ;   // -- do nothing --
    }

    nsCOMPtr<nsIException> e;
    nsXPCException::NewException(eMsg, eResult, eStack, eData, getter_AddRefs(e));
    if(!e)
        return ThrowAndFail(NS_ERROR_XPC_UNEXPECTED, cx, _retval);

    nsCOMPtr<nsIXPConnectJSObjectHolder> holder;
    JSObject* newObj = nsnull;

    if(NS_FAILED(xpc->WrapNative(cx, obj, e, NS_GET_IID(nsIXPCException),
                 getter_AddRefs(holder))) || !holder ||
       NS_FAILED(holder->GetJSObject(&newObj)) || !newObj)
    {
        return ThrowAndFail(NS_ERROR_XPC_CANT_CREATE_WN, cx, _retval);
    }

    if(vp)
        *vp = OBJECT_TO_JSVAL(newObj);

    return NS_OK;
}

/* PRBool hasInstance (in nsIXPConnectWrappedNative wrapper, in JSContextPtr cx, in JSObjectPtr obj, in jsval val, out PRBool bp); */
NS_IMETHODIMP
nsXPCComponents_Exception::HasInstance(nsIXPConnectWrappedNative *wrapper,
                                       JSContext * cx, JSObject * obj,
                                       const jsval &val, PRBool *bp,
                                       PRBool *_retval)
{
    if(bp)
        *bp = JSValIsInterfaceOfType(cx, val, NS_GET_IID(nsIException));
    return NS_OK;
}

/***************************************************************************/
// This class is for the thing returned by "new Component.Constructor".

// XXXjband we use this CID for security check, but security system can't see
// it since it has no registed factory. Security really kicks in when we try
// to build a wrapper around an instance.

// {B4A95150-E25A-11d3-8F61-0010A4E73D9A}
#define NS_XPCCONSTRUCTOR_CID  \
{ 0xb4a95150, 0xe25a, 0x11d3, \
    { 0x8f, 0x61, 0x0, 0x10, 0xa4, 0xe7, 0x3d, 0x9a } }

class nsXPCConstructor :
  public nsIXPCConstructor,
  public nsIXPCScriptable,
  public nsIClassInfo
{
public:
    NS_DEFINE_STATIC_CID_ACCESSOR(NS_XPCCONSTRUCTOR_CID)
public:
    // all the interface method declarations...
    NS_DECL_ISUPPORTS
    NS_DECL_NSIXPCCONSTRUCTOR
    NS_DECL_NSIXPCSCRIPTABLE
    NS_DECL_NSICLASSINFO

public:
    nsXPCConstructor(); // not implemented
    nsXPCConstructor(nsIJSCID* aClassID,
                     nsIJSIID* aInterfaceID,
                     const char* aInitializer);
    virtual ~nsXPCConstructor();

private:
    nsresult CallOrConstruct(nsIXPConnectWrappedNative *wrapper,
                             JSContext * cx, JSObject * obj,
                             PRUint32 argc, jsval * argv,
                             jsval * vp, PRBool *_retval);
private:
    nsIJSCID* mClassID;
    nsIJSIID* mInterfaceID;
    char*     mInitializer;
};

/***************************************************************************/
/* void getInterfaces (out PRUint32 count, [array, size_is (count), retval] 
                       out nsIIDPtr array); */
NS_IMETHODIMP 
nsXPCConstructor::GetInterfaces(PRUint32 *aCount, nsIID * **aArray)
{
    PRUint32 count = 2;
    *aCount = count;
    nsIID **array;
    *aArray = array = static_cast<nsIID**>(nsMemory::Alloc(count * sizeof(nsIID*)));
    if(!array)
        return NS_ERROR_OUT_OF_MEMORY;

    PRUint32 index = 0;
    nsIID* clone;
#define PUSH_IID(id) \
    clone = static_cast<nsIID *>(nsMemory::Clone(&NS_GET_IID( id ),   \
                                                    sizeof(nsIID)));  \
    if (!clone)                                                       \
        goto oom;                                                     \
    array[index++] = clone;

    PUSH_IID(nsIXPCConstructor)
    PUSH_IID(nsIXPCScriptable)
#undef PUSH_IID

    return NS_OK;
oom:
    while (index)
        nsMemory::Free(array[--index]);
    nsMemory::Free(array);
    *aArray = nsnull;
    return NS_ERROR_OUT_OF_MEMORY;
}

/* nsISupports getHelperForLanguage (in PRUint32 language); */
NS_IMETHODIMP 
nsXPCConstructor::GetHelperForLanguage(PRUint32 language, 
                                      nsISupports **retval)
{
    *retval = nsnull;
    return NS_OK;
}

/* readonly attribute string contractID; */
NS_IMETHODIMP 
nsXPCConstructor::GetContractID(char * *aContractID)
{
    *aContractID = nsnull;
    return NS_ERROR_NOT_AVAILABLE;
}

/* readonly attribute string classDescription; */
NS_IMETHODIMP 
nsXPCConstructor::GetClassDescription(char * *aClassDescription)
{
    static const char classDescription[] = "XPCComponents_Interfaces";
    *aClassDescription = (char*)nsMemory::Clone(classDescription, sizeof(classDescription));
    return *aClassDescription ? NS_OK : NS_ERROR_OUT_OF_MEMORY;
}

/* readonly attribute nsCIDPtr classID; */
NS_IMETHODIMP 
nsXPCConstructor::GetClassID(nsCID * *aClassID)
{
    *aClassID = nsnull;
    return NS_OK;
}

/* readonly attribute PRUint32 implementationLanguage; */
NS_IMETHODIMP 
nsXPCConstructor::GetImplementationLanguage(
    PRUint32 *aImplementationLanguage)
{
    *aImplementationLanguage = nsIProgrammingLanguage::CPLUSPLUS;
    return NS_OK;
}

/* readonly attribute PRUint32 flags; */
NS_IMETHODIMP 
nsXPCConstructor::GetFlags(PRUint32 *aFlags)
{
    *aFlags = nsIClassInfo::THREADSAFE;
    return NS_OK;
}

/* [notxpcom] readonly attribute nsCID classIDNoAlloc; */
NS_IMETHODIMP 
nsXPCConstructor::GetClassIDNoAlloc(nsCID *aClassIDNoAlloc)
{
    return NS_ERROR_NOT_AVAILABLE;
}

nsXPCConstructor::nsXPCConstructor(nsIJSCID* aClassID,
                                   nsIJSIID* aInterfaceID,
                                   const char* aInitializer)
{
    NS_IF_ADDREF(mClassID = aClassID);
    NS_IF_ADDREF(mInterfaceID = aInterfaceID);
    mInitializer = aInitializer ?
        (char*) nsMemory::Clone(aInitializer, strlen(aInitializer)+1) :
        nsnull;
}

nsXPCConstructor::~nsXPCConstructor()
{
    NS_IF_RELEASE(mClassID);
    NS_IF_RELEASE(mInterfaceID);
    if(mInitializer)
        nsMemory::Free(mInitializer);
}

/* readonly attribute nsIJSCID classID; */
NS_IMETHODIMP
nsXPCConstructor::GetClassID(nsIJSCID * *aClassID)
{
    NS_IF_ADDREF(*aClassID = mClassID);
    return NS_OK;
}

/* readonly attribute nsIJSIID interfaceID; */
NS_IMETHODIMP
nsXPCConstructor::GetInterfaceID(nsIJSIID * *aInterfaceID)
{
    NS_IF_ADDREF(*aInterfaceID = mInterfaceID);
    return NS_OK;
}

/* readonly attribute string initializer; */
NS_IMETHODIMP
nsXPCConstructor::GetInitializer(char * *aInitializer)
{
    XPC_STRING_GETTER_BODY(aInitializer, mInitializer);
}

NS_INTERFACE_MAP_BEGIN(nsXPCConstructor)
  NS_INTERFACE_MAP_ENTRY(nsIXPCConstructor)
  NS_INTERFACE_MAP_ENTRY(nsIXPCScriptable)
  NS_INTERFACE_MAP_ENTRY(nsIClassInfo)
  NS_INTERFACE_MAP_ENTRY_AMBIGUOUS(nsISupports, nsIXPCConstructor)
NS_INTERFACE_MAP_END_THREADSAFE

NS_IMPL_THREADSAFE_ADDREF(nsXPCConstructor)
NS_IMPL_THREADSAFE_RELEASE(nsXPCConstructor)

// The nsIXPCScriptable map declaration that will generate stubs for us...
#define XPC_MAP_CLASSNAME           nsXPCConstructor
#define XPC_MAP_QUOTED_CLASSNAME   "nsXPCConstructor"
#define                             XPC_MAP_WANT_CALL
#define                             XPC_MAP_WANT_CONSTRUCT
#define XPC_MAP_FLAGS               0
#include "xpc_map_end.h" /* This will #undef the above */


/* PRBool call (in nsIXPConnectWrappedNative wrapper, in JSContextPtr cx, in JSObjectPtr obj, in PRUint32 argc, in JSValPtr argv, in JSValPtr vp); */
NS_IMETHODIMP
nsXPCConstructor::Call(nsIXPConnectWrappedNative *wrapper, JSContext * cx, JSObject * obj, PRUint32 argc, jsval * argv, jsval * vp, PRBool *_retval)
{
    return CallOrConstruct(wrapper, cx, obj, argc, argv, vp, _retval);

}

/* PRBool construct (in nsIXPConnectWrappedNative wrapper, in JSContextPtr cx, in JSObjectPtr obj, in PRUint32 argc, in JSValPtr argv, in JSValPtr vp); */
NS_IMETHODIMP
nsXPCConstructor::Construct(nsIXPConnectWrappedNative *wrapper, JSContext * cx, JSObject * obj, PRUint32 argc, jsval * argv, jsval * vp, PRBool *_retval)
{
    return CallOrConstruct(wrapper, cx, obj, argc, argv, vp, _retval);
}

// static
nsresult
nsXPCConstructor::CallOrConstruct(nsIXPConnectWrappedNative *wrapper,
                                  JSContext * cx, JSObject * obj,
                                  PRUint32 argc, jsval * argv,
                                  jsval * vp, PRBool *_retval)
{
    XPCCallContext ccx(JS_CALLER, cx);
    if(!ccx.IsValid())
        return ThrowAndFail(NS_ERROR_XPC_UNEXPECTED, cx, _retval);

    nsXPConnect* xpc = ccx.GetXPConnect();

    // security check not required because we are going to call through the
    // code which is reflected into JS which will do that for us later.

    nsCOMPtr<nsIXPConnectJSObjectHolder> cidHolder;
    nsCOMPtr<nsIXPConnectJSObjectHolder> iidHolder;
    JSObject* cidObj;
    JSObject* iidObj;

    if(NS_FAILED(xpc->WrapNative(cx, obj, mClassID, NS_GET_IID(nsIJSCID),
                 getter_AddRefs(cidHolder))) || !cidHolder ||
       NS_FAILED(cidHolder->GetJSObject(&cidObj)) || !cidObj ||
       NS_FAILED(xpc->WrapNative(cx, obj, mInterfaceID, NS_GET_IID(nsIJSIID),
                 getter_AddRefs(iidHolder))) || !iidHolder ||
       NS_FAILED(iidHolder->GetJSObject(&iidObj)) || !iidObj)
    {
        return ThrowAndFail(NS_ERROR_XPC_CANT_CREATE_WN, cx, _retval);
    }

    jsval ctorArgs[1] = {OBJECT_TO_JSVAL(iidObj)};
    jsval val;

    if(!JS_CallFunctionName(cx, cidObj, "createInstance", 1, ctorArgs, &val) ||
       JSVAL_IS_PRIMITIVE(val))
    {
        // createInstance will have thrown an exception
        *_retval = JS_FALSE;
        return NS_OK;
    }

    // root the result
    if(vp)
        *vp = val;

    // call initializer method if supplied
    if(mInitializer)
    {
        JSObject* newObj = JSVAL_TO_OBJECT(val);
        jsval fun;
        jsval ignored;

        // first check existence of function property for better error reporting
        if(!JS_GetProperty(cx, newObj, mInitializer, &fun) ||
           JSVAL_IS_PRIMITIVE(fun))
        {
            return ThrowAndFail(NS_ERROR_XPC_BAD_INITIALIZER_NAME, cx, _retval);
        }

        if(!JS_CallFunctionValue(cx, newObj, fun, argc, argv, &ignored))
        {
            // function should have thrown an exception
            *_retval = JS_FALSE;
            return NS_OK;
        }
    }

    return NS_OK;
}

/*******************************************************/
// JavaScript Constructor for nsIXPCConstructor objects (Components.Constructor)

class nsXPCComponents_Constructor :
  public nsIXPCComponents_Constructor,
  public nsIXPCScriptable,
  public nsIClassInfo
{
public:
    // all the interface method declarations...
    NS_DECL_ISUPPORTS
    NS_DECL_NSIXPCCOMPONENTS_CONSTRUCTOR
    NS_DECL_NSIXPCSCRIPTABLE
    NS_DECL_NSICLASSINFO

public:
    nsXPCComponents_Constructor();
    virtual ~nsXPCComponents_Constructor();

private:
    static nsresult CallOrConstruct(nsIXPConnectWrappedNative *wrapper,
                                    JSContext * cx, JSObject * obj,
                                    PRUint32 argc, jsval * argv,
                                    jsval * vp, PRBool *_retval);
};

/***************************************************************************/
/* void getInterfaces (out PRUint32 count, [array, size_is (count), retval] 
                       out nsIIDPtr array); */
NS_IMETHODIMP 
nsXPCComponents_Constructor::GetInterfaces(PRUint32 *aCount, nsIID * **aArray)
{
    PRUint32 count = 2;
    *aCount = count;
    nsIID **array;
    *aArray = array = static_cast<nsIID**>(nsMemory::Alloc(count * sizeof(nsIID*)));
    if(!array)
        return NS_ERROR_OUT_OF_MEMORY;

    PRUint32 index = 0;
    nsIID* clone;
#define PUSH_IID(id) \
    clone = static_cast<nsIID *>(nsMemory::Clone(&NS_GET_IID( id ),   \
                                                    sizeof(nsIID)));  \
    if (!clone)                                                       \
        goto oom;                                                     \
    array[index++] = clone;

    PUSH_IID(nsIXPCComponents_Constructor)
    PUSH_IID(nsIXPCScriptable)
#undef PUSH_IID

    return NS_OK;
oom:
    while (index)
        nsMemory::Free(array[--index]);
    nsMemory::Free(array);
    *aArray = nsnull;
    return NS_ERROR_OUT_OF_MEMORY;
}

/* nsISupports getHelperForLanguage (in PRUint32 language); */
NS_IMETHODIMP 
nsXPCComponents_Constructor::GetHelperForLanguage(PRUint32 language, 
                                      nsISupports **retval)
{
    *retval = nsnull;
    return NS_OK;
}

/* readonly attribute string contractID; */
NS_IMETHODIMP 
nsXPCComponents_Constructor::GetContractID(char * *aContractID)
{
    *aContractID = nsnull;
    return NS_ERROR_NOT_AVAILABLE;
}

/* readonly attribute string classDescription; */
NS_IMETHODIMP 
nsXPCComponents_Constructor::GetClassDescription(char * *aClassDescription)
{
    static const char classDescription[] = "XPCComponents_Interfaces";
    *aClassDescription = (char*)nsMemory::Clone(classDescription, sizeof(classDescription));
    return *aClassDescription ? NS_OK : NS_ERROR_OUT_OF_MEMORY;
}

/* readonly attribute nsCIDPtr classID; */
NS_IMETHODIMP 
nsXPCComponents_Constructor::GetClassID(nsCID * *aClassID)
{
    *aClassID = nsnull;
    return NS_OK;
}

/* readonly attribute PRUint32 implementationLanguage; */
NS_IMETHODIMP 
nsXPCComponents_Constructor::GetImplementationLanguage(
    PRUint32 *aImplementationLanguage)
{
    *aImplementationLanguage = nsIProgrammingLanguage::CPLUSPLUS;
    return NS_OK;
}

/* readonly attribute PRUint32 flags; */
NS_IMETHODIMP 
nsXPCComponents_Constructor::GetFlags(PRUint32 *aFlags)
{
    *aFlags = nsIClassInfo::THREADSAFE;
    return NS_OK;
}

/* [notxpcom] readonly attribute nsCID classIDNoAlloc; */
NS_IMETHODIMP 
nsXPCComponents_Constructor::GetClassIDNoAlloc(nsCID *aClassIDNoAlloc)
{
    return NS_ERROR_NOT_AVAILABLE;
}

nsXPCComponents_Constructor::nsXPCComponents_Constructor()
{
}

nsXPCComponents_Constructor::~nsXPCComponents_Constructor()
{
    // empty
}

NS_INTERFACE_MAP_BEGIN(nsXPCComponents_Constructor)
  NS_INTERFACE_MAP_ENTRY(nsIXPCComponents_Constructor)
  NS_INTERFACE_MAP_ENTRY(nsIXPCScriptable)
  NS_INTERFACE_MAP_ENTRY(nsIClassInfo)
  NS_INTERFACE_MAP_ENTRY_AMBIGUOUS(nsISupports, nsIXPCComponents_Constructor)
NS_INTERFACE_MAP_END_THREADSAFE

NS_IMPL_THREADSAFE_ADDREF(nsXPCComponents_Constructor)
NS_IMPL_THREADSAFE_RELEASE(nsXPCComponents_Constructor)

// The nsIXPCScriptable map declaration that will generate stubs for us...
#define XPC_MAP_CLASSNAME           nsXPCComponents_Constructor
#define XPC_MAP_QUOTED_CLASSNAME   "nsXPCComponents_Constructor"
#define                             XPC_MAP_WANT_CALL
#define                             XPC_MAP_WANT_CONSTRUCT
#define                             XPC_MAP_WANT_HASINSTANCE
#define XPC_MAP_FLAGS               0
#include "xpc_map_end.h" /* This will #undef the above */


/* PRBool call (in nsIXPConnectWrappedNative wrapper, in JSContextPtr cx, in JSObjectPtr obj, in PRUint32 argc, in JSValPtr argv, in JSValPtr vp); */
NS_IMETHODIMP
nsXPCComponents_Constructor::Call(nsIXPConnectWrappedNative *wrapper, JSContext * cx, JSObject * obj, PRUint32 argc, jsval * argv, jsval * vp, PRBool *_retval)
{
    return CallOrConstruct(wrapper, cx, obj, argc, argv, vp, _retval);
}

/* PRBool construct (in nsIXPConnectWrappedNative wrapper, in JSContextPtr cx, in JSObjectPtr obj, in PRUint32 argc, in JSValPtr argv, in JSValPtr vp); */
NS_IMETHODIMP
nsXPCComponents_Constructor::Construct(nsIXPConnectWrappedNative *wrapper, JSContext * cx, JSObject * obj, PRUint32 argc, jsval * argv, jsval * vp, PRBool *_retval)
{
    return CallOrConstruct(wrapper, cx, obj, argc, argv, vp, _retval);
}

// static
nsresult
nsXPCComponents_Constructor::CallOrConstruct(nsIXPConnectWrappedNative *wrapper,
                                             JSContext * cx, JSObject * obj,
                                             PRUint32 argc, jsval * argv,
                                             jsval * vp, PRBool *_retval)
{
    // make sure we have at least one arg

    if(!argc)
        return ThrowAndFail(NS_ERROR_XPC_NOT_ENOUGH_ARGS, cx, _retval);

    // get the various other object pointers we need

    XPCCallContext ccx(JS_CALLER, cx);
    if(!ccx.IsValid())
        return ThrowAndFail(NS_ERROR_XPC_UNEXPECTED, cx, _retval);

    nsXPConnect* xpc = ccx.GetXPConnect();
    XPCContext* xpcc = ccx.GetXPCContext();
    XPCWrappedNativeScope* scope =
        XPCWrappedNativeScope::FindInJSObjectScope(ccx, obj);
    nsXPCComponents* comp;

    if(!xpc || !xpcc || !scope || !(comp = scope->GetComponents()))
        return ThrowAndFail(NS_ERROR_XPC_UNEXPECTED, cx, _retval);

    // Do the security check if necessary

    nsIXPCSecurityManager* sm =
            xpcc->GetAppropriateSecurityManager(
                        nsIXPCSecurityManager::HOOK_CREATE_INSTANCE);
    if(sm && NS_FAILED(sm->CanCreateInstance(cx, nsXPCConstructor::GetCID())))
    {
        // the security manager vetoed. It should have set an exception.
        *_retval = JS_FALSE;
        return NS_OK;
    }

    // initialization params for the Constructor object we will create
    nsCOMPtr<nsIJSCID> cClassID;
    nsCOMPtr<nsIJSIID> cInterfaceID;
    const char*        cInitializer = nsnull;
    JSAutoByteString  cInitializerBytes;
    
    if(argc >= 3)
    {
        // argv[2] is an initializer function or property name
        JSString* str = JS_ValueToString(cx, argv[2]);
        if(!str || !(cInitializer = cInitializerBytes.encode(cx, str)))
            return ThrowAndFail(NS_ERROR_XPC_BAD_CONVERT_JS, cx, _retval);
    }

    if(argc >= 2)
    {
        // argv[1] is an iid name string
        // XXXjband support passing "Components.interfaces.foo"?

        nsCOMPtr<nsIScriptableInterfaces> ifaces;
        nsCOMPtr<nsIXPConnectJSObjectHolder> holder;
        JSObject* ifacesObj = nsnull;

        // we do the lookup by asking the Components.interfaces object
        // for the property with this name - i.e. we let its caching of these
        // nsIJSIID objects work for us.

        if(NS_FAILED(comp->GetInterfaces(getter_AddRefs(ifaces))) ||
           NS_FAILED(xpc->WrapNative(cx, obj, ifaces,
                                     NS_GET_IID(nsIScriptableInterfaces),
                                     getter_AddRefs(holder))) || !holder ||
           NS_FAILED(holder->GetJSObject(&ifacesObj)) || !ifacesObj)
        {
            return ThrowAndFail(NS_ERROR_XPC_UNEXPECTED, cx, _retval);
        }

        JSString* str = JS_ValueToString(cx, argv[1]);
        jsid id;
        if(!str || !JS_ValueToId(cx, STRING_TO_JSVAL(str), &id))
            return ThrowAndFail(NS_ERROR_XPC_BAD_CONVERT_JS, cx, _retval);

        jsval val;
        if(!JS_GetPropertyById(cx, ifacesObj, id, &val) || JSVAL_IS_PRIMITIVE(val))
            return ThrowAndFail(NS_ERROR_XPC_BAD_IID, cx, _retval);

        nsCOMPtr<nsIXPConnectWrappedNative> wn;
        if(NS_FAILED(xpc->GetWrappedNativeOfJSObject(cx, JSVAL_TO_OBJECT(val),
                                getter_AddRefs(wn))) || !wn ||
           !(cInterfaceID = do_QueryWrappedNative(wn)))
        {
            return ThrowAndFail(NS_ERROR_XPC_UNEXPECTED, cx, _retval);
        }
    }
    else
    {
        nsCOMPtr<nsIInterfaceInfo> info;
        xpc->GetInfoForIID(&NS_GET_IID(nsISupports), getter_AddRefs(info));

        if(info)
        {
            cInterfaceID =
                dont_AddRef(
                    static_cast<nsIJSIID*>(nsJSIID::NewID(info)));
        }
        if(!cInterfaceID)
            return ThrowAndFail(NS_ERROR_XPC_UNEXPECTED, cx, _retval);
    }

    // a new scope to avoid warnings about shadowed names
    {
        // argv[0] is a contractid name string
        // XXXjband support passing "Components.classes.foo"?

        // we do the lookup by asking the Components.classes object
        // for the property with this name - i.e. we let its caching of these
        // nsIJSCID objects work for us.

        nsCOMPtr<nsIXPCComponents_Classes> classes;
        nsCOMPtr<nsIXPConnectJSObjectHolder> holder;
        JSObject* classesObj = nsnull;

        if(NS_FAILED(comp->GetClasses(getter_AddRefs(classes))) ||
           NS_FAILED(xpc->WrapNative(cx, obj, classes,
                                     NS_GET_IID(nsIXPCComponents_Classes),
                                     getter_AddRefs(holder))) || !holder ||
           NS_FAILED(holder->GetJSObject(&classesObj)) || !classesObj)
        {
            return ThrowAndFail(NS_ERROR_XPC_UNEXPECTED, cx, _retval);
        }

        JSString* str = JS_ValueToString(cx, argv[0]);
        jsid id;
        if(!str || !JS_ValueToId(cx, STRING_TO_JSVAL(str), &id))
            return ThrowAndFail(NS_ERROR_XPC_BAD_CONVERT_JS, cx, _retval);

        jsval val;
        if(!JS_GetPropertyById(cx, classesObj, id, &val) || JSVAL_IS_PRIMITIVE(val))
            return ThrowAndFail(NS_ERROR_XPC_BAD_CID, cx, _retval);

        nsCOMPtr<nsIXPConnectWrappedNative> wn;
        if(NS_FAILED(xpc->GetWrappedNativeOfJSObject(cx, JSVAL_TO_OBJECT(val),
                                getter_AddRefs(wn))) || !wn ||
           !(cClassID = do_QueryWrappedNative(wn)))
        {
            return ThrowAndFail(NS_ERROR_XPC_UNEXPECTED, cx, _retval);
        }
    }

    nsCOMPtr<nsIXPCConstructor> ctor =
        static_cast<nsIXPCConstructor*>
                   (new nsXPCConstructor(cClassID, cInterfaceID, cInitializer));
    if(!ctor)
        return ThrowAndFail(NS_ERROR_XPC_UNEXPECTED, cx, _retval);

    nsCOMPtr<nsIXPConnectJSObjectHolder> holder2;
    JSObject* newObj = nsnull;

    if(NS_FAILED(xpc->WrapNative(cx, obj, ctor, NS_GET_IID(nsIXPCConstructor),
                 getter_AddRefs(holder2))) || !holder2 ||
       NS_FAILED(holder2->GetJSObject(&newObj)) || !newObj)
    {
        return ThrowAndFail(NS_ERROR_XPC_CANT_CREATE_WN, cx, _retval);
    }

    if(vp)
        *vp = OBJECT_TO_JSVAL(newObj);

    return NS_OK;
}

/* PRBool hasInstance (in nsIXPConnectWrappedNative wrapper, in JSContextPtr cx, in JSObjectPtr obj, in jsval val, out PRBool bp); */
NS_IMETHODIMP
nsXPCComponents_Constructor::HasInstance(nsIXPConnectWrappedNative *wrapper,
                                         JSContext * cx, JSObject * obj,
                                         const jsval &val, PRBool *bp,
                                         PRBool *_retval)
{
    if(bp)
        *bp = JSValIsInterfaceOfType(cx, val, NS_GET_IID(nsIXPCConstructor));
    return NS_OK;
}

/***************************************************************************/
// Javascript constructor for the sandbox object
class nsXPCComponents_utils_Sandbox : public nsIXPCComponents_utils_Sandbox,
                                      public nsIXPCScriptable
{
public:
    // Aren't macros nice?
    NS_DECL_ISUPPORTS
    NS_DECL_NSIXPCCOMPONENTS_UTILS_SANDBOX
    NS_DECL_NSIXPCSCRIPTABLE

public:
    nsXPCComponents_utils_Sandbox();
    virtual ~nsXPCComponents_utils_Sandbox();

private:
    static nsresult CallOrConstruct(nsIXPConnectWrappedNative *wrapper,
                                    JSContext * cx, JSObject * obj,
                                    PRUint32 argc, jsval * argv,
                                    jsval * vp, PRBool *_retval);
};

class nsXPCComponents_Utils :
            public nsIXPCComponents_Utils,
            public nsIXPCScriptable
#ifdef XPC_USE_SECURITY_CHECKED_COMPONENT
          , public nsISecurityCheckedComponent
#endif
{
public:
    // all the interface method declarations...
    NS_DECL_ISUPPORTS
    NS_DECL_NSIXPCSCRIPTABLE
#ifdef XPC_USE_SECURITY_CHECKED_COMPONENT
    NS_DECL_NSISECURITYCHECKEDCOMPONENT
#endif
    NS_DECL_NSIXPCCOMPONENTS_UTILS

public:
    nsXPCComponents_Utils() { }
    virtual ~nsXPCComponents_Utils() { }

private:
    nsCOMPtr<nsIXPCComponents_utils_Sandbox> mSandbox;
};

NS_INTERFACE_MAP_BEGIN(nsXPCComponents_Utils)
  NS_INTERFACE_MAP_ENTRY(nsIXPCComponents_Utils)
  NS_INTERFACE_MAP_ENTRY(nsIXPCScriptable)
#ifdef XPC_USE_SECURITY_CHECKED_COMPONENT
  NS_INTERFACE_MAP_ENTRY(nsISecurityCheckedComponent)
#endif
  NS_INTERFACE_MAP_ENTRY_AMBIGUOUS(nsISupports, nsIXPCComponents_Utils)
NS_INTERFACE_MAP_END_THREADSAFE

NS_IMPL_THREADSAFE_ADDREF(nsXPCComponents_Utils)
NS_IMPL_THREADSAFE_RELEASE(nsXPCComponents_Utils)

// The nsIXPCScriptable map declaration that will generate stubs for us...
#define XPC_MAP_CLASSNAME           nsXPCComponents_Utils
#define XPC_MAP_QUOTED_CLASSNAME   "nsXPCComponents_Utils"
#define XPC_MAP_FLAGS               nsIXPCScriptable::ALLOW_PROP_MODS_DURING_RESOLVE
#include "xpc_map_end.h" /* This will #undef the above */

NS_IMETHODIMP
nsXPCComponents_Utils::GetSandbox(nsIXPCComponents_utils_Sandbox **aSandbox)
{
    NS_ENSURE_ARG_POINTER(aSandbox);
    if (!mSandbox && !(mSandbox = new nsXPCComponents_utils_Sandbox())) {
        *aSandbox = nsnull;
        return NS_ERROR_OUT_OF_MEMORY;
    }
    NS_ADDREF(*aSandbox = mSandbox);
    return NS_OK;
}

/* void lookupMethod (); */
NS_IMETHODIMP
nsXPCComponents_Utils::LookupMethod()
{
    nsresult rv;

    nsCOMPtr<nsIXPConnect> xpc(do_GetService(nsIXPConnect::GetCID(), &rv));
    if(NS_FAILED(rv))
        return NS_ERROR_FAILURE;

    // get the xpconnect native call context
    nsAXPCNativeCallContext *cc = nsnull;
    xpc->GetCurrentNativeCallContext(&cc);
    if(!cc)
        return NS_ERROR_FAILURE;

// Check disabled until deprecated Components.lookupMethod removed.
#undef CHECK_FOR_INDIRECT_CALL
#ifdef CHECK_FOR_INDIRECT_CALL
    // verify that we are being called from JS (i.e. the current call is
    // to this object - though we don't verify that it is to this exact method)
    nsCOMPtr<nsISupports> callee;
    cc->GetCallee(getter_AddRefs(callee));
    if(!callee || callee.get() !=
                  static_cast<const nsISupports*>
                             (static_cast<const nsIXPCComponents_Utils*>(this)))
        return NS_ERROR_FAILURE;
#endif

    // Get JSContext of current call
    JSContext* cx;
    rv = cc->GetJSContext(&cx);
    if(NS_FAILED(rv) || !cx)
        return NS_ERROR_FAILURE;

    JSAutoRequest ar(cx);

    // get place for return value
    jsval *retval = nsnull;
    rv = cc->GetRetValPtr(&retval);
    if(NS_FAILED(rv) || !retval)
        return NS_ERROR_FAILURE;

    // get argc and argv and verify arg count
    PRUint32 argc;
    rv = cc->GetArgc(&argc);
    if(NS_FAILED(rv))
        return NS_ERROR_FAILURE;

    if(argc < 2)
        return NS_ERROR_XPC_NOT_ENOUGH_ARGS;

    jsval* argv;
    rv = cc->GetArgvPtr(&argv);
    if(NS_FAILED(rv) || !argv)
        return NS_ERROR_FAILURE;

    // first param must be a JSObject
    if(JSVAL_IS_PRIMITIVE(argv[0]))
        return NS_ERROR_XPC_BAD_CONVERT_JS;

    JSObject* obj = JSVAL_TO_OBJECT(argv[0]);
    rv = nsXPConnect::GetXPConnect()->GetJSObjectOfWrapper(cx, obj, &obj);
    if(NS_FAILED(rv))
        return rv;

    OBJ_TO_INNER_OBJECT(cx, obj);
    if(!obj)
        return NS_ERROR_XPC_BAD_CONVERT_JS;

    // second param must be a string
    if(!JSVAL_IS_STRING(argv[1]))
        return NS_ERROR_XPC_BAD_CONVERT_JS;

    // Make sure the name (argv[1]) that we use for looking up the
    // method/property is atomized.

    jsid name_id;
    if(!JS_ValueToId(cx, argv[1], &name_id) ||
       !JS_IdToValue(cx, name_id, &argv[1]))
        return NS_ERROR_XPC_BAD_CONVERT_JS;

    // this will do verification and the method lookup for us
    // Note that if |obj| is an XPCNativeWrapper this will all still work.
    // We'll hand back the same method that we'd hand back for the underlying
    // XPCWrappedNative.  This means no deep wrapping, unfortunately, but we
    // can't keep track of both the underlying function and the
    // XPCNativeWrapper at once in a single parent slot...
    XPCCallContext inner_cc(JS_CALLER, cx, obj, nsnull, name_id);

    // was our jsobject really a wrapped native at all?
    XPCWrappedNative* wrapper = inner_cc.GetWrapper();
    if(!wrapper || !wrapper->IsValid())
        return NS_ERROR_XPC_BAD_CONVERT_JS;

    // did we find a method/attribute by that name?
    XPCNativeMember* member = inner_cc.GetMember();
    if(!member || member->IsConstant())
        return NS_ERROR_XPC_BAD_CONVERT_JS;

    // it would a be a big surprise if there is a member without an interface :)
    XPCNativeInterface* iface = inner_cc.GetInterface();
    if(!iface)
        return NS_ERROR_XPC_BAD_CONVERT_JS;

    jsval funval;
    JSFunction *oldfunction;

    {
        JSAutoEnterCompartment ac;

        if (!ac.enter(inner_cc, wrapper->GetFlatJSObjectAndMark())) {
            return NS_ERROR_UNEXPECTED;
        }

        // get (and perhaps lazily create) the member's cloned function
        if(!member->NewFunctionObject(inner_cc, iface,
                                      wrapper->GetFlatJSObjectAndMark(),
                                      &funval))
            return NS_ERROR_XPC_BAD_CONVERT_JS;

        oldfunction = JS_ValueToFunction(inner_cc, funval);
        NS_ASSERTION(oldfunction, "Function is not a function");
    }

    // Stick the function in the return value. This roots it.
    *retval = funval;

    // Callers of this method are implicitly buying into
    // XPCNativeWrapper-like protection. The easiest way to enforce
    // this is to let the JS engine wrap the function.
    if (!JS_WrapValue(inner_cc, retval)) {
        return NS_ERROR_UNEXPECTED;
    }

    // Tell XPConnect that we returned the function through the call context.
    cc->SetReturnValueWasSet(PR_TRUE);
    return NS_OK;
}

/* void reportError (); */
NS_IMETHODIMP
nsXPCComponents_Utils::ReportError()
{
    // This function shall never fail! Silently eat any failure conditions.
    nsresult rv;

    nsCOMPtr<nsIConsoleService> console(
      do_GetService(NS_CONSOLESERVICE_CONTRACTID));

    nsCOMPtr<nsIScriptError2> scripterr(
      do_CreateInstance(NS_SCRIPTERROR_CONTRACTID));

    nsCOMPtr<nsIXPConnect> xpc(do_GetService(nsIXPConnect::GetCID()));
    if(!scripterr || !console || !xpc)
        return NS_OK;

    // get the xpconnect native call context
    nsAXPCNativeCallContext *cc = nsnull;
    xpc->GetCurrentNativeCallContext(&cc);
    if(!cc)
        return NS_OK;

// Check disabled until deprecated Components.reportError removed.
#undef CHECK_FOR_INDIRECT_CALL
#ifdef CHECK_FOR_INDIRECT_CALL
    // verify that we are being called from JS (i.e. the current call is
    // to this object - though we don't verify that it is to this exact method)
    nsCOMPtr<nsISupports> callee;
    cc->GetCallee(getter_AddRefs(callee));
    if(!callee || callee.get() !=
                  static_cast<const nsISupports*>
                             (static_cast<const nsIXPCComponents_Utils*>(this))) {
        NS_ERROR("reportError() must only be called from JS!");
        return NS_ERROR_FAILURE;
    }
#endif

    // Get JSContext of current call
    JSContext* cx;
    rv = cc->GetJSContext(&cx);
    if(NS_FAILED(rv) || !cx)
        return NS_OK;

    JSAutoRequest ar(cx);

    // get argc and argv and verify arg count
    PRUint32 argc;
    rv = cc->GetArgc(&argc);
    if(NS_FAILED(rv))
        return NS_OK;

    if(argc < 1)
        return NS_ERROR_XPC_NOT_ENOUGH_ARGS;

    jsval* argv;
    rv = cc->GetArgvPtr(&argv);
    if(NS_FAILED(rv) || !argv)
        return NS_OK;

    const PRUint64 windowID = nsJSUtils::GetCurrentlyRunningCodeWindowID(cx);

    JSErrorReport* err = JS_ErrorFromException(cx, argv[0]);
    if(err)
    {
        // It's a proper JS Error
        nsAutoString fileUni;
        CopyUTF8toUTF16(err->filename, fileUni);

        PRUint32 column = err->uctokenptr - err->uclinebuf;

        rv = scripterr->InitWithWindowID(reinterpret_cast<const PRUnichar*>
                                                       (err->ucmessage),
                                         fileUni.get(),
                                         reinterpret_cast<const PRUnichar*>
                                                         (err->uclinebuf),
                                         err->lineno,
                                         column,
                                         err->flags,
                                         "XPConnect JavaScript", windowID);
        if(NS_FAILED(rv))
            return NS_OK;

        nsCOMPtr<nsIScriptError> logError = do_QueryInterface(scripterr);
        console->LogMessage(logError);
        return NS_OK;
    }

    // It's not a JS Error object, so we synthesize as best we're able
    JSString* msgstr = JS_ValueToString(cx, argv[0]);
    if(msgstr)
    {
        // Root the string during scripterr->Init
        argv[0] = STRING_TO_JSVAL(msgstr);

        nsCOMPtr<nsIStackFrame> frame;
        nsXPConnect* xpc = nsXPConnect::GetXPConnect();
        if(xpc)
            xpc->GetCurrentJSStack(getter_AddRefs(frame));

        nsXPIDLCString fileName;
        PRInt32 lineNo = 0;
        if(frame)
        {
            frame->GetFilename(getter_Copies(fileName));
            frame->GetLineNumber(&lineNo);
        }

<<<<<<< HEAD
        rv = scripterr->InitWithWindowID(reinterpret_cast<const PRUnichar*>
                                                  (JS_GetStringChars(msgstr)),
                                         NS_ConvertUTF8toUTF16(fileName).get(),
                                         nsnull,
                                         lineNo, 0,
                                         0, "XPConnect JavaScript", windowID);
=======
        const jschar *msgchars = JS_GetStringCharsZ(cx, msgstr);
        if (!msgchars)
            return NS_OK;

        rv = scripterr->Init(msgchars,
                             NS_ConvertUTF8toUTF16(fileName).get(),
                             nsnull,
                             lineNo, 0,
                             0, "XPConnect JavaScript");
>>>>>>> 16470790
        if(NS_SUCCEEDED(rv))
        {
            nsCOMPtr<nsIScriptError> logError = do_QueryInterface(scripterr);
            console->LogMessage(logError);
        }
    }

    return NS_OK;
}

#ifndef XPCONNECT_STANDALONE
#include "nsIScriptSecurityManager.h"
#include "nsIURI.h"
#include "nsNetUtil.h"
const char kScriptSecurityManagerContractID[] = NS_SCRIPTSECURITYMANAGER_CONTRACTID;

NS_IMPL_THREADSAFE_ISUPPORTS1(PrincipalHolder, nsIScriptObjectPrincipal)

nsIPrincipal *
PrincipalHolder::GetPrincipal()
{
    return mHoldee;
}

static JSBool
SandboxDump(JSContext *cx, uintN argc, jsval *vp)
{
    JSString *str;
    if (!argc)
        return JS_TRUE;

    str = JS_ValueToString(cx, JS_ARGV(cx, vp)[0]);
    if (!str)
        return JS_FALSE;

    size_t length;
    const jschar *chars = JS_GetStringCharsZAndLength(cx, str, &length);
    if (!chars)
        return JS_FALSE;

    nsDependentString wstr(chars, length);
    char *cstr = ToNewUTF8String(wstr);
    if (!cstr)
        return JS_FALSE;

#if defined(XP_MAC) || defined(XP_MACOSX)
    // Be nice and convert all \r to \n.
    char *c = cstr, *cEnd = cstr + strlen(cstr);
    while (c < cEnd) {
        if (*c == '\r')
            *c = '\n';
        c++;
    }
#endif

    fputs(cstr, stderr);
    NS_Free(cstr);
    JS_SET_RVAL(cx, vp, JSVAL_TRUE);
    return JS_TRUE;
}

static JSBool
SandboxDebug(JSContext *cx, uintN argc, jsval *vp)
{
#ifdef DEBUG
    return SandboxDump(cx, argc, vp);
#else
    return JS_TRUE;
#endif
}

static JSBool
SandboxImport(JSContext *cx, uintN argc, jsval *vp)
{
    JSObject *thisobj = JS_THIS_OBJECT(cx, vp);
    if (!thisobj)
        return JS_FALSE;

    jsval *argv = JS_ARGV(cx, vp);
    if (argc < 1 || JSVAL_IS_PRIMITIVE(argv[0])) {
        XPCThrower::Throw(NS_ERROR_INVALID_ARG, cx);
        return JS_FALSE;
    }

    JSString *funname;
    if (argc > 1) {
        // Use the second parameter as the function name.
        funname = JS_ValueToString(cx, argv[1]);
        if (!funname)
            return JS_FALSE;
        argv[1] = STRING_TO_JSVAL(funname);
    } else {
        // NB: funobj must only be used to get the JSFunction out.
        JSObject *funobj = JSVAL_TO_OBJECT(argv[0]);
        if (funobj->isProxy()) {
            funobj = XPCWrapper::UnsafeUnwrapSecurityWrapper(cx, funobj);
        }

        JSAutoEnterCompartment ac;
        if (!ac.enter(cx, funobj)) {
            return JS_FALSE;
        }

        JSFunction *fun = JS_ValueToFunction(cx, OBJECT_TO_JSVAL(funobj));
        if (!fun) {
            XPCThrower::Throw(NS_ERROR_INVALID_ARG, cx);
            return JS_FALSE;
        }

        // Use the actual function name as the name.
        funname = JS_GetFunctionId(fun);
        if (!funname) {
            XPCThrower::Throw(NS_ERROR_INVALID_ARG, cx);
            return JS_FALSE;
        }
    }

    jsid id;
    if (!JS_ValueToId(cx, STRING_TO_JSVAL(funname), &id))
        return JS_FALSE;

    JS_SET_RVAL(cx, vp, JSVAL_VOID);
    return JS_SetPropertyById(cx, thisobj, id, &argv[0]);
}

static JSBool
sandbox_enumerate(JSContext *cx, JSObject *obj)
{
    return JS_EnumerateStandardClasses(cx, obj);
}

static JSBool
sandbox_resolve(JSContext *cx, JSObject *obj, jsid id)
{
    JSBool resolved;
    return JS_ResolveStandardClass(cx, obj, id, &resolved);
}

static void
sandbox_finalize(JSContext *cx, JSObject *obj)
{
    nsIScriptObjectPrincipal *sop =
        (nsIScriptObjectPrincipal *)xpc_GetJSPrivate(obj);
    NS_IF_RELEASE(sop);
}

static JSBool
sandbox_convert(JSContext *cx, JSObject *obj, JSType type, jsval *vp)
{
    if (type == JSTYPE_OBJECT) {
        *vp = OBJECT_TO_JSVAL(obj);
        return JS_TRUE;
    }

    return JS_ConvertStub(cx, obj, type, vp);
}

static JSClass SandboxClass = {
    "Sandbox",
    JSCLASS_HAS_PRIVATE | JSCLASS_PRIVATE_IS_NSISUPPORTS | JSCLASS_GLOBAL_FLAGS,
    JS_PropertyStub,   JS_PropertyStub, JS_PropertyStub, JS_PropertyStub,
    sandbox_enumerate, sandbox_resolve, sandbox_convert,  sandbox_finalize,
    JSCLASS_NO_OPTIONAL_MEMBERS
};

static JSFunctionSpec SandboxFunctions[] = {
    {"dump",    SandboxDump,    1,0},
    {"debug",   SandboxDebug,   1,0},
    {"importFunction", SandboxImport, 1,0},
    {nsnull,nsnull,0,0}
};

#endif /* !XPCONNECT_STANDALONE */

/***************************************************************************/
nsXPCComponents_utils_Sandbox::nsXPCComponents_utils_Sandbox()
{
}

nsXPCComponents_utils_Sandbox::~nsXPCComponents_utils_Sandbox()
{
}

NS_INTERFACE_MAP_BEGIN(nsXPCComponents_utils_Sandbox)
  NS_INTERFACE_MAP_ENTRY(nsIXPCComponents_utils_Sandbox)
  NS_INTERFACE_MAP_ENTRY(nsIXPCScriptable)
  NS_INTERFACE_MAP_ENTRY_AMBIGUOUS(nsISupports, nsIXPCComponents_utils_Sandbox)
NS_INTERFACE_MAP_END_THREADSAFE

NS_IMPL_THREADSAFE_ADDREF(nsXPCComponents_utils_Sandbox)
NS_IMPL_THREADSAFE_RELEASE(nsXPCComponents_utils_Sandbox)

// We use the nsIXPScriptable macros to generate lots of stuff for us.
#define XPC_MAP_CLASSNAME           nsXPCComponents_utils_Sandbox
#define XPC_MAP_QUOTED_CLASSNAME   "nsXPCComponents_utils_Sandbox"
#define                             XPC_MAP_WANT_CALL
#define                             XPC_MAP_WANT_CONSTRUCT
#define XPC_MAP_FLAGS               0
#include "xpc_map_end.h" /* This #undef's the above. */

#ifndef XPCONNECT_STANDALONE

static bool
WrapForSandbox(JSContext *cx, bool wantXrays, jsval *vp)
{
    return wantXrays
           ? JS_WrapValue(cx, vp)
           : xpc::WrapperFactory::WaiveXrayAndWrap(cx, vp);
}

// Needed to distinguish multiple compartments with the same origin from each
// other. The only thing we need out of identity objects are unique addresses.
class Identity : public nsISupports
{
    NS_DECL_ISUPPORTS
};

NS_IMPL_ISUPPORTS0(Identity)

nsresult
xpc_CreateSandboxObject(JSContext * cx, jsval * vp, nsISupports *prinOrSop, JSObject *proto,
                        bool wantXrays)
{
    // Create the sandbox global object
    nsresult rv;
    nsCOMPtr<nsIXPConnect> xpc(do_GetService(nsIXPConnect::GetCID(), &rv));
    if(NS_FAILED(rv))
        return NS_ERROR_XPC_UNEXPECTED;

    nsCOMPtr<nsIScriptObjectPrincipal> sop(do_QueryInterface(prinOrSop));

    if (!sop) {
        nsCOMPtr<nsIPrincipal> principal(do_QueryInterface(prinOrSop));

        if (!principal) {
            principal = do_CreateInstance("@mozilla.org/nullprincipal;1", &rv);
            NS_ASSERTION(NS_FAILED(rv) || principal,
                         "Bad return from do_CreateInstance");

            if (!principal || NS_FAILED(rv)) {
                if (NS_SUCCEEDED(rv)) {
                    rv = NS_ERROR_FAILURE;
                }

                return rv;
            }
        }

        sop = new PrincipalHolder(principal);
        if (!sop)
            return NS_ERROR_OUT_OF_MEMORY;
    }

    nsIPrincipal *principal = sop->GetPrincipal();

    JSCompartment *compartment;
    JSObject *sandbox;

    nsRefPtr<Identity> identity = new Identity();
    rv = xpc_CreateGlobalObject(cx, &SandboxClass, principal, identity,
                                wantXrays, &sandbox, &compartment);
    NS_ENSURE_SUCCESS(rv, rv);

    js::AutoObjectRooter tvr(cx, sandbox);

    {
        JSAutoEnterCompartment ac;
        if (!ac.enter(cx, sandbox))
            return NS_ERROR_XPC_UNEXPECTED;

        if (proto) {
            bool ok = JS_WrapObject(cx, &proto);
            if (!ok)
                return NS_ERROR_XPC_UNEXPECTED;

            if (xpc::WrapperFactory::IsXrayWrapper(proto) && !wantXrays) {
                jsval v = OBJECT_TO_JSVAL(proto);
                if (!xpc::WrapperFactory::WaiveXrayAndWrap(cx, &v))
                    return NS_ERROR_FAILURE;
                proto = JSVAL_TO_OBJECT(v);
            }

            ok = JS_SetPrototype(cx, sandbox, proto);
            if (!ok)
                return NS_ERROR_XPC_UNEXPECTED;
        }

        // Pass on ownership of sop to |sandbox|.
        if (!JS_SetPrivate(cx, sandbox, sop.forget().get())) {
            return NS_ERROR_XPC_UNEXPECTED;
        }

        rv = xpc->InitClasses(cx, sandbox);
        if (NS_SUCCEEDED(rv) &&
            !JS_DefineFunctions(cx, sandbox, SandboxFunctions)) {
            rv = NS_ERROR_FAILURE;
        }
        if (NS_FAILED(rv))
            return NS_ERROR_XPC_UNEXPECTED;
    }

    if (vp) {
        *vp = OBJECT_TO_JSVAL(sandbox);
        if (!WrapForSandbox(cx, wantXrays, vp)) {
            return NS_ERROR_UNEXPECTED;
        }
    }

    return NS_OK;
}
#endif /* !XPCONNECT_STANDALONE */

/* PRBool call(in nsIXPConnectWrappedNative wrapper,
               in JSContextPtr cx,
               in JSObjectPtr obj,
               in PRUint32 argc,
               in JSValPtr argv,
               in JSValPtr vp);
*/
NS_IMETHODIMP
nsXPCComponents_utils_Sandbox::Call(nsIXPConnectWrappedNative *wrapper,
                                    JSContext * cx,
                                    JSObject * obj,
                                    PRUint32 argc,
                                    jsval * argv,
                                    jsval * vp,
                                    PRBool *_retval)
{
    return CallOrConstruct(wrapper, cx, obj, argc, argv, vp, _retval);
}

/* PRBool construct(in nsIXPConnectWrappedNative wrapper,
                    in JSContextPtr cx,
                    in JSObjectPtr obj,
                    in PRUint32 argc,
                    in JSValPtr argv,
                    in JSValPtr vp);
*/
NS_IMETHODIMP
nsXPCComponents_utils_Sandbox::Construct(nsIXPConnectWrappedNative *wrapper,
                                         JSContext * cx,
                                         JSObject * obj,
                                         PRUint32 argc,
                                         jsval * argv,
                                         jsval * vp,
                                         PRBool *_retval)
{
    return CallOrConstruct(wrapper, cx, obj, argc, argv, vp, _retval);
}

// static
nsresult
nsXPCComponents_utils_Sandbox::CallOrConstruct(nsIXPConnectWrappedNative *wrapper,
                                               JSContext * cx, JSObject * obj,
                                               PRUint32 argc, jsval * argv,
                                               jsval * vp, PRBool *_retval)
{
#ifdef XPCONNECT_STANDALONE
    return NS_ERROR_NOT_AVAILABLE;
#else /* XPCONNECT_STANDALONE */
    if (argc < 1)
        return ThrowAndFail(NS_ERROR_XPC_NOT_ENOUGH_ARGS, cx, _retval);

    nsresult rv;

    // Make sure to set up principals on the sandbox before initing classes
    nsCOMPtr<nsIScriptObjectPrincipal> sop;
    nsCOMPtr<nsIPrincipal> principal;
    nsISupports *prinOrSop = nsnull;
    if (JSVAL_IS_STRING(argv[0])) {
        JSString *codebaseStr = JSVAL_TO_STRING(argv[0]);
        size_t codebaseLength;
        const jschar *codebaseChars = JS_GetStringCharsAndLength(cx, codebaseStr,
                                                                 &codebaseLength);
        if (!codebaseChars) {
            return ThrowAndFail(NS_ERROR_FAILURE, cx, _retval);
        }

        nsAutoString codebase(codebaseChars, codebaseLength);
        nsCOMPtr<nsIURI> uri;
        rv = NS_NewURI(getter_AddRefs(uri), codebase);
        if (NS_FAILED(rv)) {
            return ThrowAndFail(rv, cx, _retval);
        }

        nsCOMPtr<nsIScriptSecurityManager> secman =
            do_GetService(kScriptSecurityManagerContractID);
        if (!secman ||
            NS_FAILED(rv = secman->GetCodebasePrincipal(uri,
                                                 getter_AddRefs(principal))) ||
            !principal) {
            if (NS_SUCCEEDED(rv))
                rv = NS_ERROR_FAILURE;
            return ThrowAndFail(rv, cx, _retval);
        }

        prinOrSop = principal;
    } else {
        if (!JSVAL_IS_PRIMITIVE(argv[0])) {
            nsCOMPtr<nsIXPConnect> xpc(do_GetService(nsIXPConnect::GetCID()));
            if(!xpc)
                return NS_ERROR_XPC_UNEXPECTED;
            nsCOMPtr<nsIXPConnectWrappedNative> wrapper;
            xpc->GetWrappedNativeOfJSObject(cx, JSVAL_TO_OBJECT(argv[0]),
                                            getter_AddRefs(wrapper));

            if (wrapper) {
                sop = do_QueryWrappedNative(wrapper);
                if (sop) {
                    prinOrSop = sop;
                } else {
                    principal = do_QueryWrappedNative(wrapper);
                    prinOrSop = principal;
                }
            }
        }

        if (!prinOrSop)
            return ThrowAndFail(NS_ERROR_INVALID_ARG, cx, _retval);
    }

    JSObject *proto = nsnull;
    bool wantXrays = true;
    if (argc > 1) {
        if (!JSVAL_IS_OBJECT(argv[1]))
            return ThrowAndFail(NS_ERROR_INVALID_ARG, cx, _retval);

        JSObject *optionsObject = JSVAL_TO_OBJECT(argv[1]);
        jsval option;

        JSBool found;
        if (!JS_HasProperty(cx, optionsObject, "sandboxPrototype", &found))
            return NS_ERROR_INVALID_ARG;

        if (found) {
            if (!JS_GetProperty(cx, optionsObject, "sandboxPrototype", &option) ||
                !JSVAL_IS_OBJECT(option)) {
                return ThrowAndFail(NS_ERROR_INVALID_ARG, cx, _retval);
            }

            proto = JSVAL_TO_OBJECT(option);
        }

        if (!JS_HasProperty(cx, optionsObject, "wantXrays", &found))
            return NS_ERROR_INVALID_ARG;

        if (found) {
            if (!JS_GetProperty(cx, optionsObject, "wantXrays", &option) ||
                !JSVAL_IS_BOOLEAN(option)) {
                return ThrowAndFail(NS_ERROR_INVALID_ARG, cx, _retval);
            }

            wantXrays = JSVAL_TO_BOOLEAN(option);
        }
    }

    rv = xpc_CreateSandboxObject(cx, vp, prinOrSop, proto, wantXrays);

    if (NS_FAILED(rv)) {
        return ThrowAndFail(rv, cx, _retval);
    }

    *_retval = PR_TRUE;

    return rv;
#endif /* XPCONNECT_STANDALONE */
}

class ContextHolder : public nsISupports
{
public:
    ContextHolder(JSContext *aOuterCx, JSObject *aSandbox);
    virtual ~ContextHolder();

    JSContext * GetJSContext()
    {
        return mJSContext;
    }

    NS_DECL_ISUPPORTS

private:
    static JSBool ContextHolderOperationCallback(JSContext *cx);

    JSContext* mJSContext;
    JSContext* mOrigCx;
};

NS_IMPL_ISUPPORTS0(ContextHolder)

ContextHolder::ContextHolder(JSContext *aOuterCx, JSObject *aSandbox)
    : mJSContext(JS_NewContext(JS_GetRuntime(aOuterCx), 1024)),
      mOrigCx(aOuterCx)
{
    if(mJSContext)
    {
        JSAutoRequest ar(mJSContext);
        JS_SetOptions(mJSContext,
                      JSOPTION_DONT_REPORT_UNCAUGHT |
                      JSOPTION_PRIVATE_IS_NSISUPPORTS);
        JS_SetGlobalObject(mJSContext, aSandbox);
        JS_SetContextPrivate(mJSContext, this);
        JS_SetOperationCallback(mJSContext, ContextHolderOperationCallback);
    }
}

ContextHolder::~ContextHolder()
{
    if(mJSContext)
        JS_DestroyContextNoGC(mJSContext);
}

JSBool
ContextHolder::ContextHolderOperationCallback(JSContext *cx)
{
    ContextHolder* thisObject =
        static_cast<ContextHolder*>(JS_GetContextPrivate(cx));
    NS_ASSERTION(thisObject, "How did that happen?");

    JSContext *origCx = thisObject->mOrigCx;
    JSOperationCallback callback = JS_GetOperationCallback(origCx);
    JSBool ok = JS_TRUE;
    if(callback)
        ok = callback(origCx);
    return ok;
}

/***************************************************************************/

/* void evalInSandbox(in AString source, in nativeobj sandbox); */
NS_IMETHODIMP
nsXPCComponents_Utils::EvalInSandbox(const nsAString &source)
{
#ifdef XPCONNECT_STANDALONE
    return NS_ERROR_NOT_AVAILABLE;
#else /* XPCONNECT_STANDALONE */
    nsresult rv;

    nsCOMPtr<nsIXPConnect> xpc(do_GetService(nsIXPConnect::GetCID(), &rv));
    if(NS_FAILED(rv))
        return rv;

    // get the xpconnect native call context
    nsAXPCNativeCallContext *cc = nsnull;
    xpc->GetCurrentNativeCallContext(&cc);
    if(!cc)
        return NS_ERROR_FAILURE;

    // Get JSContext of current call
    JSContext* cx;
    rv = cc->GetJSContext(&cx);
    if(NS_FAILED(rv) || !cx)
        return NS_ERROR_FAILURE;

    // get place for return value
    jsval *rval = nsnull;
    rv = cc->GetRetValPtr(&rval);
    if(NS_FAILED(rv) || !rval)
        return NS_ERROR_FAILURE;

    // get argc and argv and verify arg count
    PRUint32 argc;
    rv = cc->GetArgc(&argc);
    if(NS_FAILED(rv))
        return rv;

    // The second argument is the sandbox object. It is required.
    if (argc < 2)
        return NS_ERROR_XPC_NOT_ENOUGH_ARGS;

    jsval *argv;
    rv = cc->GetArgvPtr(&argv);
    if (NS_FAILED(rv))
        return rv;

    JSObject *sandbox;
    JSString *jsVersionStr = NULL;
    JSString *filenameStr = NULL;
    PRInt32 lineNo = 0;

    JSBool ok = JS_ConvertArguments(cx, argc, argv, "*o/SSi",
                                    &sandbox, &jsVersionStr,
                                    &filenameStr, &lineNo);

    if (!ok || !sandbox)
        return NS_ERROR_INVALID_ARG;

    JSVersion jsVersion = JSVERSION_DEFAULT;

    // Optional third argument: JS version, as a string.
    if (jsVersionStr) {
        JSAutoByteString bytes(cx, jsVersionStr);
        if (!bytes)
            return NS_ERROR_INVALID_ARG;
        jsVersion = JS_StringToVersion(bytes.ptr());
        if (jsVersion == JSVERSION_UNKNOWN)
            return NS_ERROR_INVALID_ARG;
    }

    JSAutoByteString filenameBytes;
    nsXPIDLCString filename;
    

    // Optional fourth and fifth arguments: filename and line number.
    if (filenameStr) {
        if (!filenameBytes.encode(cx, filenameStr))
            return NS_ERROR_INVALID_ARG;
        filename = filenameBytes.ptr();
    } else {
        // Get the current source info from xpc.
        nsCOMPtr<nsIStackFrame> frame;
        xpc->GetCurrentJSStack(getter_AddRefs(frame));
        if (frame) {
            frame->GetFilename(getter_Copies(filename));
            frame->GetLineNumber(&lineNo);
        }
    }

    rv = xpc_EvalInSandbox(cx, sandbox, source, filename.get(), lineNo,
                           jsVersion, PR_FALSE, rval);

    if (NS_SUCCEEDED(rv) && !JS_IsExceptionPending(cx))
        cc->SetReturnValueWasSet(PR_TRUE);

    return rv;
#endif /* XPCONNECT_STANDALONE */
}

#ifndef XPCONNECT_STANDALONE
nsresult
xpc_EvalInSandbox(JSContext *cx, JSObject *sandbox, const nsAString& source,
                  const char *filename, PRInt32 lineNo,
                  JSVersion jsVersion, PRBool returnStringOnly, jsval *rval)
{
#ifdef DEBUG
    // NB: The "unsafe" unwrap here is OK because we must be called from chrome.
    {
        nsIScriptSecurityManager *ssm = XPCWrapper::GetSecurityManager();
        if (ssm) {
            JSStackFrame *fp;
            nsIPrincipal *subjectPrincipal =
                ssm->GetCxSubjectPrincipalAndFrame(cx, &fp);
            PRBool system;
            ssm->IsSystemPrincipal(subjectPrincipal, &system);
            if (fp && !system) {
                ssm->IsCapabilityEnabled("UniversalXPConnect", &system);
                NS_ASSERTION(system, "Bad caller!");
            }
        }
    }
#endif

    sandbox = XPCWrapper::UnsafeUnwrapSecurityWrapper(cx, sandbox);
    if (!sandbox || sandbox->getJSClass() != &SandboxClass) {
        return NS_ERROR_INVALID_ARG;
    }

    nsIScriptObjectPrincipal *sop =
        (nsIScriptObjectPrincipal*)xpc_GetJSPrivate(sandbox);
    NS_ASSERTION(sop, "Invalid sandbox passed");
    nsCOMPtr<nsIPrincipal> prin = sop->GetPrincipal();

    JSPrincipals *jsPrincipals;

    if (!prin ||
        NS_FAILED(prin->GetJSPrincipals(cx, &jsPrincipals)) ||
        !jsPrincipals) {
        return NS_ERROR_FAILURE;
    }

    JSObject *callingScope;
    {
        JSAutoRequest req(cx);

        callingScope = JS_GetScopeChain(cx);
        if (!callingScope) {
            return NS_ERROR_FAILURE;
        }
        callingScope = JS_GetGlobalForObject(cx, callingScope);
    }

    nsRefPtr<ContextHolder> sandcx = new ContextHolder(cx, sandbox);
    if(!sandcx || !sandcx->GetJSContext()) {
        JS_ReportError(cx, "Can't prepare context for evalInSandbox");
        JSPRINCIPALS_DROP(cx, jsPrincipals);
        return NS_ERROR_OUT_OF_MEMORY;
    }

    if (jsVersion != JSVERSION_DEFAULT)
        JS_SetVersion(sandcx->GetJSContext(), jsVersion);

    XPCPerThreadData *data = XPCPerThreadData::GetData(cx);
    XPCJSContextStack *stack = nsnull;
    if (data && (stack = data->GetJSContextStack())) {
        if (NS_FAILED(stack->Push(sandcx->GetJSContext()))) {
            JS_ReportError(cx,
                    "Unable to initialize XPConnect with the sandbox context");
            JSPRINCIPALS_DROP(cx, jsPrincipals);
            return NS_ERROR_FAILURE;
        }
    }

    if (!filename) {
        // Default the filename to the codebase.
        filename = jsPrincipals->codebase;
        lineNo = 1;
    }

    nsresult rv = NS_OK;

    {
        JSAutoRequest req(sandcx->GetJSContext());
        JSAutoEnterCompartment ac;
        jsval v;
        JSString *str = nsnull;

        if (!ac.enter(sandcx->GetJSContext(), sandbox)) {
            if (stack) {
                stack->Pop(nsnull);
            }
            return NS_ERROR_FAILURE;
        }

        JSBool ok =
            JS_EvaluateUCScriptForPrincipals(sandcx->GetJSContext(), sandbox,
                                             jsPrincipals,
                                             reinterpret_cast<const jschar *>
                                                             (PromiseFlatString(source).get()),
                                             source.Length(), filename, lineNo,
                                             &v);
        if (ok && returnStringOnly && !(JSVAL_IS_VOID(v))) {
            ok = !!(str = JS_ValueToString(sandcx->GetJSContext(), v));
        }

        if (!ok) {
            // The sandbox threw an exception, convert it to a string (if
            // asked) or convert it to a SJOW.

            jsval exn;
            if (JS_GetPendingException(sandcx->GetJSContext(), &exn)) {
                JS_ClearPendingException(sandcx->GetJSContext());

                if (returnStringOnly) {
                    // The caller asked for strings only, convert the
                    // exception into a string.
                    str = JS_ValueToString(sandcx->GetJSContext(), exn);

                    JSAutoRequest req(cx);
                    if (str) {
                        // We converted the exception to a string. Use that
                        // as the value exception.
                        exn = STRING_TO_JSVAL(str);
                        if (JS_WrapValue(cx, &exn)) {
                            JS_SetPendingException(cx, STRING_TO_JSVAL(str));
                        } else {
                            JS_ClearPendingException(cx);
                            rv = NS_ERROR_FAILURE;
                        }
                    } else {
                        JS_ClearPendingException(cx);
                        rv = NS_ERROR_FAILURE;
                    }
                } else {
                    JSAutoRequest req(cx);

                    if (JS_WrapValue(cx, &exn)) {
                        JS_SetPendingException(cx, exn);
                    }
                }


                // Clear str so we don't confuse callers.
                str = nsnull;
            } else {
                rv = NS_ERROR_OUT_OF_MEMORY;
            }
        } else {
            // Convert the result into something safe for our caller.
            JSAutoRequest req(cx);
            JSAutoEnterCompartment ac;
            if (str) {
                v = STRING_TO_JSVAL(str);
            }

            xpc::CompartmentPrivate *sandboxdata =
                static_cast<xpc::CompartmentPrivate *>
                           (JS_GetCompartmentPrivate(cx, sandbox->getCompartment()));
            if (!ac.enter(cx, callingScope) ||
                !WrapForSandbox(cx, sandboxdata->wantXrays, &v)) {
                rv = NS_ERROR_FAILURE;
            }

            if (NS_SUCCEEDED(rv)) {
                *rval = v;
            }
        }
    }

    if (stack) {
        stack->Pop(nsnull);
    }

    JSPRINCIPALS_DROP(cx, jsPrincipals);

    return rv;
}
#endif /* !XPCONNECT_STANDALONE */

/* JSObject import (in AUTF8String registryLocation,
 *                  [optional] in JSObject targetObj);
 */
NS_IMETHODIMP
nsXPCComponents_Utils::Import(const nsACString & registryLocation)
{
#ifdef MOZ_JSLOADER
    nsCOMPtr<xpcIJSModuleLoader> moduleloader =
        do_GetService(MOZJSCOMPONENTLOADER_CONTRACTID);
    if (!moduleloader)
        return NS_ERROR_FAILURE;
    return moduleloader->Import(registryLocation);
#else
    return NS_ERROR_NOT_AVAILABLE;
#endif
}

/* xpcIJSWeakReference getWeakReference (); */
NS_IMETHODIMP
nsXPCComponents_Utils::GetWeakReference(xpcIJSWeakReference **_retval)
{
    nsRefPtr<xpcJSWeakReference> ref(new xpcJSWeakReference());
    if (!ref)
        return NS_ERROR_OUT_OF_MEMORY;
    ref->Init();
    *_retval = ref;
    NS_ADDREF(*_retval);
    return NS_OK;
}

/* void forceGC (); */
NS_IMETHODIMP
nsXPCComponents_Utils::ForceGC()
{
    nsXPConnect* xpc = nsXPConnect::GetXPConnect();
    if (!xpc)
        return NS_ERROR_FAILURE;

    // get the xpconnect native call context
    nsAXPCNativeCallContext *cc = nsnull;
    nsresult rv = xpc->GetCurrentNativeCallContext(&cc);
    if (!cc)
        return rv;

    // Get JSContext of current call
    JSContext* cx;
    cc->GetJSContext(&cx);
    if (!cx)
        return NS_ERROR_FAILURE;

    JS_GC(cx);

    return NS_OK;
}

/* void getGlobalForObject(); */
NS_IMETHODIMP
nsXPCComponents_Utils::GetGlobalForObject()
{
  nsresult rv;
  nsCOMPtr<nsIXPConnect> xpc(do_GetService(nsIXPConnect::GetCID(), &rv));
  if(NS_FAILED(rv))
    return NS_ERROR_FAILURE;

  // get the xpconnect native call context
  nsAXPCNativeCallContext *cc = nsnull;
  xpc->GetCurrentNativeCallContext(&cc);
  if(!cc)
    return NS_ERROR_FAILURE;

  // Get JSContext of current call
  JSContext* cx;
  rv = cc->GetJSContext(&cx);
  if(NS_FAILED(rv) || !cx)
    return NS_ERROR_FAILURE;

  // get place for return value
  jsval *rval = nsnull;
  rv = cc->GetRetValPtr(&rval);
  if(NS_FAILED(rv) || !rval)
    return NS_ERROR_FAILURE;

  // get argc and argv and verify arg count
  PRUint32 argc;
  rv = cc->GetArgc(&argc);
  if(NS_FAILED(rv))
    return NS_ERROR_FAILURE;

  if(argc != 1)
    return NS_ERROR_XPC_NOT_ENOUGH_ARGS;

  jsval* argv;
  rv = cc->GetArgvPtr(&argv);
  if(NS_FAILED(rv) || !argv)
    return NS_ERROR_FAILURE;

  // first argument must be an object
  if(JSVAL_IS_PRIMITIVE(argv[0]))
    return NS_ERROR_XPC_BAD_CONVERT_JS;

  JSObject *obj = JS_GetGlobalForObject(cx, JSVAL_TO_OBJECT(argv[0]));
  *rval = OBJECT_TO_JSVAL(obj);

  // Outerize if necessary.
  if (JSObjectOp outerize = obj->getClass()->ext.outerObject)
      *rval = OBJECT_TO_JSVAL(outerize(cx, obj));

  cc->SetReturnValueWasSet(PR_TRUE);
  return NS_OK;
}

#ifdef XPC_USE_SECURITY_CHECKED_COMPONENT
/* string canCreateWrapper (in nsIIDPtr iid); */
NS_IMETHODIMP
nsXPCComponents_Utils::CanCreateWrapper(const nsIID * iid, char **_retval)
{
    // We let anyone do this...
    *_retval = xpc_CloneAllAccess();
    return NS_OK;
}

/* string canCallMethod (in nsIIDPtr iid, in wstring methodName); */
NS_IMETHODIMP
nsXPCComponents_Utils::CanCallMethod(const nsIID * iid, const PRUnichar *methodName, char **_retval)
{
    static const char* allowed[] = { "lookupMethod", "evalInSandbox", nsnull };
    *_retval = xpc_CheckAccessList(methodName, allowed);
    return NS_OK;
}

/* string canGetProperty (in nsIIDPtr iid, in wstring propertyName); */
NS_IMETHODIMP
nsXPCComponents_Utils::CanGetProperty(const nsIID * iid, const PRUnichar *propertyName, char **_retval)
{
    *_retval = nsnull;
    return NS_OK;
}

/* string canSetProperty (in nsIIDPtr iid, in wstring propertyName); */
NS_IMETHODIMP
nsXPCComponents_Utils::CanSetProperty(const nsIID * iid, const PRUnichar *propertyName, char **_retval)
{
    // If you have to ask, then the answer is NO
    *_retval = nsnull;
    return NS_OK;
}
#endif

/***************************************************************************/
/***************************************************************************/
/***************************************************************************/

// XXXjband We ought to cache the wrapper in the object's slots rather than
// re-wrapping on demand

NS_INTERFACE_MAP_BEGIN(nsXPCComponents)
  NS_INTERFACE_MAP_ENTRY(nsIXPCComponents)
  NS_INTERFACE_MAP_ENTRY(nsIXPCScriptable)
  NS_INTERFACE_MAP_ENTRY(nsIClassInfo)
#ifdef XPC_USE_SECURITY_CHECKED_COMPONENT
  NS_INTERFACE_MAP_ENTRY(nsISecurityCheckedComponent)
#endif
  NS_INTERFACE_MAP_ENTRY_AMBIGUOUS(nsISupports, nsIXPCComponents)
NS_INTERFACE_MAP_END_THREADSAFE

NS_IMPL_THREADSAFE_ADDREF(nsXPCComponents)
NS_IMPL_THREADSAFE_RELEASE(nsXPCComponents)

/* void getInterfaces (out PRUint32 count, [array, size_is (count), retval] 
                       out nsIIDPtr array); */
NS_IMETHODIMP 
nsXPCComponents::GetInterfaces(PRUint32 *aCount, nsIID * **aArray)
{
    PRUint32 count = 2;
#ifdef XPC_USE_SECURITY_CHECKED_COMPONENT
    ++count;
#endif
    *aCount = count;
    nsIID **array;
    *aArray = array = static_cast<nsIID**>(nsMemory::Alloc(count * sizeof(nsIID*)));
    if(!array)
        return NS_ERROR_OUT_OF_MEMORY;

    PRUint32 index = 0;
    nsIID* clone;
#define PUSH_IID(id) \
    clone = static_cast<nsIID *>(nsMemory::Clone(&NS_GET_IID( id ),   \
                                                    sizeof(nsIID)));  \
    if (!clone)                                                       \
        goto oom;                                                     \
    array[index++] = clone;

    PUSH_IID(nsIXPCComponents)
    PUSH_IID(nsIXPCScriptable)
#ifdef XPC_USE_SECURITY_CHECKED_COMPONENT
    PUSH_IID(nsISecurityCheckedComponent)
#endif
#undef PUSH_IID

    return NS_OK;
oom:
    while (index)
        nsMemory::Free(array[--index]);
    nsMemory::Free(array);
    *aArray = nsnull;
    return NS_ERROR_OUT_OF_MEMORY;
}

/* nsISupports getHelperForLanguage (in PRUint32 language); */
NS_IMETHODIMP 
nsXPCComponents::GetHelperForLanguage(PRUint32 language, 
                                      nsISupports **retval)
{
    *retval = nsnull;
    return NS_OK;
}

/* readonly attribute string contractID; */
NS_IMETHODIMP 
nsXPCComponents::GetContractID(char * *aContractID)
{
    *aContractID = nsnull;
    return NS_ERROR_NOT_AVAILABLE;
}

/* readonly attribute string classDescription; */
NS_IMETHODIMP 
nsXPCComponents::GetClassDescription(char * *aClassDescription)
{
    static const char classDescription[] = "XPCComponents";
    *aClassDescription = (char*)nsMemory::Clone(classDescription, sizeof(classDescription));
    return *aClassDescription ? NS_OK : NS_ERROR_OUT_OF_MEMORY;
}

/* readonly attribute nsCIDPtr classID; */
NS_IMETHODIMP 
nsXPCComponents::GetClassID(nsCID * *aClassID)
{
    *aClassID = nsnull;
    return NS_OK;
}

/* readonly attribute PRUint32 implementationLanguage; */
NS_IMETHODIMP 
nsXPCComponents::GetImplementationLanguage(
    PRUint32 *aImplementationLanguage)
{
    *aImplementationLanguage = nsIProgrammingLanguage::CPLUSPLUS;
    return NS_OK;
}

/* readonly attribute PRUint32 flags; */
NS_IMETHODIMP 
nsXPCComponents::GetFlags(PRUint32 *aFlags)
{
    *aFlags = nsIClassInfo::THREADSAFE;
    return NS_OK;
}

/* [notxpcom] readonly attribute nsCID classIDNoAlloc; */
NS_IMETHODIMP 
nsXPCComponents::GetClassIDNoAlloc(nsCID *aClassIDNoAlloc)
{
    return NS_ERROR_NOT_AVAILABLE;
}

nsXPCComponents::nsXPCComponents()
    :   mInterfaces(nsnull),
        mInterfacesByID(nsnull),
        mClasses(nsnull),
        mClassesByID(nsnull),
        mResults(nsnull),
        mID(nsnull),
        mException(nsnull),
        mConstructor(nsnull),
        mUtils(nsnull)
{
}

nsXPCComponents::~nsXPCComponents()
{
    ClearMembers();
}

void
nsXPCComponents::ClearMembers()
{
    NS_IF_RELEASE(mInterfaces);
    NS_IF_RELEASE(mInterfacesByID);
    NS_IF_RELEASE(mClasses);
    NS_IF_RELEASE(mClassesByID);
    NS_IF_RELEASE(mResults);
    NS_IF_RELEASE(mID);
    NS_IF_RELEASE(mException);
    NS_IF_RELEASE(mConstructor);
    NS_IF_RELEASE(mUtils);
}

/*******************************************/
#define XPC_IMPL_GET_OBJ_METHOD(_b, _n) \
NS_IMETHODIMP nsXPCComponents::Get##_n(_b##_n * *a##_n) { \
    NS_ENSURE_ARG_POINTER(a##_n); \
    if(!m##_n) { \
        if(!(m##_n = new nsXPCComponents_##_n())) { \
            *a##_n = nsnull; \
            return NS_ERROR_OUT_OF_MEMORY; \
        } \
        NS_ADDREF(m##_n); \
    } \
    NS_ADDREF(m##_n); \
    *a##_n = m##_n; \
    return NS_OK; \
}

XPC_IMPL_GET_OBJ_METHOD(nsIScriptable,     Interfaces)
XPC_IMPL_GET_OBJ_METHOD(nsIScriptable,     InterfacesByID)
XPC_IMPL_GET_OBJ_METHOD(nsIXPCComponents_, Classes)
XPC_IMPL_GET_OBJ_METHOD(nsIXPCComponents_, ClassesByID)
XPC_IMPL_GET_OBJ_METHOD(nsIXPCComponents_, Results)
XPC_IMPL_GET_OBJ_METHOD(nsIXPCComponents_, ID)
XPC_IMPL_GET_OBJ_METHOD(nsIXPCComponents_, Exception)
XPC_IMPL_GET_OBJ_METHOD(nsIXPCComponents_, Constructor)
XPC_IMPL_GET_OBJ_METHOD(nsIXPCComponents_, Utils)

#undef XPC_IMPL_GET_OBJ_METHOD
/*******************************************/

NS_IMETHODIMP
nsXPCComponents::IsSuccessCode(nsresult result, PRBool *out)
{
    *out = NS_SUCCEEDED(result);
    return NS_OK;
}

NS_IMETHODIMP
nsXPCComponents::GetStack(nsIStackFrame * *aStack)
{
    nsresult rv;
    nsXPConnect* xpc = nsXPConnect::GetXPConnect();
    if(!xpc)
        return NS_ERROR_FAILURE;
    rv = xpc->GetCurrentJSStack(aStack);
    return rv;
}

NS_IMETHODIMP
nsXPCComponents::GetManager(nsIComponentManager * *aManager)
{
    NS_ASSERTION(aManager, "bad param");
    return NS_GetComponentManager(aManager);
}

/**********************************************/

// The nsIXPCScriptable map declaration that will generate stubs for us...
#define XPC_MAP_CLASSNAME           nsXPCComponents
#define XPC_MAP_QUOTED_CLASSNAME   "nsXPCComponents"
#define                             XPC_MAP_WANT_NEWRESOLVE
#define                             XPC_MAP_WANT_GETPROPERTY
#define                             XPC_MAP_WANT_SETPROPERTY
#define XPC_MAP_FLAGS               nsIXPCScriptable::ALLOW_PROP_MODS_DURING_RESOLVE
#include "xpc_map_end.h" /* This will #undef the above */

/* PRBool newResolve (in nsIXPConnectWrappedNative wrapper, in JSContextPtr cx, in JSObjectPtr obj, in jsval id, in PRUint32 flags, out JSObjectPtr objp); */
NS_IMETHODIMP
nsXPCComponents::NewResolve(nsIXPConnectWrappedNative *wrapper,
                            JSContext * cx, JSObject * obj,
                            jsid id, PRUint32 flags,
                            JSObject * *objp, PRBool *_retval)
{
    XPCJSRuntime* rt = nsXPConnect::GetRuntimeInstance();
    if(!rt)
        return NS_ERROR_FAILURE;

    uintN attrs = 0;

    if(id == rt->GetStringID(XPCJSRuntime::IDX_LAST_RESULT))
        attrs = JSPROP_READONLY;
    else if(id != rt->GetStringID(XPCJSRuntime::IDX_RETURN_CODE))
        return NS_OK;

    *objp = obj;
    *_retval = JS_DefinePropertyById(cx, obj, id, JSVAL_VOID, nsnull, nsnull,
                                     JSPROP_ENUMERATE | JSPROP_PERMANENT |
                                     attrs);
    return NS_OK;
}

/* PRBool getProperty (in nsIXPConnectWrappedNative wrapper, in JSContextPtr cx, in JSObjectPtr obj, in jsval id, in JSValPtr vp); */
NS_IMETHODIMP
nsXPCComponents::GetProperty(nsIXPConnectWrappedNative *wrapper,
                             JSContext * cx, JSObject * obj,
                             jsid id, jsval * vp, PRBool *_retval)
{
    XPCContext* xpcc = XPCContext::GetXPCContext(cx);
    if(!xpcc)
        return NS_ERROR_FAILURE;

    PRBool doResult = JS_FALSE;
    nsresult res;
    XPCJSRuntime* rt = xpcc->GetRuntime();
    if(id == rt->GetStringID(XPCJSRuntime::IDX_LAST_RESULT))
    {
        res = xpcc->GetLastResult();
        doResult = JS_TRUE;
    }
    else if(id == rt->GetStringID(XPCJSRuntime::IDX_RETURN_CODE))
    {
        res = xpcc->GetPendingResult();
        doResult = JS_TRUE;
    }

    nsresult rv = NS_OK;
    if(doResult)
    {
        if(!JS_NewNumberValue(cx, (jsdouble) res, vp))
            return NS_ERROR_OUT_OF_MEMORY;
        rv = NS_SUCCESS_I_DID_SOMETHING;
    }

    return rv;
}

/* PRBool setProperty (in nsIXPConnectWrappedNative wrapper, in JSContextPtr cx, in JSObjectPtr obj, in jsid id, in JSValPtr vp); */
NS_IMETHODIMP
nsXPCComponents::SetProperty(nsIXPConnectWrappedNative *wrapper,
                             JSContext * cx, JSObject * obj, jsid id,
                             jsval * vp, PRBool *_retval)
{
    XPCContext* xpcc = XPCContext::GetXPCContext(cx);
    if(!xpcc)
        return NS_ERROR_FAILURE;

    XPCJSRuntime* rt = xpcc->GetRuntime();
    if(!rt)
        return NS_ERROR_FAILURE;

    if(id == rt->GetStringID(XPCJSRuntime::IDX_RETURN_CODE))
    {
        nsresult rv;
        if(JS_ValueToECMAUint32(cx, *vp, (uint32*)&rv))
        {
            xpcc->SetPendingResult(rv);
            xpcc->SetLastResult(rv);
            return NS_SUCCESS_I_DID_SOMETHING;
        }
        return NS_ERROR_FAILURE;
    }

    return NS_ERROR_XPC_CANT_MODIFY_PROP_ON_WN;
}

// static
JSBool
nsXPCComponents::AttachNewComponentsObject(XPCCallContext& ccx,
                                           XPCWrappedNativeScope* aScope,
                                           JSObject* aGlobal)
{
    if(!aGlobal)
        return JS_FALSE;

    nsXPCComponents* components = new nsXPCComponents();
    if(!components)
        return JS_FALSE;

    nsCOMPtr<nsIXPCComponents> cholder(components);

    AutoMarkingNativeInterfacePtr iface(ccx);
    iface = XPCNativeInterface::GetNewOrUsed(ccx, &NS_GET_IID(nsIXPCComponents));

    if(!iface)
        return JS_FALSE;

    nsCOMPtr<XPCWrappedNative> wrapper;
    xpcObjectHelper helper(cholder);
    XPCWrappedNative::GetNewOrUsed(ccx, helper, aScope, iface,
                                   OBJ_IS_NOT_GLOBAL, getter_AddRefs(wrapper));
    if(!wrapper)
        return JS_FALSE;

    aScope->SetComponents(components);

    jsid id = ccx.GetRuntime()->GetStringID(XPCJSRuntime::IDX_COMPONENTS);
    JSObject* obj;

    return NS_SUCCEEDED(wrapper->GetJSObject(&obj)) &&
           obj && JS_DefinePropertyById(ccx, aGlobal, id, OBJECT_TO_JSVAL(obj),
                                        nsnull, nsnull,
                                        JSPROP_PERMANENT | JSPROP_READONLY);
}

/* void lookupMethod (); */
NS_IMETHODIMP nsXPCComponents::LookupMethod()
{
    nsresult rv;
    nsCOMPtr<nsIXPCComponents_Utils> utils;

    NS_WARNING("Components.lookupMethod deprecated, use Components.utils.lookupMethod");
    rv = GetUtils(getter_AddRefs(utils));
    if (NS_FAILED(rv))
        return rv;

    return utils->LookupMethod();
}

/* void reportError (); */
NS_IMETHODIMP nsXPCComponents::ReportError()
{
    nsresult rv;
    nsCOMPtr<nsIXPCComponents_Utils> utils;

    NS_WARNING("Components.reportError deprecated, use Components.utils.reportError");
    rv = GetUtils(getter_AddRefs(utils));
    if (NS_FAILED(rv))
        return rv;

    return utils->ReportError();
}

#ifdef XPC_USE_SECURITY_CHECKED_COMPONENT
/* string canCreateWrapper (in nsIIDPtr iid); */
NS_IMETHODIMP
nsXPCComponents::CanCreateWrapper(const nsIID * iid, char **_retval)
{
    // We let anyone do this...
    *_retval = xpc_CloneAllAccess();
    return NS_OK;
}

/* string canCallMethod (in nsIIDPtr iid, in wstring methodName); */
NS_IMETHODIMP
nsXPCComponents::CanCallMethod(const nsIID * iid, const PRUnichar *methodName, char **_retval)
{
    static const char* allowed[] = { "isSuccessCode", "lookupMethod", nsnull };
    *_retval = xpc_CheckAccessList(methodName, allowed);
    return NS_OK;
}

/* string canGetProperty (in nsIIDPtr iid, in wstring propertyName); */
NS_IMETHODIMP
nsXPCComponents::CanGetProperty(const nsIID * iid, const PRUnichar *propertyName, char **_retval)
{
    static const char* allowed[] = { "interfaces", "interfacesByID", "results", nsnull};
    *_retval = xpc_CheckAccessList(propertyName, allowed);
    return NS_OK;
}

/* string canSetProperty (in nsIIDPtr iid, in wstring propertyName); */
NS_IMETHODIMP
nsXPCComponents::CanSetProperty(const nsIID * iid, const PRUnichar *propertyName, char **_retval)
{
    // If you have to ask, then the answer is NO
    *_retval = nsnull;
    return NS_OK;
}
#endif<|MERGE_RESOLUTION|>--- conflicted
+++ resolved
@@ -2962,24 +2962,15 @@
             frame->GetLineNumber(&lineNo);
         }
 
-<<<<<<< HEAD
-        rv = scripterr->InitWithWindowID(reinterpret_cast<const PRUnichar*>
-                                                  (JS_GetStringChars(msgstr)),
+        const jschar *msgchars = JS_GetStringCharsZ(cx, msgstr);
+        if (!msgchars)
+            return NS_OK;
+
+        rv = scripterr->InitWithWindowID(reinterpret_cast<const PRUnichar *>(msgchars),
                                          NS_ConvertUTF8toUTF16(fileName).get(),
                                          nsnull,
                                          lineNo, 0,
                                          0, "XPConnect JavaScript", windowID);
-=======
-        const jschar *msgchars = JS_GetStringCharsZ(cx, msgstr);
-        if (!msgchars)
-            return NS_OK;
-
-        rv = scripterr->Init(msgchars,
-                             NS_ConvertUTF8toUTF16(fileName).get(),
-                             nsnull,
-                             lineNo, 0,
-                             0, "XPConnect JavaScript");
->>>>>>> 16470790
         if(NS_SUCCEEDED(rv))
         {
             nsCOMPtr<nsIScriptError> logError = do_QueryInterface(scripterr);
