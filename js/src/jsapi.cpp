/* -*- Mode: C++; tab-width: 8; indent-tabs-mode: nil; c-basic-offset: 4 -*-
 * vim: set ts=8 sts=4 et sw=4 tw=99:
 * This Source Code Form is subject to the terms of the Mozilla Public
 * License, v. 2.0. If a copy of the MPL was not distributed with this
 * file, You can obtain one at http://mozilla.org/MPL/2.0/. */

/*
 * JavaScript API.
 */

#include "jsapi.h"

#include "mozilla/FloatingPoint.h"
#include "mozilla/PodOperations.h"
#include "mozilla/ThreadLocal.h"

#include <ctype.h>
#include <stdarg.h>
#include <stdlib.h>
#include <string.h>
#include <sys/stat.h>

#include "jstypes.h"
#include "jsutil.h"
#include "jsprf.h"
#include "jsarray.h"
#include "jsatom.h"
#include "jsbool.h"
#include "jsclone.h"
#include "jscntxt.h"
#include "jsdate.h"
#include "jsdtoa.h"
#include "jsexn.h"
#include "jsfun.h"
#include "jsgc.h"
#include "jsiter.h"
#include "jslock.h"
#include "jsmath.h"
#include "jsnativestack.h"
#include "jsnum.h"
#include "json.h"
#include "jsobj.h"
#include "jsproxy.h"
#include "jsscript.h"
#include "jsstr.h"
#include "prmjtime.h"
#include "jsweakmap.h"
#include "jswrapper.h"
#ifdef JS_THREADSAFE
#include "jsworkers.h"
#endif

#include "builtin/Eval.h"
#include "builtin/Intl.h"
#include "builtin/MapObject.h"
#include "builtin/RegExp.h"
#include "builtin/ParallelArray.h"
#include "frontend/BytecodeCompiler.h"
#include "frontend/FullParseHandler.h"  // for JS_BufferIsCompileableUnit
#include "frontend/Parser.h" // for JS_BufferIsCompileableUnit
#include "gc/Marking.h"
#include "gc/Memory.h"
#include "ion/AsmJS.h"
#include "ion/PcScriptCache.h"
#include "js/CharacterEncoding.h"
#include "vm/DateObject.h"
#include "vm/Debugger.h"
#include "vm/ErrorObject.h"
#include "vm/Interpreter.h"
#include "vm/NumericConversions.h"
#include "vm/Shape.h"
#include "vm/StopIterationObject.h"
#include "vm/StringBuffer.h"
#include "vm/TypedArrayObject.h"
#include "vm/WeakMapObject.h"
#include "vm/Xdr.h"
#include "yarr/BumpPointerAllocator.h"

#include "jsatominlines.h"
#include "jsinferinlines.h"
#include "jsscriptinlines.h"

#include "vm/Interpreter-inl.h"
#include "vm/ObjectImpl-inl.h"
#include "vm/RegExpStatics-inl.h"
#include "vm/Shape-inl.h"
#include "vm/String-inl.h"

#if ENABLE_YARR_JIT
#include "assembler/jit/ExecutableAllocator.h"
#endif

#ifdef JS_ION
#include "ion/Ion.h"
#endif

using namespace js;
using namespace js::gc;
using namespace js::types;

using mozilla::Maybe;
using mozilla::PodCopy;
using mozilla::PodZero;

using js::frontend::Parser;

bool
JS::detail::CallMethodIfWrapped(JSContext *cx, IsAcceptableThis test, NativeImpl impl,
                               CallArgs args)
{
    const Value &thisv = args.thisv();
    JS_ASSERT(!test(thisv));

    if (thisv.isObject()) {
        JSObject &thisObj = args.thisv().toObject();
        if (thisObj.is<ProxyObject>())
            return Proxy::nativeCall(cx, test, impl, args);
    }

    ReportIncompatible(cx, args);
    return false;
}

#ifdef HAVE_VA_LIST_AS_ARRAY
#define JS_ADDRESSOF_VA_LIST(ap) ((va_list *)(ap))
#else
#define JS_ADDRESSOF_VA_LIST(ap) (&(ap))
#endif

#ifdef JS_USE_JSID_STRUCT_TYPES
const jsid JSID_VOID  = { size_t(JSID_TYPE_VOID) };
const jsid JSID_EMPTY = { size_t(JSID_TYPE_OBJECT) };
#endif

const jsval JSVAL_NULL  = IMPL_TO_JSVAL(BUILD_JSVAL(JSVAL_TAG_NULL,      0));
const jsval JSVAL_ZERO  = IMPL_TO_JSVAL(BUILD_JSVAL(JSVAL_TAG_INT32,     0));
const jsval JSVAL_ONE   = IMPL_TO_JSVAL(BUILD_JSVAL(JSVAL_TAG_INT32,     1));
const jsval JSVAL_FALSE = IMPL_TO_JSVAL(BUILD_JSVAL(JSVAL_TAG_BOOLEAN,   JS_FALSE));
const jsval JSVAL_TRUE  = IMPL_TO_JSVAL(BUILD_JSVAL(JSVAL_TAG_BOOLEAN,   JS_TRUE));
const jsval JSVAL_VOID  = IMPL_TO_JSVAL(BUILD_JSVAL(JSVAL_TAG_UNDEFINED, 0));
const HandleValue JS::NullHandleValue =
    HandleValue::fromMarkedLocation(&JSVAL_NULL);
const HandleValue JS::UndefinedHandleValue =
    HandleValue::fromMarkedLocation(&JSVAL_VOID);

const jsid voidIdValue = JSID_VOID;
const jsid emptyIdValue = JSID_EMPTY;
const HandleId JS::JSID_VOIDHANDLE = HandleId::fromMarkedLocation(&voidIdValue);
const HandleId JS::JSID_EMPTYHANDLE = HandleId::fromMarkedLocation(&emptyIdValue);

/* Make sure that jschar is two bytes unsigned integer */
JS_STATIC_ASSERT((jschar)-1 > 0);
JS_STATIC_ASSERT(sizeof(jschar) == 2);

JS_PUBLIC_API(int64_t)
JS_Now()
{
    return PRMJ_Now();
}

JS_PUBLIC_API(jsval)
JS_GetNaNValue(JSContext *cx)
{
    return cx->runtime()->NaNValue;
}

JS_PUBLIC_API(jsval)
JS_GetNegativeInfinityValue(JSContext *cx)
{
    return cx->runtime()->negativeInfinityValue;
}

JS_PUBLIC_API(jsval)
JS_GetPositiveInfinityValue(JSContext *cx)
{
    return cx->runtime()->positiveInfinityValue;
}

JS_PUBLIC_API(jsval)
JS_GetEmptyStringValue(JSContext *cx)
{
    return STRING_TO_JSVAL(cx->runtime()->emptyString);
}

JS_PUBLIC_API(JSString *)
JS_GetEmptyString(JSRuntime *rt)
{
    JS_ASSERT(rt->hasContexts());
    return rt->emptyString;
}

static void
AssertHeapIsIdle(JSRuntime *rt)
{
    JS_ASSERT(rt->heapState == js::Idle);
}

static void
AssertHeapIsIdle(JSContext *cx)
{
    AssertHeapIsIdle(cx->runtime());
}

static void
AssertHeapIsIdleOrIterating(JSRuntime *rt)
{
    JS_ASSERT(!rt->isHeapCollecting());
}

static void
AssertHeapIsIdleOrIterating(JSContext *cx)
{
    AssertHeapIsIdleOrIterating(cx->runtime());
}

static void
AssertHeapIsIdleOrStringIsFlat(JSContext *cx, JSString *str)
{
    /*
     * We allow some functions to be called during a GC as long as the argument
     * is a flat string, since that will not cause allocation.
     */
    JS_ASSERT_IF(cx->runtime()->isHeapBusy(), str->isFlat());
}

JS_PUBLIC_API(JSBool)
JS_ConvertArguments(JSContext *cx, unsigned argc, jsval *argv, const char *format, ...)
{
    va_list ap;
    JSBool ok;

    AssertHeapIsIdle(cx);

    va_start(ap, format);
    ok = JS_ConvertArgumentsVA(cx, argc, argv, format, ap);
    va_end(ap);
    return ok;
}

JS_PUBLIC_API(JSBool)
JS_ConvertArgumentsVA(JSContext *cx, unsigned argc, jsval *argv, const char *format, va_list ap)
{
    jsval *sp;
    JSBool required;
    char c;
    double d;
    JSString *str;
    RootedObject obj(cx);
    RootedValue val(cx);

    AssertHeapIsIdle(cx);
    CHECK_REQUEST(cx);
    assertSameCompartment(cx, JSValueArray(argv - 2, argc + 2));
    sp = argv;
    required = JS_TRUE;
    while ((c = *format++) != '\0') {
        if (isspace(c))
            continue;
        if (c == '/') {
            required = JS_FALSE;
            continue;
        }
        if (sp == argv + argc) {
            if (required) {
                if (JSFunction *fun = ReportIfNotFunction(cx, argv[-2])) {
                    char numBuf[12];
                    JS_snprintf(numBuf, sizeof numBuf, "%u", argc);
                    JSAutoByteString funNameBytes;
                    if (const char *name = GetFunctionNameBytes(cx, fun, &funNameBytes)) {
                        JS_ReportErrorNumber(cx, js_GetErrorMessage, NULL, JSMSG_MORE_ARGS_NEEDED,
                                             name, numBuf, (argc == 1) ? "" : "s");
                    }
                }
                return JS_FALSE;
            }
            break;
        }
        switch (c) {
          case 'b':
            *va_arg(ap, JSBool *) = ToBoolean(*sp);
            break;
          case 'c':
            if (!JS_ValueToUint16(cx, *sp, va_arg(ap, uint16_t *)))
                return JS_FALSE;
            break;
          case 'i':
            if (!JS_ValueToECMAInt32(cx, *sp, va_arg(ap, int32_t *)))
                return JS_FALSE;
            break;
          case 'u':
            if (!JS_ValueToECMAUint32(cx, *sp, va_arg(ap, uint32_t *)))
                return JS_FALSE;
            break;
          case 'j':
            if (!JS_ValueToInt32(cx, *sp, va_arg(ap, int32_t *)))
                return JS_FALSE;
            break;
          case 'd':
            if (!JS_ValueToNumber(cx, *sp, va_arg(ap, double *)))
                return JS_FALSE;
            break;
          case 'I':
            if (!JS_ValueToNumber(cx, *sp, &d))
                return JS_FALSE;
            *va_arg(ap, double *) = ToInteger(d);
            break;
          case 'S':
          case 'W':
            val = *sp;
            str = ToString<CanGC>(cx, val);
            if (!str)
                return JS_FALSE;
            *sp = STRING_TO_JSVAL(str);
            if (c == 'W') {
                JSStableString *stable = str->ensureStable(cx);
                if (!stable)
                    return JS_FALSE;
                *va_arg(ap, const jschar **) = stable->chars().get();
            } else {
                *va_arg(ap, JSString **) = str;
            }
            break;
          case 'o':
            if (!js_ValueToObjectOrNull(cx, *sp, &obj))
                return JS_FALSE;
            *sp = OBJECT_TO_JSVAL(obj);
            *va_arg(ap, JSObject **) = obj;
            break;
          case 'f':
            obj = ReportIfNotFunction(cx, *sp);
            if (!obj)
                return JS_FALSE;
            *sp = OBJECT_TO_JSVAL(obj);
            *va_arg(ap, JSFunction **) = &obj->as<JSFunction>();
            break;
          case 'v':
            *va_arg(ap, jsval *) = *sp;
            break;
          case '*':
            break;
          default:
            JS_ReportErrorNumber(cx, js_GetErrorMessage, NULL, JSMSG_BAD_CHAR, format);
            return JS_FALSE;
        }
        sp++;
    }
    return JS_TRUE;
}

JS_PUBLIC_API(JSBool)
JS_ConvertValue(JSContext *cx, jsval valueArg, JSType type, jsval *vp)
{
    RootedValue value(cx, valueArg);
    JSBool ok;
    RootedObject obj(cx);
    JSString *str;
    double d;

    AssertHeapIsIdle(cx);
    CHECK_REQUEST(cx);
    assertSameCompartment(cx, value);
    switch (type) {
      case JSTYPE_VOID:
        *vp = JSVAL_VOID;
        ok = JS_TRUE;
        break;
      case JSTYPE_OBJECT:
        ok = js_ValueToObjectOrNull(cx, value, &obj);
        if (ok)
            *vp = OBJECT_TO_JSVAL(obj);
        break;
      case JSTYPE_FUNCTION:
        *vp = value;
        obj = ReportIfNotFunction(cx, *vp);
        ok = (obj != NULL);
        break;
      case JSTYPE_STRING:
        str = ToString<CanGC>(cx, value);
        ok = (str != NULL);
        if (ok)
            *vp = STRING_TO_JSVAL(str);
        break;
      case JSTYPE_NUMBER:
        ok = JS_ValueToNumber(cx, value, &d);
        if (ok)
            *vp = DOUBLE_TO_JSVAL(d);
        break;
      case JSTYPE_BOOLEAN:
        *vp = BooleanValue(ToBoolean(value));
        return JS_TRUE;
      default: {
        char numBuf[12];
        JS_snprintf(numBuf, sizeof numBuf, "%d", (int)type);
        JS_ReportErrorNumber(cx, js_GetErrorMessage, NULL, JSMSG_BAD_TYPE, numBuf);
        ok = JS_FALSE;
        break;
      }
    }
    return ok;
}

JS_PUBLIC_API(JSBool)
JS_ValueToObject(JSContext *cx, jsval valueArg, JSObject **objpArg)
{
    RootedValue value(cx, valueArg);
    RootedObject objp(cx, *objpArg);
    AssertHeapIsIdle(cx);
    CHECK_REQUEST(cx);
    assertSameCompartment(cx, value);
    if (!js_ValueToObjectOrNull(cx, value, &objp))
        return false;
    *objpArg = objp;
    return true;
}

JS_PUBLIC_API(JSFunction *)
JS_ValueToFunction(JSContext *cx, jsval valueArg)
{
    RootedValue value(cx, valueArg);
    AssertHeapIsIdle(cx);
    CHECK_REQUEST(cx);
    assertSameCompartment(cx, value);
    return ReportIfNotFunction(cx, value);
}

JS_PUBLIC_API(JSFunction *)
JS_ValueToConstructor(JSContext *cx, jsval valueArg)
{
    RootedValue value(cx, valueArg);
    AssertHeapIsIdle(cx);
    CHECK_REQUEST(cx);
    assertSameCompartment(cx, value);
    return ReportIfNotFunction(cx, value);
}

JS_PUBLIC_API(JSString *)
JS_ValueToString(JSContext *cx, jsval valueArg)
{
    RootedValue value(cx, valueArg);
    AssertHeapIsIdle(cx);
    CHECK_REQUEST(cx);
    assertSameCompartment(cx, value);
    return ToString<CanGC>(cx, value);
}

JS_PUBLIC_API(JSString *)
JS_ValueToSource(JSContext *cx, jsval valueArg)
{
    RootedValue value(cx, valueArg);
    AssertHeapIsIdle(cx);
    CHECK_REQUEST(cx);
    assertSameCompartment(cx, value);
    return ValueToSource(cx, value);
}

JS_PUBLIC_API(JSBool)
JS_ValueToNumber(JSContext *cx, jsval valueArg, double *dp)
{
    RootedValue value(cx, valueArg);
    return JS::ToNumber(cx, value, dp);
}

JS_PUBLIC_API(JSBool)
JS_DoubleIsInt32(double d, int32_t *ip)
{
    return mozilla::DoubleIsInt32(d, ip);
}

JS_PUBLIC_API(int32_t)
JS_DoubleToInt32(double d)
{
    return ToInt32(d);
}

JS_PUBLIC_API(uint32_t)
JS_DoubleToUint32(double d)
{
    return ToUint32(d);
}

JS_PUBLIC_API(JSBool)
JS_ValueToECMAInt32(JSContext *cx, jsval valueArg, int32_t *ip)
{
    RootedValue value(cx, valueArg);
    return JS::ToInt32(cx, value, ip);
}

JS_PUBLIC_API(JSBool)
JS_ValueToECMAUint32(JSContext *cx, jsval valueArg, uint32_t *ip)
{
    RootedValue value(cx, valueArg);
    return JS::ToUint32(cx, value, ip);
}

JS_PUBLIC_API(JSBool)
JS_ValueToInt64(JSContext *cx, jsval valueArg, int64_t *ip)
{
    RootedValue value(cx, valueArg);
    return JS::ToInt64(cx, value, ip);
}

JS_PUBLIC_API(JSBool)
JS_ValueToUint64(JSContext *cx, jsval valueArg, uint64_t *ip)
{
    RootedValue value(cx, valueArg);
    return JS::ToUint64(cx, value, ip);
}

JS_PUBLIC_API(JSBool)
JS_ValueToInt32(JSContext *cx, jsval vArg, int32_t *ip)
{
    AssertHeapIsIdle(cx);
    CHECK_REQUEST(cx);

    RootedValue v(cx, vArg);
    assertSameCompartment(cx, v);

    if (v.isInt32()) {
        *ip = v.toInt32();
        return true;
    }

    double d;
    if (v.isDouble()) {
        d = v.toDouble();
    } else if (!ToNumberSlow(cx, v, &d)) {
        return false;
    }

    if (mozilla::IsNaN(d) || d <= -2147483649.0 || 2147483648.0 <= d) {
        js_ReportValueError(cx, JSMSG_CANT_CONVERT,
                            JSDVG_SEARCH_STACK, v, NullPtr());
        return false;
    }

    *ip = (int32_t) floor(d + 0.5);  /* Round to nearest */
    return true;
}

JS_PUBLIC_API(JSBool)
JS_ValueToUint16(JSContext *cx, jsval valueArg, uint16_t *ip)
{
    RootedValue value(cx, valueArg);
    return ToUint16(cx, value, ip);
}

JS_PUBLIC_API(JSBool)
JS_ValueToBoolean(JSContext *cx, jsval value, JSBool *bp)
{
    AssertHeapIsIdle(cx);
    CHECK_REQUEST(cx);
    assertSameCompartment(cx, value);
    *bp = ToBoolean(value);
    return JS_TRUE;
}

JS_PUBLIC_API(JSType)
JS_TypeOfValue(JSContext *cx, jsval valueArg)
{
    RootedValue value(cx, valueArg);
    AssertHeapIsIdle(cx);
    CHECK_REQUEST(cx);
    assertSameCompartment(cx, value);
    return TypeOfValue(cx, value);
}

JS_PUBLIC_API(const char *)
JS_GetTypeName(JSContext *cx, JSType type)
{
    if ((unsigned)type >= (unsigned)JSTYPE_LIMIT)
        return NULL;
    return TypeStrings[type];
}

JS_PUBLIC_API(JSBool)
JS_StrictlyEqual(JSContext *cx, jsval value1, jsval value2, JSBool *equal)
{
    AssertHeapIsIdle(cx);
    CHECK_REQUEST(cx);
    assertSameCompartment(cx, value1, value2);
    bool eq;
    if (!StrictlyEqual(cx, value1, value2, &eq))
        return false;
    *equal = eq;
    return true;
}

JS_PUBLIC_API(JSBool)
JS_LooselyEqual(JSContext *cx, jsval value1Arg, jsval value2Arg, JSBool *equal)
{
    RootedValue value1(cx, value1Arg);
    RootedValue value2(cx, value2Arg);
    AssertHeapIsIdle(cx);
    CHECK_REQUEST(cx);
    assertSameCompartment(cx, value1, value2);
    bool eq;
    if (!LooselyEqual(cx, value1, value2, &eq))
        return false;
    *equal = eq;
    return true;
}

JS_PUBLIC_API(JSBool)
JS_SameValue(JSContext *cx, jsval value1, jsval value2, JSBool *same)
{
    AssertHeapIsIdle(cx);
    CHECK_REQUEST(cx);
    assertSameCompartment(cx, value1, value2);
    bool s;
    if (!SameValue(cx, value1, value2, &s))
        return false;
    *same = s;
    return true;
}

JS_PUBLIC_API(JSBool)
JS_IsBuiltinEvalFunction(JSFunction *fun)
{
    return IsAnyBuiltinEval(fun);
}

JS_PUBLIC_API(JSBool)
JS_IsBuiltinFunctionConstructor(JSFunction *fun)
{
    return fun->isBuiltinFunctionConstructor();
}

/************************************************************************/

/*
 * Has a new runtime ever been created?  This flag is used to control things
 * that should happen only once across all runtimes.
 */
static JSBool js_NewRuntimeWasCalled = JS_FALSE;

/*
 * Thread Local Storage slot for storing the runtime for a thread.
 */
mozilla::ThreadLocal<PerThreadData *> js::TlsPerThreadData;

#ifdef DEBUG
JS_FRIEND_API(bool)
JS::isGCEnabled()
{
    return !TlsPerThreadData.get()->suppressGC;
}
#else
JS_FRIEND_API(bool) JS::isGCEnabled() { return true; }
#endif

static const JSSecurityCallbacks NullSecurityCallbacks = { };

static bool
JitSupportsFloatingPoint()
{
#if defined(JS_ION)
    if (!JSC::MacroAssembler().supportsFloatingPoint())
        return false;

#if defined(JS_ION) && WTF_ARM_ARCH_VERSION == 6
    if (!js::ion::hasVFP())
        return false;
#endif

    return true;
#else
    return false;
#endif
}

PerThreadData::PerThreadData(JSRuntime *runtime)
  : PerThreadDataFriendFields(),
    runtime_(runtime),
    ionTop(NULL),
    ionJSContext(NULL),
    ionStackLimit(0),
    activation_(NULL),
    asmJSActivationStack_(NULL),
    dtoaState(NULL),
    suppressGC(0),
    gcKeepAtoms(0),
    activeCompilations(0)
{}

PerThreadData::~PerThreadData()
{
    if (dtoaState)
        js_DestroyDtoaState(dtoaState);
}

bool
PerThreadData::init()
{
    dtoaState = js_NewDtoaState();
    if (!dtoaState)
        return false;

    return true;
}

JSRuntime::JSRuntime(JSUseHelperThreads useHelperThreads)
  : mainThread(this),
    interrupt(0),
#ifdef JS_THREADSAFE
    operationCallbackLock(NULL),
#ifdef DEBUG
    operationCallbackOwner(NULL),
#endif
#endif
    atomsCompartment(NULL),
    systemZone(NULL),
    numCompartments(0),
    localeCallbacks(NULL),
    defaultLocale(NULL),
    defaultVersion_(JSVERSION_DEFAULT),
#ifdef JS_THREADSAFE
    ownerThread_(NULL),
#endif
    tempLifoAlloc(TEMP_LIFO_ALLOC_PRIMARY_CHUNK_SIZE),
    freeLifoAlloc(TEMP_LIFO_ALLOC_PRIMARY_CHUNK_SIZE),
    execAlloc_(NULL),
    bumpAlloc_(NULL),
    ionRuntime_(NULL),
    selfHostingGlobal_(NULL),
    nativeStackBase(0),
    nativeStackQuota(0),
    interpreterFrames(NULL),
    cxCallback(NULL),
    destroyCompartmentCallback(NULL),
    compartmentNameCallback(NULL),
    activityCallback(NULL),
    activityCallbackArg(NULL),
#ifdef JS_THREADSAFE
    requestDepth(0),
# ifdef DEBUG
    checkRequestDepth(0),
# endif
#endif
    gcSystemAvailableChunkListHead(NULL),
    gcUserAvailableChunkListHead(NULL),
    gcBytes(0),
    gcMaxBytes(0),
    gcMaxMallocBytes(0),
    gcNumArenasFreeCommitted(0),
    gcMarker(this),
    gcVerifyPreData(NULL),
    gcVerifyPostData(NULL),
    gcChunkAllocationSinceLastGC(false),
    gcNextFullGCTime(0),
    gcLastGCTime(0),
    gcJitReleaseTime(0),
    gcMode(JSGC_MODE_GLOBAL),
    gcAllocationThreshold(30 * 1024 * 1024),
    gcHighFrequencyGC(false),
    gcHighFrequencyTimeThreshold(1000),
    gcHighFrequencyLowLimitBytes(100 * 1024 * 1024),
    gcHighFrequencyHighLimitBytes(500 * 1024 * 1024),
    gcHighFrequencyHeapGrowthMax(3.0),
    gcHighFrequencyHeapGrowthMin(1.5),
    gcLowFrequencyHeapGrowth(1.5),
    gcDynamicHeapGrowth(false),
    gcDynamicMarkSlice(false),
    gcDecommitThreshold(32 * 1024 * 1024),
    gcShouldCleanUpEverything(false),
    gcGrayBitsValid(false),
    gcIsNeeded(0),
    gcStats(thisFromCtor()),
    gcNumber(0),
    gcStartNumber(0),
    gcIsFull(false),
    gcTriggerReason(JS::gcreason::NO_REASON),
    gcStrictCompartmentChecking(false),
#ifdef DEBUG
    gcDisableStrictProxyCheckingCount(0),
#endif
    gcIncrementalState(gc::NO_INCREMENTAL),
    gcLastMarkSlice(false),
    gcSweepOnBackgroundThread(false),
    gcFoundBlackGrayEdges(false),
    gcSweepingZones(NULL),
    gcZoneGroupIndex(0),
    gcZoneGroups(NULL),
    gcCurrentZoneGroup(NULL),
    gcSweepPhase(0),
    gcSweepZone(NULL),
    gcSweepKindIndex(0),
    gcAbortSweepAfterCurrentGroup(false),
    gcArenasAllocatedDuringSweep(NULL),
#ifdef DEBUG
    gcMarkingValidator(NULL),
#endif
    gcInterFrameGC(0),
    gcSliceBudget(SliceBudget::Unlimited),
    gcIncrementalEnabled(true),
    gcGenerationalEnabled(true),
    gcManipulatingDeadZones(false),
    gcObjectsMarkedInDeadZones(0),
    gcPoke(false),
    heapState(Idle),
#ifdef JSGC_GENERATIONAL
    gcNursery(thisFromCtor()),
    gcStoreBuffer(thisFromCtor()),
#endif
#ifdef JS_GC_ZEAL
    gcZeal_(0),
    gcZealFrequency(0),
    gcNextScheduled(0),
    gcDeterministicOnly(false),
    gcIncrementalLimit(0),
#endif
    gcValidate(true),
    gcFullCompartmentChecks(false),
    gcCallback(NULL),
    gcSliceCallback(NULL),
    gcFinalizeCallback(NULL),
    analysisPurgeCallback(NULL),
    analysisPurgeTriggerBytes(0),
    gcMallocBytes(0),
<<<<<<< HEAD
    autoGCRooters(NULL),
=======
>>>>>>> f5d4eb82
    scriptAndCountsVector(NULL),
    NaNValue(UndefinedValue()),
    negativeInfinityValue(UndefinedValue()),
    positiveInfinityValue(UndefinedValue()),
    emptyString(NULL),
    sourceHook(NULL),
    debugMode(false),
    spsProfiler(thisFromCtor()),
    profilingScripts(false),
    alwaysPreserveCode(false),
    hadOutOfMemory(false),
    data(NULL),
    gcLock(NULL),
    gcHelperThread(thisFromCtor()),
#ifdef JS_THREADSAFE
#ifdef JS_ION
    workerThreadState(NULL),
#endif
    sourceCompressorThread(),
#endif
    defaultFreeOp_(thisFromCtor(), false),
    debuggerMutations(0),
    securityCallbacks(const_cast<JSSecurityCallbacks *>(&NullSecurityCallbacks)),
    DOMcallbacks(NULL),
    destroyPrincipals(NULL),
    structuredCloneCallbacks(NULL),
    telemetryCallback(NULL),
    propertyRemovals(0),
#if !ENABLE_INTL_API
    thousandsSeparator(0),
    decimalSeparator(0),
    numGrouping(0),
#endif
    mathCache_(NULL),
    trustedPrincipals_(NULL),
    wrapObjectCallback(TransparentObjectWrapper),
    sameCompartmentWrapObjectCallback(NULL),
    preWrapObjectCallback(NULL),
    preserveWrapperCallback(NULL),
#ifdef DEBUG
    noGCOrAllocationCheck(0),
#endif
    jitHardening(false),
    jitSupportsFloatingPoint(false),
    ionPcScriptCache(NULL),
    threadPool(this),
    ctypesActivityCallback(NULL),
    parallelWarmup(0),
    ionReturnOverride_(MagicValue(JS_ARG_POISON)),
    useHelperThreads_(useHelperThreads),
    requestedHelperThreadCount(-1)
#ifdef DEBUG
    , enteredPolicy(NULL)
#endif
{
    /* Initialize infallibly first, so we can goto bad and JS_DestroyRuntime. */
    JS_INIT_CLIST(&onNewGlobalObjectWatchers);

    PodZero(&debugHooks);
    PodZero(&atomState);

#if JS_STACK_GROWTH_DIRECTION > 0
    nativeStackLimit = UINTPTR_MAX;
#endif
}

bool
JSRuntime::init(uint32_t maxbytes)
{
#ifdef JS_THREADSAFE
    ownerThread_ = PR_GetCurrentThread();

    operationCallbackLock = PR_NewLock();
    if (!operationCallbackLock)
        return false;
#endif

    if (!mainThread.init())
        return false;

    js::TlsPerThreadData.set(&mainThread);

    if (!js_InitGC(this, maxbytes))
        return false;

    if (!gcMarker.init())
        return false;

    const char *size = getenv("JSGC_MARK_STACK_LIMIT");
    if (size)
        SetMarkStackLimit(this, atoi(size));

    ScopedJSDeletePtr<Zone> atomsZone(new_<Zone>(this));
    if (!atomsZone)
        return false;

    JS::CompartmentOptions options;
    ScopedJSDeletePtr<JSCompartment> atomsCompartment(new_<JSCompartment>(atomsZone.get(), options));
    if (!atomsCompartment || !atomsCompartment->init(NULL))
        return false;

    zones.append(atomsZone.get());
    atomsZone->compartments.append(atomsCompartment.get());

    atomsCompartment->isSystem = true;
    atomsZone->isSystem = true;
    atomsZone->setGCLastBytes(8192, GC_NORMAL);

    atomsZone.forget();
    this->atomsCompartment = atomsCompartment.forget();

    if (!InitAtoms(this))
        return false;

    if (!InitRuntimeNumberState(this))
        return false;

    dateTimeInfo.updateTimeZoneAdjustment();

    if (!scriptDataTable.init())
        return false;

    if (!threadPool.init())
        return false;

#ifdef JS_THREADSAFE
    if (useHelperThreads() && !sourceCompressorThread.init())
        return false;
#endif

    if (!evalCache.init())
        return false;

    nativeStackBase = GetNativeStackBase();

    jitSupportsFloatingPoint = JitSupportsFloatingPoint();
    return true;
}

JSRuntime::~JSRuntime()
{
#ifdef JS_THREADSAFE
    clearOwnerThread();

    JS_ASSERT(!operationCallbackOwner);
    if (operationCallbackLock)
        PR_DestroyLock(operationCallbackLock);
#endif

    /*
     * Even though all objects in the compartment are dead, we may have keep
     * some filenames around because of gcKeepAtoms.
     */
    FreeScriptData(this);

#ifdef JS_THREADSAFE
# ifdef JS_ION
    if (workerThreadState)
        js_delete(workerThreadState);
# endif
    sourceCompressorThread.finish();
#endif

#ifdef DEBUG
    /* Don't hurt everyone in leaky ol' Mozilla with a fatal JS_ASSERT! */
    if (hasContexts()) {
        unsigned cxcount = 0;
        for (ContextIter acx(this); !acx.done(); acx.next()) {
            fprintf(stderr,
"JS API usage error: found live context at %p\n",
                    (void *) acx.get());
            cxcount++;
        }
        fprintf(stderr,
"JS API usage error: %u context%s left in runtime upon JS_DestroyRuntime.\n",
                cxcount, (cxcount == 1) ? "" : "s");
    }
#endif

#if !ENABLE_INTL_API
    FinishRuntimeNumberState(this);
#endif
    FinishAtoms(this);

    js_FinishGC(this);
#ifdef JS_THREADSAFE
    if (gcLock)
        PR_DestroyLock(gcLock);
#endif

    js_delete(bumpAlloc_);
    js_delete(mathCache_);
#ifdef JS_ION
    js_delete(ionRuntime_);
#endif
    js_delete(execAlloc_);  /* Delete after ionRuntime_. */

    if (ionPcScriptCache)
        js_delete(ionPcScriptCache);

#ifdef JSGC_GENERATIONAL
    gcStoreBuffer.disable();
    gcNursery.disable();
#endif
}

#ifdef JS_THREADSAFE
void
JSRuntime::setOwnerThread()
{
    JS_ASSERT(ownerThread_ == (void *)0xc1ea12);  /* "clear" */
    JS_ASSERT(requestDepth == 0);
    JS_ASSERT(js_NewRuntimeWasCalled);
    JS_ASSERT(js::TlsPerThreadData.get() == NULL);
    ownerThread_ = PR_GetCurrentThread();
    js::TlsPerThreadData.set(&mainThread);
    nativeStackBase = GetNativeStackBase();
    if (nativeStackQuota)
        JS_SetNativeStackQuota(this, nativeStackQuota);
#ifdef XP_MACOSX
    asmJSMachExceptionHandler.setCurrentThread();
#endif
}

void
JSRuntime::clearOwnerThread()
{
    assertValidThread();
    JS_ASSERT(requestDepth == 0);
    JS_ASSERT(js_NewRuntimeWasCalled);
    ownerThread_ = (void *)0xc1ea12;  /* "clear" */
    js::TlsPerThreadData.set(NULL);
    nativeStackBase = 0;
#if JS_STACK_GROWTH_DIRECTION > 0
    mainThread.nativeStackLimit = UINTPTR_MAX;
#else
    mainThread.nativeStackLimit = 0;
#endif
#ifdef XP_MACOSX
    asmJSMachExceptionHandler.clearCurrentThread();
#endif
}

JS_FRIEND_API(void)
JSRuntime::abortIfWrongThread() const
{
    if (ownerThread_ != PR_GetCurrentThread())
        MOZ_CRASH();
    if (!js::TlsPerThreadData.get()->associatedWith(this))
        MOZ_CRASH();
}

#ifdef DEBUG
JS_FRIEND_API(void)
JSRuntime::assertValidThread() const
{
    JS_ASSERT(ownerThread_ == PR_GetCurrentThread());
    JS_ASSERT(js::TlsPerThreadData.get()->associatedWith(this));
}
#endif  /* DEBUG */
#endif  /* JS_THREADSAFE */

JS_PUBLIC_API(JSRuntime *)
JS_NewRuntime(uint32_t maxbytes, JSUseHelperThreads useHelperThreads)
{
    if (!js_NewRuntimeWasCalled) {
#ifdef DEBUG
        /*
         * This code asserts that the numbers associated with the error names
         * in jsmsg.def are monotonically increasing.  It uses values for the
         * error names enumerated in jscntxt.c.  It's not a compile-time check
         * but it's better than nothing.
         */
        int errorNumber = 0;
#define MSG_DEF(name, number, count, exception, format)                       \
    JS_ASSERT(name == errorNumber++);
#include "js.msg"
#undef MSG_DEF

#define MSG_DEF(name, number, count, exception, format)                       \
    JS_BEGIN_MACRO                                                            \
        unsigned numfmtspecs = 0;                                                \
        const char *fmt;                                                      \
        for (fmt = format; *fmt != '\0'; fmt++) {                             \
            if (*fmt == '{' && isdigit(fmt[1]))                               \
                ++numfmtspecs;                                                \
        }                                                                     \
        JS_ASSERT(count == numfmtspecs);                                      \
    JS_END_MACRO;
#include "js.msg"
#undef MSG_DEF
#endif /* DEBUG */

        if (!js::TlsPerThreadData.init())
            return NULL;

        js_NewRuntimeWasCalled = JS_TRUE;
    }

    JSRuntime *rt = js_new<JSRuntime>(useHelperThreads);
    if (!rt)
        return NULL;

#if defined(JS_ION)
    if (!ion::InitializeIon())
        return NULL;
#endif

    if (!ForkJoinSlice::InitializeTLS())
        return NULL;

    if (!rt->init(maxbytes)) {
        JS_DestroyRuntime(rt);
        return NULL;
    }

    return rt;
}

JS_PUBLIC_API(void)
JS_DestroyRuntime(JSRuntime *rt)
{
    js_free(rt->defaultLocale);
    js_delete(rt);
}

JS_PUBLIC_API(void)
JS_ShutDown(void)
{
    PRMJ_NowShutdown();
}

JS_PUBLIC_API(void *)
JS_GetRuntimePrivate(JSRuntime *rt)
{
    return rt->data;
}

JS_PUBLIC_API(void)
JS_SetRuntimePrivate(JSRuntime *rt, void *data)
{
    rt->data = data;
}

#ifdef JS_THREADSAFE
static void
StartRequest(JSContext *cx)
{
    JSRuntime *rt = cx->runtime();
    rt->assertValidThread();

    if (rt->requestDepth) {
        rt->requestDepth++;
    } else {
        /* Indicate that a request is running. */
        rt->requestDepth = 1;

        if (rt->activityCallback)
            rt->activityCallback(rt->activityCallbackArg, true);
    }
}

static void
StopRequest(JSContext *cx)
{
    JSRuntime *rt = cx->runtime();
    rt->assertValidThread();
    JS_ASSERT(rt->requestDepth != 0);
    if (rt->requestDepth != 1) {
        rt->requestDepth--;
    } else {
        rt->conservativeGC.updateForRequestEnd();
        rt->requestDepth = 0;

        if (rt->activityCallback)
            rt->activityCallback(rt->activityCallbackArg, false);
    }
}
#endif /* JS_THREADSAFE */

JS_PUBLIC_API(void)
JS_BeginRequest(JSContext *cx)
{
#ifdef JS_THREADSAFE
    cx->outstandingRequests++;
    StartRequest(cx);
#endif
}

JS_PUBLIC_API(void)
JS_EndRequest(JSContext *cx)
{
#ifdef JS_THREADSAFE
    JS_ASSERT(cx->outstandingRequests != 0);
    cx->outstandingRequests--;
    StopRequest(cx);
#endif
}

JS_PUBLIC_API(JSBool)
JS_IsInRequest(JSRuntime *rt)
{
#ifdef JS_THREADSAFE
    rt->assertValidThread();
    return rt->requestDepth != 0;
#else
    return false;
#endif
}

JS_PUBLIC_API(JSContextCallback)
JS_SetContextCallback(JSRuntime *rt, JSContextCallback cxCallback)
{
    JSContextCallback old;

    old = rt->cxCallback;
    rt->cxCallback = cxCallback;
    return old;
}

JS_PUBLIC_API(JSContext *)
JS_NewContext(JSRuntime *rt, size_t stackChunkSize)
{
    return NewContext(rt, stackChunkSize);
}

JS_PUBLIC_API(void)
JS_DestroyContext(JSContext *cx)
{
    DestroyContext(cx, DCM_FORCE_GC);
}

JS_PUBLIC_API(void)
JS_DestroyContextNoGC(JSContext *cx)
{
    DestroyContext(cx, DCM_NO_GC);
}

JS_PUBLIC_API(void *)
JS_GetContextPrivate(JSContext *cx)
{
    return cx->data;
}

JS_PUBLIC_API(void)
JS_SetContextPrivate(JSContext *cx, void *data)
{
    cx->data = data;
}

JS_PUBLIC_API(void *)
JS_GetSecondContextPrivate(JSContext *cx)
{
    return cx->data2;
}

JS_PUBLIC_API(void)
JS_SetSecondContextPrivate(JSContext *cx, void *data)
{
    cx->data2 = data;
}

JS_PUBLIC_API(JSRuntime *)
JS_GetRuntime(JSContext *cx)
{
    return cx->runtime();
}

JS_PUBLIC_API(JSContext *)
JS_ContextIterator(JSRuntime *rt, JSContext **iterp)
{
    JSContext *cx = *iterp;
    cx = cx ? cx->getNext() : rt->contextList.getFirst();
    *iterp = cx;
    return cx;
}

JS_PUBLIC_API(JSVersion)
JS_GetVersion(JSContext *cx)
{
    return VersionNumber(cx->findVersion());
}

JS_PUBLIC_API(void)
JS_SetVersionForCompartment(JSCompartment *compartment, JSVersion version)
{
    compartment->options().setVersion(version);
}

static struct v2smap {
    JSVersion   version;
    const char  *string;
} v2smap[] = {
    {JSVERSION_ECMA_3,  "ECMAv3"},
    {JSVERSION_1_6,     "1.6"},
    {JSVERSION_1_7,     "1.7"},
    {JSVERSION_1_8,     "1.8"},
    {JSVERSION_ECMA_5,  "ECMAv5"},
    {JSVERSION_DEFAULT, js_default_str},
    {JSVERSION_DEFAULT, "1.0"},
    {JSVERSION_DEFAULT, "1.1"},
    {JSVERSION_DEFAULT, "1.2"},
    {JSVERSION_DEFAULT, "1.3"},
    {JSVERSION_DEFAULT, "1.4"},
    {JSVERSION_DEFAULT, "1.5"},
    {JSVERSION_UNKNOWN, NULL},          /* must be last, NULL is sentinel */
};

JS_PUBLIC_API(const char *)
JS_VersionToString(JSVersion version)
{
    int i;

    for (i = 0; v2smap[i].string; i++)
        if (v2smap[i].version == version)
            return v2smap[i].string;
    return "unknown";
}

JS_PUBLIC_API(JSVersion)
JS_StringToVersion(const char *string)
{
    int i;

    for (i = 0; v2smap[i].string; i++)
        if (strcmp(v2smap[i].string, string) == 0)
            return v2smap[i].version;
    return JSVERSION_UNKNOWN;
}

JS_PUBLIC_API(uint32_t)
JS_GetOptions(JSContext *cx)
{
    /*
     * Can't check option/version synchronization here.
     * We may have been synchronized with a script version that was formerly on
     * the stack, but has now been popped.
     */
    return cx->options();
}

static unsigned
SetOptionsCommon(JSContext *cx, unsigned options)
{
    JS_ASSERT((options & JSOPTION_MASK) == options);
    unsigned oldopts = cx->options();
    unsigned newopts = options & JSOPTION_MASK;
    cx->setOptions(newopts);
    cx->updateJITEnabled();
    return oldopts;
}

JS_PUBLIC_API(uint32_t)
JS_SetOptions(JSContext *cx, uint32_t options)
{
    return SetOptionsCommon(cx, options);
}

JS_PUBLIC_API(uint32_t)
JS_ToggleOptions(JSContext *cx, uint32_t options)
{
    unsigned oldopts = cx->options();
    unsigned newopts = oldopts ^ options;
    return SetOptionsCommon(cx, newopts);
}

JS_PUBLIC_API(void)
JS_SetJitHardening(JSRuntime *rt, JSBool enabled)
{
    rt->setJitHardening(!!enabled);
}

JS_PUBLIC_API(const char *)
JS_GetImplementationVersion(void)
{
    return "JavaScript-C" MOZILLA_VERSION;
}

JS_PUBLIC_API(void)
JS_SetDestroyCompartmentCallback(JSRuntime *rt, JSDestroyCompartmentCallback callback)
{
    rt->destroyCompartmentCallback = callback;
}

JS_PUBLIC_API(void)
JS_SetCompartmentNameCallback(JSRuntime *rt, JSCompartmentNameCallback callback)
{
    rt->compartmentNameCallback = callback;
}

JS_PUBLIC_API(JSWrapObjectCallback)
JS_SetWrapObjectCallbacks(JSRuntime *rt,
                          JSWrapObjectCallback callback,
                          JSSameCompartmentWrapObjectCallback sccallback,
                          JSPreWrapCallback precallback)
{
    JSWrapObjectCallback old = rt->wrapObjectCallback;
    rt->wrapObjectCallback = callback;
    rt->sameCompartmentWrapObjectCallback = sccallback;
    rt->preWrapObjectCallback = precallback;
    return old;
}

JS_PUBLIC_API(JSCompartment *)
JS_EnterCompartment(JSContext *cx, JSObject *target)
{
    AssertHeapIsIdle(cx);
    CHECK_REQUEST(cx);

    JSCompartment *oldCompartment = cx->compartment();
    cx->enterCompartment(target->compartment());
    return oldCompartment;
}

JS_PUBLIC_API(JSCompartment *)
JS_EnterCompartmentOfScript(JSContext *cx, JSScript *target)
{
    AssertHeapIsIdle(cx);
    CHECK_REQUEST(cx);
    GlobalObject &global = target->global();
    return JS_EnterCompartment(cx, &global);
}

JS_PUBLIC_API(void)
JS_LeaveCompartment(JSContext *cx, JSCompartment *oldCompartment)
{
    AssertHeapIsIdle(cx);
    CHECK_REQUEST(cx);
    cx->leaveCompartment(oldCompartment);
}

JSAutoCompartment::JSAutoCompartment(JSContext *cx, JSObject *target)
  : cx_(cx),
    oldCompartment_(cx->compartment())
{
    AssertHeapIsIdleOrIterating(cx_);
    cx_->enterCompartment(target->compartment());
}

JSAutoCompartment::JSAutoCompartment(JSContext *cx, JSScript *target)
  : cx_(cx),
    oldCompartment_(cx->compartment())
{
    AssertHeapIsIdleOrIterating(cx_);
    cx_->enterCompartment(target->compartment());
}

JSAutoCompartment::~JSAutoCompartment()
{
    cx_->leaveCompartment(oldCompartment_);
}

JS_PUBLIC_API(void)
JS_SetCompartmentPrivate(JSCompartment *compartment, void *data)
{
    compartment->data = data;
}

JS_PUBLIC_API(void *)
JS_GetCompartmentPrivate(JSCompartment *compartment)
{
    return compartment->data;
}

JS_PUBLIC_API(JSBool)
JS_WrapObject(JSContext *cx, JSObject **objp)
{
    AssertHeapIsIdle(cx);
    CHECK_REQUEST(cx);
    if (*objp)
        JS::ExposeGCThingToActiveJS(*objp, JSTRACE_OBJECT);
    return cx->compartment()->wrap(cx, objp);
}

JS_PUBLIC_API(JSBool)
JS_WrapValue(JSContext *cx, jsval *vp)
{
    AssertHeapIsIdle(cx);
    CHECK_REQUEST(cx);
    if (vp)
        JS::ExposeValueToActiveJS(*vp);
    RootedValue value(cx, *vp);
    bool ok = cx->compartment()->wrap(cx, &value);
    *vp = value.get();
    return ok;
}

JS_PUBLIC_API(JSBool)
JS_WrapId(JSContext *cx, jsid *idp)
{
  AssertHeapIsIdle(cx);
  CHECK_REQUEST(cx);
  if (idp) {
      jsid id = *idp;
      if (JSID_IS_STRING(id))
          JS::ExposeGCThingToActiveJS(JSID_TO_STRING(id), JSTRACE_STRING);
      else if (JSID_IS_OBJECT(id))
          JS::ExposeGCThingToActiveJS(JSID_TO_OBJECT(id), JSTRACE_OBJECT);
  }
  return cx->compartment()->wrapId(cx, idp);
}

/*
 * Identity remapping. Not for casual consumers.
 *
 * Normally, an object's contents and its identity are inextricably linked.
 * Identity is determined by the address of the JSObject* in the heap, and
 * the contents are what is located at that address. Transplanting allows these
 * concepts to be separated through a combination of swapping (exchanging the
 * contents of two same-compartment objects) and remapping cross-compartment
 * identities by altering wrappers.
 *
 * The |origobj| argument should be the object whose identity needs to be
 * remapped, usually to another compartment. The contents of |origobj| are
 * destroyed.
 *
 * The |target| argument serves two purposes:
 *
 * First, |target| serves as a hint for the new identity of the object. The new
 * identity object will always be in the same compartment as |target|, but
 * if that compartment already had an object representing |origobj| (either a
 * cross-compartment wrapper for it, or |origobj| itself if the two arguments
 * are same-compartment), the existing object is used. Otherwise, |target|
 * itself is used. To avoid ambiguity, JS_TransplantObject always returns the
 * new identity.
 *
 * Second, the new identity object's contents will be those of |target|. A swap()
 * is used to make this happen if an object other than |target| is used.
 *
 * We don't have a good way to recover from failure in this function, so
 * we intentionally crash instead.
 */

JS_PUBLIC_API(JSObject *)
JS_TransplantObject(JSContext *cx, HandleObject origobj, HandleObject target)
{
    AssertHeapIsIdle(cx);
    JS_ASSERT(origobj != target);
    JS_ASSERT(!IsCrossCompartmentWrapper(origobj));
    JS_ASSERT(!IsCrossCompartmentWrapper(target));

    AutoMaybeTouchDeadZones agc(cx);
    AutoDisableProxyCheck adpc(cx->runtime());

    JSCompartment *destination = target->compartment();
    RootedValue origv(cx, ObjectValue(*origobj));
    RootedObject newIdentity(cx);

    if (origobj->compartment() == destination) {
        // If the original object is in the same compartment as the
        // destination, then we know that we won't find a wrapper in the
        // destination's cross compartment map and that the same
        // object will continue to work.
        if (!JSObject::swap(cx, origobj, target))
            MOZ_CRASH();
        newIdentity = origobj;
    } else if (WrapperMap::Ptr p = destination->lookupWrapper(origv)) {
        // There might already be a wrapper for the original object in
        // the new compartment. If there is, we use its identity and swap
        // in the contents of |target|.
        newIdentity = &p->value.toObject();

        // When we remove origv from the wrapper map, its wrapper, newIdentity,
        // must immediately cease to be a cross-compartment wrapper. Neuter it.
        destination->removeWrapper(p);
        NukeCrossCompartmentWrapper(cx, newIdentity);

        if (!JSObject::swap(cx, newIdentity, target))
            MOZ_CRASH();
    } else {
        // Otherwise, we use |target| for the new identity object.
        newIdentity = target;
    }

    // Now, iterate through other scopes looking for references to the
    // old object, and update the relevant cross-compartment wrappers.
    if (!RemapAllWrappersForObject(cx, origobj, newIdentity))
        MOZ_CRASH();

    // Lastly, update the original object to point to the new one.
    if (origobj->compartment() != destination) {
        RootedObject newIdentityWrapper(cx, newIdentity);
        AutoCompartment ac(cx, origobj);
        if (!JS_WrapObject(cx, newIdentityWrapper.address()))
            MOZ_CRASH();
        JS_ASSERT(Wrapper::wrappedObject(newIdentityWrapper) == newIdentity);
        if (!JSObject::swap(cx, origobj, newIdentityWrapper))
            MOZ_CRASH();
        origobj->compartment()->putWrapper(ObjectValue(*newIdentity), origv);
    }

    // The new identity object might be one of several things. Return it to avoid
    // ambiguity.
    return newIdentity;
}

/*
 * Some C++ objects (such as the location object and XBL) require both an XPConnect
 * reflector and a security wrapper for that reflector. We expect that there are
 * no live references to the reflector, so when we perform the transplant we turn
 * the security wrapper into a cross-compartment wrapper. Just in case there
 * happen to be live references to the reflector, we swap it out to limit the harm.
 */
JS_FRIEND_API(JSObject *)
js_TransplantObjectWithWrapper(JSContext *cx,
                               HandleObject origobj,
                               HandleObject origwrapper,
                               HandleObject targetobj,
                               HandleObject targetwrapper)
{
    AutoMaybeTouchDeadZones agc(cx);
    AutoDisableProxyCheck adpc(cx->runtime());

    AssertHeapIsIdle(cx);
    JS_ASSERT(!IsCrossCompartmentWrapper(origobj));
    JS_ASSERT(!IsCrossCompartmentWrapper(origwrapper));
    JS_ASSERT(!IsCrossCompartmentWrapper(targetobj));
    JS_ASSERT(!IsCrossCompartmentWrapper(targetwrapper));

    RootedObject newWrapper(cx);
    JSCompartment *destination = targetobj->compartment();

    // |origv| is the map entry we're looking up. The map entries are going to
    // be for |origobj|, not |origwrapper|.
    Value origv = ObjectValue(*origobj);

    // There might already be a wrapper for the original object in the new
    // compartment.
    if (WrapperMap::Ptr p = destination->lookupWrapper(origv)) {
        // There is. Make the existing cross-compartment wrapper a same-
        // compartment wrapper.
        newWrapper = &p->value.toObject();

        // When we remove origv from the wrapper map, its wrapper, newWrapper,
        // must immediately cease to be a cross-compartment wrapper. Neuter it.
        destination->removeWrapper(p);
        NukeCrossCompartmentWrapper(cx, newWrapper);

        if (!JSObject::swap(cx, newWrapper, targetwrapper))
            MOZ_CRASH();
    } else {
        // Otherwise, use the passed-in wrapper as the same-compartment wrapper.
        newWrapper = targetwrapper;
    }

    // Now, iterate through other scopes looking for references to the old
    // object. Note that the entries in the maps are for |origobj| and not
    // |origwrapper|. They need to be updated to point at the new object.
    if (!RemapAllWrappersForObject(cx, origobj, targetobj))
        MOZ_CRASH();

    // Lastly, update things in the original compartment. Our invariants dictate
    // that the original compartment can only have one cross-compartment wrapper
    // to the new object. So we choose to update |origwrapper|, not |origobj|,
    // since there are probably no live direct intra-compartment references to
    // |origobj|.
    {
        AutoCompartment ac(cx, origobj);

        // We can't be sure that the reflector is completely dead. This is bad,
        // because it is in a weird state. To minimize potential harm we create
        // a new unreachable dummy object and swap it with the reflector.
        // After the swap we have a possibly-live object that isn't dangerous,
        // and a possibly-dangerous object that isn't live.
        RootedObject reflectorGuts(cx, NewDeadProxyObject(cx, JS_GetGlobalForObject(cx, origobj)));
        if (!reflectorGuts || !JSObject::swap(cx, origobj, reflectorGuts))
            MOZ_CRASH();

        // Turn origwrapper into a CCW to the new object.
        RootedObject wrapperGuts(cx, targetobj);
        if (!JS_WrapObject(cx, wrapperGuts.address()))
            MOZ_CRASH();
        JS_ASSERT(Wrapper::wrappedObject(wrapperGuts) == targetobj);
        if (!JSObject::swap(cx, origwrapper, wrapperGuts))
            MOZ_CRASH();
        origwrapper->compartment()->putWrapper(ObjectValue(*targetobj),
                                               ObjectValue(*origwrapper));
    }

    return newWrapper;
}

/*
 * Recompute all cross-compartment wrappers for an object, resetting state.
 * Gecko uses this to clear Xray wrappers when doing a navigation that reuses
 * the inner window and global object.
 */
JS_PUBLIC_API(JSBool)
JS_RefreshCrossCompartmentWrappers(JSContext *cx, JSObject *objArg)
{
    RootedObject obj(cx, objArg);
    return RemapAllWrappersForObject(cx, obj, obj);
}

JS_PUBLIC_API(void)
JS_SetGlobalObject(JSContext *cx, JSObject *obj)
{
    AssertHeapIsIdle(cx);
    CHECK_REQUEST(cx);

    cx->setDefaultCompartmentObject(obj);
}

JS_PUBLIC_API(JSBool)
JS_InitStandardClasses(JSContext *cx, JSObject *objArg)
{
    RootedObject obj(cx, objArg);
    JS_THREADSAFE_ASSERT(cx->compartment() != cx->runtime()->atomsCompartment);
    AssertHeapIsIdle(cx);
    CHECK_REQUEST(cx);

    cx->setDefaultCompartmentObjectIfUnset(obj);
    assertSameCompartment(cx, obj);

    Rooted<GlobalObject*> global(cx, &obj->global());
    return GlobalObject::initStandardClasses(cx, global);
}

#define CLASP(name)                 (&name##Class)
#define OCLASP(name)                (&name##Object::class_)
#define TYPED_ARRAY_CLASP(type)     (&TypedArrayObject::classes[TypedArrayObject::type])
#define EAGER_ATOM(name)            NAME_OFFSET(name)
#define EAGER_CLASS_ATOM(name)      NAME_OFFSET(name)
#define EAGER_ATOM_AND_CLASP(name)  EAGER_CLASS_ATOM(name), CLASP(name)
#define EAGER_ATOM_AND_OCLASP(name) EAGER_CLASS_ATOM(name), OCLASP(name)

typedef struct JSStdName {
    JSClassInitializerOp init;
    size_t      atomOffset;     /* offset of atom pointer in JSAtomState */
    Class       *clasp;
} JSStdName;

static Handle<PropertyName*>
StdNameToPropertyName(JSContext *cx, const JSStdName *stdn)
{
    return OFFSET_TO_NAME(cx->runtime(), stdn->atomOffset);
}

/*
 * Table of class initializers and their atom offsets in rt->atomState.
 * If you add a "standard" class, remember to update this table.
 */
static const JSStdName standard_class_atoms[] = {
    {js_InitFunctionClass,              EAGER_CLASS_ATOM(Function), &JSFunction::class_},
    {js_InitObjectClass,                EAGER_CLASS_ATOM(Object), &JSObject::class_},
    {js_InitArrayClass,                 EAGER_ATOM_AND_OCLASP(Array)},
    {js_InitBooleanClass,               EAGER_ATOM_AND_OCLASP(Boolean)},
    {js_InitDateClass,                  EAGER_ATOM_AND_OCLASP(Date)},
    {js_InitMathClass,                  EAGER_ATOM_AND_CLASP(Math)},
    {js_InitNumberClass,                EAGER_ATOM_AND_OCLASP(Number)},
    {js_InitStringClass,                EAGER_ATOM_AND_OCLASP(String)},
    {js_InitExceptionClasses,           EAGER_ATOM_AND_OCLASP(Error)},
    {js_InitRegExpClass,                EAGER_ATOM_AND_OCLASP(RegExp)},
    {js_InitIteratorClasses,            EAGER_ATOM_AND_OCLASP(StopIteration)},
    {js_InitJSONClass,                  EAGER_ATOM_AND_CLASP(JSON)},
    {js_InitTypedArrayClasses,          EAGER_CLASS_ATOM(ArrayBuffer), &js::ArrayBufferObject::protoClass},
    {js_InitWeakMapClass,               EAGER_ATOM_AND_OCLASP(WeakMap)},
    {js_InitMapClass,                   EAGER_ATOM_AND_OCLASP(Map)},
    {js_InitSetClass,                   EAGER_ATOM_AND_OCLASP(Set)},
#ifdef ENABLE_PARALLEL_JS
    {js_InitParallelArrayClass,         EAGER_ATOM_AND_OCLASP(ParallelArray)},
#endif
    {js_InitProxyClass,                 EAGER_CLASS_ATOM(Proxy), OCLASP(ObjectProxy)},
#if ENABLE_INTL_API
    {js_InitIntlClass,                  EAGER_ATOM_AND_CLASP(Intl)},
#endif
    {NULL,                              0, NULL}
};

/*
 * Table of top-level function and constant names and their init functions.
 * If you add a "standard" global function or property, remember to update
 * this table.
 */
static const JSStdName standard_class_names[] = {
    {js_InitObjectClass,        EAGER_ATOM(eval), &JSObject::class_},

    /* Global properties and functions defined by the Number class. */
    {js_InitNumberClass,        EAGER_ATOM(NaN), OCLASP(Number)},
    {js_InitNumberClass,        EAGER_ATOM(Infinity), OCLASP(Number)},
    {js_InitNumberClass,        EAGER_ATOM(isNaN), OCLASP(Number)},
    {js_InitNumberClass,        EAGER_ATOM(isFinite), OCLASP(Number)},
    {js_InitNumberClass,        EAGER_ATOM(parseFloat), OCLASP(Number)},
    {js_InitNumberClass,        EAGER_ATOM(parseInt), OCLASP(Number)},

    /* String global functions. */
    {js_InitStringClass,        EAGER_ATOM(escape), OCLASP(String)},
    {js_InitStringClass,        EAGER_ATOM(unescape), OCLASP(String)},
    {js_InitStringClass,        EAGER_ATOM(decodeURI), OCLASP(String)},
    {js_InitStringClass,        EAGER_ATOM(encodeURI), OCLASP(String)},
    {js_InitStringClass,        EAGER_ATOM(decodeURIComponent), OCLASP(String)},
    {js_InitStringClass,        EAGER_ATOM(encodeURIComponent), OCLASP(String)},
#if JS_HAS_UNEVAL
    {js_InitStringClass,        EAGER_ATOM(uneval), OCLASP(String)},
#endif

    /* Exception constructors. */
    {js_InitExceptionClasses,   EAGER_CLASS_ATOM(Error), OCLASP(Error)},
    {js_InitExceptionClasses,   EAGER_CLASS_ATOM(InternalError), OCLASP(Error)},
    {js_InitExceptionClasses,   EAGER_CLASS_ATOM(EvalError), OCLASP(Error)},
    {js_InitExceptionClasses,   EAGER_CLASS_ATOM(RangeError), OCLASP(Error)},
    {js_InitExceptionClasses,   EAGER_CLASS_ATOM(ReferenceError), OCLASP(Error)},
    {js_InitExceptionClasses,   EAGER_CLASS_ATOM(SyntaxError), OCLASP(Error)},
    {js_InitExceptionClasses,   EAGER_CLASS_ATOM(TypeError), OCLASP(Error)},
    {js_InitExceptionClasses,   EAGER_CLASS_ATOM(URIError), OCLASP(Error)},

    {js_InitIteratorClasses,    EAGER_CLASS_ATOM(Iterator), &PropertyIteratorObject::class_},

    /* Typed Arrays */
    {js_InitTypedArrayClasses,  EAGER_CLASS_ATOM(ArrayBuffer),  &ArrayBufferObject::class_},
    {js_InitTypedArrayClasses,  EAGER_CLASS_ATOM(Int8Array),    TYPED_ARRAY_CLASP(TYPE_INT8)},
    {js_InitTypedArrayClasses,  EAGER_CLASS_ATOM(Uint8Array),   TYPED_ARRAY_CLASP(TYPE_UINT8)},
    {js_InitTypedArrayClasses,  EAGER_CLASS_ATOM(Int16Array),   TYPED_ARRAY_CLASP(TYPE_INT16)},
    {js_InitTypedArrayClasses,  EAGER_CLASS_ATOM(Uint16Array),  TYPED_ARRAY_CLASP(TYPE_UINT16)},
    {js_InitTypedArrayClasses,  EAGER_CLASS_ATOM(Int32Array),   TYPED_ARRAY_CLASP(TYPE_INT32)},
    {js_InitTypedArrayClasses,  EAGER_CLASS_ATOM(Uint32Array),  TYPED_ARRAY_CLASP(TYPE_UINT32)},
    {js_InitTypedArrayClasses,  EAGER_CLASS_ATOM(Float32Array), TYPED_ARRAY_CLASP(TYPE_FLOAT32)},
    {js_InitTypedArrayClasses,  EAGER_CLASS_ATOM(Float64Array), TYPED_ARRAY_CLASP(TYPE_FLOAT64)},
    {js_InitTypedArrayClasses,  EAGER_CLASS_ATOM(Uint8ClampedArray),
                                TYPED_ARRAY_CLASP(TYPE_UINT8_CLAMPED)},
    {js_InitTypedArrayClasses,  EAGER_CLASS_ATOM(DataView),     &DataViewObject::class_},

    {NULL,                      0, NULL}
};

static const JSStdName object_prototype_names[] = {
    /* Object.prototype properties (global delegates to Object.prototype). */
    {js_InitObjectClass,        EAGER_ATOM(proto), &JSObject::class_},
#if JS_HAS_TOSOURCE
    {js_InitObjectClass,        EAGER_ATOM(toSource), &JSObject::class_},
#endif
    {js_InitObjectClass,        EAGER_ATOM(toString), &JSObject::class_},
    {js_InitObjectClass,        EAGER_ATOM(toLocaleString), &JSObject::class_},
    {js_InitObjectClass,        EAGER_ATOM(valueOf), &JSObject::class_},
#if JS_HAS_OBJ_WATCHPOINT
    {js_InitObjectClass,        EAGER_ATOM(watch), &JSObject::class_},
    {js_InitObjectClass,        EAGER_ATOM(unwatch), &JSObject::class_},
#endif
    {js_InitObjectClass,        EAGER_ATOM(hasOwnProperty), &JSObject::class_},
    {js_InitObjectClass,        EAGER_ATOM(isPrototypeOf), &JSObject::class_},
    {js_InitObjectClass,        EAGER_ATOM(propertyIsEnumerable), &JSObject::class_},
#if OLD_GETTER_SETTER_METHODS
    {js_InitObjectClass,        EAGER_ATOM(defineGetter), &JSObject::class_},
    {js_InitObjectClass,        EAGER_ATOM(defineSetter), &JSObject::class_},
    {js_InitObjectClass,        EAGER_ATOM(lookupGetter), &JSObject::class_},
    {js_InitObjectClass,        EAGER_ATOM(lookupSetter), &JSObject::class_},
#endif

    {NULL,                      0, NULL}
};

#undef CLASP
#undef TYPED_ARRAY_CLASP
#undef EAGER_ATOM
#undef EAGER_CLASS_ATOM
#undef EAGER_ATOM_CLASP
#undef EAGER_ATOM_AND_CLASP

JS_PUBLIC_API(JSBool)
JS_ResolveStandardClass(JSContext *cx, HandleObject obj, HandleId id, JSBool *resolved)
{
    JSRuntime *rt;
    JSAtom *atom;
    const JSStdName *stdnm;
    unsigned i;

    AssertHeapIsIdle(cx);
    CHECK_REQUEST(cx);
    assertSameCompartment(cx, obj, id);
    *resolved = false;

    rt = cx->runtime();
    if (!rt->hasContexts() || !JSID_IS_ATOM(id))
        return true;

    RootedString idstr(cx, JSID_TO_STRING(id));

    /* Check whether we're resolving 'undefined', and define it if so. */
    atom = rt->atomState.undefined;
    if (idstr == atom) {
        *resolved = true;
        RootedValue undefinedValue(cx, UndefinedValue());
        return JSObject::defineProperty(cx, obj, atom->asPropertyName(), undefinedValue,
                                        JS_PropertyStub, JS_StrictPropertyStub,
                                        JSPROP_PERMANENT | JSPROP_READONLY);
    }

    /* Try for class constructors/prototypes named by well-known atoms. */
    stdnm = NULL;
    for (i = 0; standard_class_atoms[i].init; i++) {
        JS_ASSERT(standard_class_atoms[i].clasp);
        atom = OFFSET_TO_NAME(rt, standard_class_atoms[i].atomOffset);
        if (idstr == atom) {
            stdnm = &standard_class_atoms[i];
            break;
        }
    }

    if (!stdnm) {
        /* Try less frequently used top-level functions and constants. */
        for (i = 0; standard_class_names[i].init; i++) {
            JS_ASSERT(standard_class_names[i].clasp);
            atom = StdNameToPropertyName(cx, &standard_class_names[i]);
            if (!atom)
                return false;
            if (idstr == atom) {
                stdnm = &standard_class_names[i];
                break;
            }
        }

        RootedObject proto(cx);
        if (!JSObject::getProto(cx, obj, &proto))
            return false;
        if (!stdnm && !proto) {
            /*
             * Try even less frequently used names delegated from the global
             * object to Object.prototype, but only if the Object class hasn't
             * yet been initialized.
             */
            for (i = 0; object_prototype_names[i].init; i++) {
                JS_ASSERT(object_prototype_names[i].clasp);
                atom = StdNameToPropertyName(cx, &object_prototype_names[i]);
                if (!atom)
                    return false;
                if (idstr == atom) {
                    stdnm = &object_prototype_names[i];
                    break;
                }
            }
        }
    }

    if (stdnm) {
        /*
         * If this standard class is anonymous, then we don't want to resolve
         * by name.
         */
        JS_ASSERT(obj->is<GlobalObject>());
        if (stdnm->clasp->flags & JSCLASS_IS_ANONYMOUS)
            return true;

        if (IsStandardClassResolved(obj, stdnm->clasp))
            return true;

        if (!stdnm->init(cx, obj))
            return false;
        *resolved = true;
    }
    return true;
}

JS_PUBLIC_API(JSBool)
JS_EnumerateStandardClasses(JSContext *cx, HandleObject obj)
{
    AssertHeapIsIdle(cx);
    CHECK_REQUEST(cx);
    assertSameCompartment(cx, obj);

    /*
     * Check whether we need to bind 'undefined' and define it if so.
     * Since ES5 15.1.1.3 undefined can't be deleted.
     */
    HandlePropertyName undefinedName = cx->names().undefined;
    RootedValue undefinedValue(cx, UndefinedValue());
    if (!obj->nativeContains(cx, undefinedName) &&
        !JSObject::defineProperty(cx, obj, undefinedName, undefinedValue,
                                  JS_PropertyStub, JS_StrictPropertyStub,
                                  JSPROP_PERMANENT | JSPROP_READONLY)) {
        return false;
    }

    /* Initialize any classes that have not been initialized yet. */
    for (unsigned i = 0; standard_class_atoms[i].init; i++) {
        const JSStdName &stdnm = standard_class_atoms[i];
        if (!js::IsStandardClassResolved(obj, stdnm.clasp)) {
            if (!stdnm.init(cx, obj))
                return false;
        }
    }

    return true;
}

JS_PUBLIC_API(JSBool)
JS_GetClassObject(JSContext *cx, JSObject *obj, JSProtoKey key, JSObject **objpArg)
{
    RootedObject objp(cx, *objpArg);
    AssertHeapIsIdle(cx);
    CHECK_REQUEST(cx);

    assertSameCompartment(cx, obj);
    if (!js_GetClassObject(cx, obj, key, &objp))
        return false;
    *objpArg = objp;
    return true;
}

JS_PUBLIC_API(JSBool)
JS_GetClassPrototype(JSContext *cx, JSProtoKey key, JSObject **objp_)
{
    AssertHeapIsIdle(cx);
    CHECK_REQUEST(cx);

    RootedObject objp(cx);
    bool result = js_GetClassPrototype(cx, key, &objp);
    *objp_ = objp;
    return result;
}

JS_PUBLIC_API(JSProtoKey)
JS_IdentifyClassPrototype(JSContext *cx, JSObject *obj)
{
    AssertHeapIsIdle(cx);
    CHECK_REQUEST(cx);
    assertSameCompartment(cx, obj);
    JS_ASSERT(!IsCrossCompartmentWrapper(obj));
    return js_IdentifyClassPrototype(obj);
}

JS_PUBLIC_API(JSObject *)
JS_GetObjectPrototype(JSContext *cx, JSObject *forObj)
{
    CHECK_REQUEST(cx);
    assertSameCompartment(cx, forObj);
    return forObj->global().getOrCreateObjectPrototype(cx);
}

JS_PUBLIC_API(JSObject *)
JS_GetFunctionPrototype(JSContext *cx, JSObject *forObj)
{
    CHECK_REQUEST(cx);
    assertSameCompartment(cx, forObj);
    return forObj->global().getOrCreateFunctionPrototype(cx);
}

JS_PUBLIC_API(JSObject *)
JS_GetArrayPrototype(JSContext *cx, JSObject *forObj)
{
    CHECK_REQUEST(cx);
    assertSameCompartment(cx, forObj);
    return forObj->global().getOrCreateArrayPrototype(cx);
}

JS_PUBLIC_API(JSObject *)
JS_GetGlobalForObject(JSContext *cx, JSObject *obj)
{
    AssertHeapIsIdle(cx);
    assertSameCompartment(cx, obj);
    return &obj->global();
}

extern JS_PUBLIC_API(JSBool)
JS_IsGlobalObject(JSObject *obj)
{
    return obj->is<GlobalObject>();
}

JS_PUBLIC_API(JSObject *)
JS_GetGlobalForCompartmentOrNull(JSContext *cx, JSCompartment *c)
{
    AssertHeapIsIdleOrIterating(cx);
    assertSameCompartment(cx, c);
    return c->maybeGlobal();
}

JS_PUBLIC_API(JSObject *)
JS_GetGlobalForScopeChain(JSContext *cx)
{
    AssertHeapIsIdleOrIterating(cx);
    CHECK_REQUEST(cx);
    return cx->global();
}

JS_PUBLIC_API(jsval)
JS_ComputeThis(JSContext *cx, jsval *vp)
{
    AssertHeapIsIdle(cx);
    assertSameCompartment(cx, JSValueArray(vp, 2));
    CallReceiver call = CallReceiverFromVp(vp);
    if (!BoxNonStrictThis(cx, call))
        return JSVAL_NULL;
    return call.thisv();
}

JS_PUBLIC_API(void *)
JS_malloc(JSContext *cx, size_t nbytes)
{
    AssertHeapIsIdle(cx);
    CHECK_REQUEST(cx);
    return cx->malloc_(nbytes);
}

JS_PUBLIC_API(void *)
JS_realloc(JSContext *cx, void *p, size_t nbytes)
{
    AssertHeapIsIdle(cx);
    CHECK_REQUEST(cx);
    return cx->realloc_(p, nbytes);
}

JS_PUBLIC_API(void)
JS_free(JSContext *cx, void *p)
{
    return js_free(p);
}

JS_PUBLIC_API(void)
JS_freeop(JSFreeOp *fop, void *p)
{
    return FreeOp::get(fop)->free_(p);
}

JS_PUBLIC_API(JSFreeOp *)
JS_GetDefaultFreeOp(JSRuntime *rt)
{
    return rt->defaultFreeOp();
}

JS_PUBLIC_API(void)
JS_updateMallocCounter(JSContext *cx, size_t nbytes)
{
    return cx->runtime()->updateMallocCounter(cx->zone(), nbytes);
}

JS_PUBLIC_API(char *)
JS_strdup(JSContext *cx, const char *s)
{
    AssertHeapIsIdle(cx);
    size_t n = strlen(s) + 1;
    void *p = cx->malloc_(n);
    if (!p)
        return NULL;
    return (char *)js_memcpy(p, s, n);
}

JS_PUBLIC_API(char *)
JS_strdup(JSRuntime *rt, const char *s)
{
    AssertHeapIsIdle(rt);
    size_t n = strlen(s) + 1;
    void *p = rt->malloc_(n);
    if (!p)
        return NULL;
    return static_cast<char*>(js_memcpy(p, s, n));
}

#undef JS_AddRoot

JS_PUBLIC_API(JSBool)
JS_AddValueRoot(JSContext *cx, jsval *vp)
{
    AssertHeapIsIdle(cx);
    CHECK_REQUEST(cx);
    return AddValueRoot(cx, vp, NULL);
}

JS_PUBLIC_API(JSBool)
JS_AddStringRoot(JSContext *cx, JSString **rp)
{
    AssertHeapIsIdle(cx);
    CHECK_REQUEST(cx);
    return AddStringRoot(cx, rp, NULL);
}

JS_PUBLIC_API(JSBool)
JS_AddObjectRoot(JSContext *cx, JSObject **rp)
{
    AssertHeapIsIdle(cx);
    CHECK_REQUEST(cx);
    return AddObjectRoot(cx, rp, NULL);
}

JS_PUBLIC_API(JSBool)
JS_AddNamedValueRoot(JSContext *cx, jsval *vp, const char *name)
{
    AssertHeapIsIdle(cx);
    CHECK_REQUEST(cx);
    return AddValueRoot(cx, vp, name);
}

JS_PUBLIC_API(JSBool)
JS_AddNamedValueRootRT(JSRuntime *rt, jsval *vp, const char *name)
{
    return AddValueRootRT(rt, vp, name);
}

JS_PUBLIC_API(JSBool)
JS_AddNamedStringRoot(JSContext *cx, JSString **rp, const char *name)
{
    AssertHeapIsIdle(cx);
    CHECK_REQUEST(cx);
    return AddStringRoot(cx, rp, name);
}

JS_PUBLIC_API(JSBool)
JS_AddNamedObjectRoot(JSContext *cx, JSObject **rp, const char *name)
{
    AssertHeapIsIdle(cx);
    CHECK_REQUEST(cx);
    return AddObjectRoot(cx, rp, name);
}

JS_PUBLIC_API(JSBool)
JS_AddNamedScriptRoot(JSContext *cx, JSScript **rp, const char *name)
{
    AssertHeapIsIdle(cx);
    CHECK_REQUEST(cx);
    return AddScriptRoot(cx, rp, name);
}

/* We allow unrooting from finalizers within the GC */

JS_PUBLIC_API(void)
JS_RemoveValueRoot(JSContext *cx, jsval *vp)
{
    CHECK_REQUEST(cx);
    js_RemoveRoot(cx->runtime(), (void *)vp);
}

JS_PUBLIC_API(void)
JS_RemoveStringRoot(JSContext *cx, JSString **rp)
{
    CHECK_REQUEST(cx);
    js_RemoveRoot(cx->runtime(), (void *)rp);
}

JS_PUBLIC_API(void)
JS_RemoveObjectRoot(JSContext *cx, JSObject **rp)
{
    CHECK_REQUEST(cx);
    js_RemoveRoot(cx->runtime(), (void *)rp);
}

JS_PUBLIC_API(void)
JS_RemoveScriptRoot(JSContext *cx, JSScript **rp)
{
    CHECK_REQUEST(cx);
    js_RemoveRoot(cx->runtime(), (void *)rp);
}

JS_PUBLIC_API(void)
JS_RemoveValueRootRT(JSRuntime *rt, jsval *vp)
{
    js_RemoveRoot(rt, (void *)vp);
}

JS_PUBLIC_API(void)
JS_RemoveStringRootRT(JSRuntime *rt, JSString **rp)
{
    js_RemoveRoot(rt, (void *)rp);
}

JS_PUBLIC_API(void)
JS_RemoveObjectRootRT(JSRuntime *rt, JSObject **rp)
{
    js_RemoveRoot(rt, (void *)rp);
}

JS_PUBLIC_API(void)
JS_RemoveScriptRootRT(JSRuntime *rt, JSScript **rp)
{
    js_RemoveRoot(rt, (void *)rp);
}

JS_NEVER_INLINE JS_PUBLIC_API(void)
JS_AnchorPtr(void *p)
{
}

JS_PUBLIC_API(JSBool)
JS_AddExtraGCRootsTracer(JSRuntime *rt, JSTraceDataOp traceOp, void *data)
<<<<<<< HEAD
{
    AssertHeapIsIdle(rt);
    return !!rt->gcBlackRootTracers.append(JSRuntime::ExtraTracer(traceOp, data));
}

JS_PUBLIC_API(void)
JS_RemoveExtraGCRootsTracer(JSRuntime *rt, JSTraceDataOp traceOp, void *data)
{
=======
{
    AssertHeapIsIdle(rt);
    return !!rt->gcBlackRootTracers.append(JSRuntime::ExtraTracer(traceOp, data));
}

JS_PUBLIC_API(void)
JS_RemoveExtraGCRootsTracer(JSRuntime *rt, JSTraceDataOp traceOp, void *data)
{
    AssertHeapIsIdle(rt);
>>>>>>> f5d4eb82
    for (size_t i = 0; i < rt->gcBlackRootTracers.length(); i++) {
        JSRuntime::ExtraTracer *e = &rt->gcBlackRootTracers[i];
        if (e->op == traceOp && e->data == data) {
            rt->gcBlackRootTracers.erase(e);
            break;
        }
    }
}

JS_PUBLIC_API(void)
JS_CallValueTracer(JSTracer *trc, Value *valuep, const char *name)
{
    MarkValueUnbarriered(trc, valuep, name);
}

JS_PUBLIC_API(void)
JS_CallIdTracer(JSTracer *trc, jsid *idp, const char *name)
{
    MarkIdUnbarriered(trc, idp, name);
}

JS_PUBLIC_API(void)
JS_CallObjectTracer(JSTracer *trc, JSObject **objp, const char *name)
{
    MarkObjectUnbarriered(trc, objp, name);
}

JS_PUBLIC_API(void)
JS_CallMaskedObjectTracer(JSTracer *trc, uintptr_t *objp, uintptr_t flagMask, const char *name)
{
    uintptr_t flags = *objp & flagMask;
    JSObject *obj = reinterpret_cast<JSObject *>(*objp & ~flagMask);
    if (!obj)
        return;

    JS_SET_TRACING_LOCATION(trc, (void*)objp);
    MarkObjectUnbarriered(trc, &obj, name);

    *objp = uintptr_t(obj) | flags;
}

JS_PUBLIC_API(void)
JS_CallStringTracer(JSTracer *trc, JSString **strp, const char *name)
{
    MarkStringUnbarriered(trc, strp, name);
}

JS_PUBLIC_API(void)
JS_CallScriptTracer(JSTracer *trc, JSScript **scriptp, const char *name)
{
    MarkScriptUnbarriered(trc, scriptp, name);
}

JS_PUBLIC_API(void)
JS_CallGenericTracer(JSTracer *trc, void *gcthingArg, const char *name)
{
    void *gcthing = gcthingArg;
    JSGCTraceKind kind = gc::GetGCThingTraceKind(gcthing);
    JS_SET_TRACING_NAME(trc, name);
    MarkKind(trc, &gcthing, kind);
    JS_ASSERT(gcthing == gcthingArg);
}

JS_PUBLIC_API(void)
JS_CallHeapValueTracer(JSTracer *trc, JS::Heap<JS::Value> *valuep, const char *name)
{
    MarkValueUnbarriered(trc, valuep->unsafeGet(), name);
}

JS_PUBLIC_API(void)
JS_CallHeapIdTracer(JSTracer *trc, JS::Heap<jsid> *idp, const char *name)
{
    MarkIdUnbarriered(trc, idp->unsafeGet(), name);
}

JS_PUBLIC_API(void)
JS_CallHeapObjectTracer(JSTracer *trc, JS::Heap<JSObject *> *objp, const char *name)
{
    MarkObjectUnbarriered(trc, objp->unsafeGet(), name);
}

JS_PUBLIC_API(void)
JS_CallHeapStringTracer(JSTracer *trc, JS::Heap<JSString *> *strp, const char *name)
{
    MarkStringUnbarriered(trc, strp->unsafeGet(), name);
}

JS_PUBLIC_API(void)
JS_CallHeapScriptTracer(JSTracer *trc, JS::Heap<JSScript *> *scriptp, const char *name)
{
    MarkScriptUnbarriered(trc, scriptp->unsafeGet(), name);
}

JS_PUBLIC_API(void)
JS_TracerInit(JSTracer *trc, JSRuntime *rt, JSTraceCallback callback)
{
    InitTracer(trc, rt, callback);
}

JS_PUBLIC_API(void)
JS_TraceRuntime(JSTracer *trc)
{
    AssertHeapIsIdle(trc->runtime);
    TraceRuntime(trc);
}

JS_PUBLIC_API(void)
JS_TraceChildren(JSTracer *trc, void *thing, JSGCTraceKind kind)
{
    js::TraceChildren(trc, thing, kind);
}

static size_t
CountDecimalDigits(size_t num)
{
    size_t numDigits = 0;
    do {
        num /= 10;
        numDigits++;
    } while (num > 0);

    return numDigits;
}

JS_PUBLIC_API(void)
JS_GetTraceThingInfo(char *buf, size_t bufsize, JSTracer *trc, void *thing,
                     JSGCTraceKind kind, JSBool details)
{
    const char *name = NULL; /* silence uninitialized warning */
    size_t n;

    if (bufsize == 0)
        return;

    switch (kind) {
      case JSTRACE_OBJECT:
      {
        name = static_cast<JSObject *>(thing)->getClass()->name;
        break;
      }

      case JSTRACE_STRING:
        name = ((JSString *)thing)->isDependent()
               ? "substring"
               : "string";
        break;

      case JSTRACE_SCRIPT:
        name = "script";
        break;

      case JSTRACE_LAZY_SCRIPT:
        name = "lazyscript";
        break;

      case JSTRACE_IONCODE:
        name = "ioncode";
        break;

      case JSTRACE_SHAPE:
        name = "shape";
        break;

      case JSTRACE_BASE_SHAPE:
        name = "base_shape";
        break;

      case JSTRACE_TYPE_OBJECT:
        name = "type_object";
        break;
    }

    n = strlen(name);
    if (n > bufsize - 1)
        n = bufsize - 1;
    js_memcpy(buf, name, n + 1);
    buf += n;
    bufsize -= n;
    *buf = '\0';

    if (details && bufsize > 2) {
        switch (kind) {
          case JSTRACE_OBJECT:
          {
            JSObject *obj = (JSObject *)thing;
            if (obj->is<JSFunction>()) {
                JSFunction *fun = &obj->as<JSFunction>();
                if (fun->displayAtom()) {
                    *buf++ = ' ';
                    bufsize--;
                    PutEscapedString(buf, bufsize, fun->displayAtom(), 0);
                }
            } else if (obj->getClass()->flags & JSCLASS_HAS_PRIVATE) {
                JS_snprintf(buf, bufsize, " %p", obj->getPrivate());
            } else {
                JS_snprintf(buf, bufsize, " <no private>");
            }
            break;
          }

          case JSTRACE_STRING:
          {
            *buf++ = ' ';
            bufsize--;
            JSString *str = (JSString *)thing;

            if (str->isLinear()) {
                bool willFit = str->length() + strlen("<length > ") +
                               CountDecimalDigits(str->length()) < bufsize;

                n = JS_snprintf(buf, bufsize, "<length %d%s> ",
                                (int)str->length(),
                                willFit ? "" : " (truncated)");
                buf += n;
                bufsize -= n;

                PutEscapedString(buf, bufsize, &str->asLinear(), 0);
            }
            else
                JS_snprintf(buf, bufsize, "<rope: length %d>", (int)str->length());
            break;
          }

          case JSTRACE_SCRIPT:
          {
            JSScript *script = static_cast<JSScript *>(thing);
            JS_snprintf(buf, bufsize, " %s:%u", script->filename(), unsigned(script->lineno));
            break;
          }

          case JSTRACE_LAZY_SCRIPT:
          case JSTRACE_IONCODE:
          case JSTRACE_SHAPE:
          case JSTRACE_BASE_SHAPE:
          case JSTRACE_TYPE_OBJECT:
            break;
        }
    }
    buf[bufsize - 1] = '\0';
}

extern JS_PUBLIC_API(const char *)
JS_GetTraceEdgeName(JSTracer *trc, char *buffer, int bufferSize)
{
    if (trc->debugPrinter) {
        trc->debugPrinter(trc, buffer, bufferSize);
        return buffer;
    }
    if (trc->debugPrintIndex != (size_t) - 1) {
        JS_snprintf(buffer, bufferSize, "%s[%lu]",
                    (const char *)trc->debugPrintArg,
                    trc->debugPrintIndex);
        return buffer;
    }
    return (const char*)trc->debugPrintArg;
}

#ifdef DEBUG

typedef struct JSHeapDumpNode JSHeapDumpNode;

struct JSHeapDumpNode {
    void            *thing;
    JSGCTraceKind   kind;
    JSHeapDumpNode  *next;          /* next sibling */
    JSHeapDumpNode  *parent;        /* node with the thing that refer to thing
                                       from this node */
    char            edgeName[1];    /* name of the edge from parent->thing
                                       into thing */
};

typedef HashSet<void *, PointerHasher<void *, 3>, SystemAllocPolicy> VisitedSet;

typedef struct JSDumpingTracer {
    JSTracer            base;
    VisitedSet          visited;
    bool                ok;
    void                *startThing;
    void                *thingToFind;
    void                *thingToIgnore;
    JSHeapDumpNode      *parentNode;
    JSHeapDumpNode      **lastNodep;
    char                buffer[200];
} JSDumpingTracer;

static void
DumpNotify(JSTracer *trc, void **thingp, JSGCTraceKind kind)
{
    JS_ASSERT(trc->callback == DumpNotify);

    JSDumpingTracer *dtrc = (JSDumpingTracer *)trc;
    void *thing = *thingp;

    if (!dtrc->ok || thing == dtrc->thingToIgnore)
        return;

    /*
     * Check if we have already seen thing unless it is thingToFind to include
     * it to the graph each time we reach it and print all live things that
     * refer to thingToFind.
     *
     * This does not print all possible paths leading to thingToFind since
     * when a thing A refers directly or indirectly to thingToFind and A is
     * present several times in the graph, we will print only the first path
     * leading to A and thingToFind, other ways to reach A will be ignored.
     */
    if (dtrc->thingToFind != thing) {
        /*
         * The startThing check allows to avoid putting startThing into the
         * hash table before tracing startThing in JS_DumpHeap.
         */
        if (thing == dtrc->startThing)
            return;
        VisitedSet::AddPtr p = dtrc->visited.lookupForAdd(thing);
        if (p)
            return;
        if (!dtrc->visited.add(p, thing)) {
            dtrc->ok = false;
            return;
        }
    }

    const char *edgeName = JS_GetTraceEdgeName(&dtrc->base, dtrc->buffer, sizeof(dtrc->buffer));
    size_t edgeNameSize = strlen(edgeName) + 1;
    size_t bytes = offsetof(JSHeapDumpNode, edgeName) + edgeNameSize;
    JSHeapDumpNode *node = (JSHeapDumpNode *) js_malloc(bytes);
    if (!node) {
        dtrc->ok = false;
        return;
    }

    node->thing = thing;
    node->kind = kind;
    node->next = NULL;
    node->parent = dtrc->parentNode;
    js_memcpy(node->edgeName, edgeName, edgeNameSize);

    JS_ASSERT(!*dtrc->lastNodep);
    *dtrc->lastNodep = node;
    dtrc->lastNodep = &node->next;
}

/* Dump node and the chain that leads to thing it contains. */
static JSBool
DumpNode(JSDumpingTracer *dtrc, FILE* fp, JSHeapDumpNode *node)
{
    JSHeapDumpNode *prev, *following;
    size_t chainLimit;
    enum { MAX_PARENTS_TO_PRINT = 10 };

    JS_GetTraceThingInfo(dtrc->buffer, sizeof dtrc->buffer,
                         &dtrc->base, node->thing, node->kind, JS_TRUE);
    if (fprintf(fp, "%p %-22s via ", node->thing, dtrc->buffer) < 0)
        return JS_FALSE;

    /*
     * We need to print the parent chain in the reverse order. To do it in
     * O(N) time where N is the chain length we first reverse the chain while
     * searching for the top and then print each node while restoring the
     * chain order.
     */
    chainLimit = MAX_PARENTS_TO_PRINT;
    prev = NULL;
    for (;;) {
        following = node->parent;
        node->parent = prev;
        prev = node;
        node = following;
        if (!node)
            break;
        if (chainLimit == 0) {
            if (fputs("...", fp) < 0)
                return JS_FALSE;
            break;
        }
        --chainLimit;
    }

    node = prev;
    prev = following;
    bool ok = true;
    do {
        /* Loop must continue even when !ok to restore the parent chain. */
        if (ok) {
            if (!prev) {
                /* Print edge from some runtime root or startThing. */
                if (fputs(node->edgeName, fp) < 0)
                    ok = false;
            } else {
                JS_GetTraceThingInfo(dtrc->buffer, sizeof dtrc->buffer,
                                     &dtrc->base, prev->thing, prev->kind,
                                     JS_FALSE);
                if (fprintf(fp, "(%p %s).%s",
                           prev->thing, dtrc->buffer, node->edgeName) < 0) {
                    ok = false;
                }
            }
        }
        following = node->parent;
        node->parent = prev;
        prev = node;
        node = following;
    } while (node);

    return ok && putc('\n', fp) >= 0;
}

JS_PUBLIC_API(JSBool)
JS_DumpHeap(JSRuntime *rt, FILE *fp, void* startThing, JSGCTraceKind startKind,
            void *thingToFind, size_t maxDepth, void *thingToIgnore)
{
    if (maxDepth == 0)
        return true;

    JSDumpingTracer dtrc;
    if (!dtrc.visited.init())
        return false;
    JS_TracerInit(&dtrc.base, rt, DumpNotify);
    dtrc.ok = true;
    dtrc.startThing = startThing;
    dtrc.thingToFind = thingToFind;
    dtrc.thingToIgnore = thingToIgnore;
    dtrc.parentNode = NULL;
    JSHeapDumpNode *node = NULL;
    dtrc.lastNodep = &node;
    if (!startThing) {
        JS_ASSERT(startKind == JSTRACE_OBJECT);
        TraceRuntime(&dtrc.base);
    } else {
        JS_TraceChildren(&dtrc.base, startThing, startKind);
    }

    if (!node)
        return dtrc.ok;

    size_t depth = 1;
    JSHeapDumpNode *children, *next, *parent;
    bool thingToFindWasTraced = thingToFind && thingToFind == startThing;
    for (;;) {
        /*
         * Loop must continue even when !dtrc.ok to free all nodes allocated
         * so far.
         */
        if (dtrc.ok) {
            if (thingToFind == NULL || thingToFind == node->thing)
                dtrc.ok = DumpNode(&dtrc, fp, node);

            /* Descend into children. */
            if (dtrc.ok &&
                depth < maxDepth &&
                (thingToFind != node->thing || !thingToFindWasTraced)) {
                dtrc.parentNode = node;
                children = NULL;
                dtrc.lastNodep = &children;
                JS_TraceChildren(&dtrc.base, node->thing, node->kind);
                if (thingToFind == node->thing)
                    thingToFindWasTraced = JS_TRUE;
                if (children != NULL) {
                    ++depth;
                    node = children;
                    continue;
                }
            }
        }

        /* Move to next or parents next and free the node. */
        for (;;) {
            next = node->next;
            parent = node->parent;
            js_free(node);
            node = next;
            if (node)
                break;
            if (!parent)
                return dtrc.ok;
            JS_ASSERT(depth > 1);
            --depth;
            node = parent;
        }
    }

    JS_ASSERT(depth == 1);
    return dtrc.ok;
}

#endif /* DEBUG */

extern JS_PUBLIC_API(JSBool)
JS_IsGCMarkingTracer(JSTracer *trc)
{
    return IS_GC_MARKING_TRACER(trc);
}

JS_PUBLIC_API(void)
JS_GC(JSRuntime *rt)
{
    AssertHeapIsIdle(rt);
    JS::PrepareForFullGC(rt);
    GC(rt, GC_NORMAL, JS::gcreason::API);
}

JS_PUBLIC_API(void)
JS_MaybeGC(JSContext *cx)
{
    MaybeGC(cx);
}

JS_PUBLIC_API(void)
JS_SetGCCallback(JSRuntime *rt, JSGCCallback cb, void *data)
{
    AssertHeapIsIdle(rt);
    rt->gcCallback = cb;
    rt->gcCallbackData = data;
}

JS_PUBLIC_API(void)
JS_SetFinalizeCallback(JSRuntime *rt, JSFinalizeCallback cb)
{
    AssertHeapIsIdle(rt);
    rt->gcFinalizeCallback = cb;
}

JS_PUBLIC_API(JSBool)
JS_IsAboutToBeFinalized(JS::Heap<JSObject *> *objp)
{
    return IsObjectAboutToBeFinalized(objp->unsafeGet());
}

JS_PUBLIC_API(JSBool)
JS_IsAboutToBeFinalizedUnbarriered(JSObject **objp)
{
    return IsObjectAboutToBeFinalized(objp);
}

JS_PUBLIC_API(void)
JS_SetGCParameter(JSRuntime *rt, JSGCParamKey key, uint32_t value)
{
    switch (key) {
      case JSGC_MAX_BYTES: {
        JS_ASSERT(value >= rt->gcBytes);
        rt->gcMaxBytes = value;
        break;
      }
      case JSGC_MAX_MALLOC_BYTES:
        rt->setGCMaxMallocBytes(value);
        break;
      case JSGC_SLICE_TIME_BUDGET:
        rt->gcSliceBudget = SliceBudget::TimeBudget(value);
        break;
      case JSGC_MARK_STACK_LIMIT:
        js::SetMarkStackLimit(rt, value);
        break;
      case JSGC_HIGH_FREQUENCY_TIME_LIMIT:
        rt->gcHighFrequencyTimeThreshold = value;
        break;
      case JSGC_HIGH_FREQUENCY_LOW_LIMIT:
        rt->gcHighFrequencyLowLimitBytes = value * 1024 * 1024;
        break;
      case JSGC_HIGH_FREQUENCY_HIGH_LIMIT:
        rt->gcHighFrequencyHighLimitBytes = value * 1024 * 1024;
        break;
      case JSGC_HIGH_FREQUENCY_HEAP_GROWTH_MAX:
        rt->gcHighFrequencyHeapGrowthMax = value / 100.0;
        break;
      case JSGC_HIGH_FREQUENCY_HEAP_GROWTH_MIN:
        rt->gcHighFrequencyHeapGrowthMin = value / 100.0;
        break;
      case JSGC_LOW_FREQUENCY_HEAP_GROWTH:
        rt->gcLowFrequencyHeapGrowth = value / 100.0;
        break;
      case JSGC_DYNAMIC_HEAP_GROWTH:
        rt->gcDynamicHeapGrowth = value;
        break;
      case JSGC_DYNAMIC_MARK_SLICE:
        rt->gcDynamicMarkSlice = value;
        break;
      case JSGC_ANALYSIS_PURGE_TRIGGER:
        rt->analysisPurgeTriggerBytes = value * 1024 * 1024;
        break;
      case JSGC_ALLOCATION_THRESHOLD:
        rt->gcAllocationThreshold = value * 1024 * 1024;
        break;
      case JSGC_DECOMMIT_THRESHOLD:
        rt->gcDecommitThreshold = value * 1024 * 1024;
        break;
      default:
        JS_ASSERT(key == JSGC_MODE);
        rt->gcMode = JSGCMode(value);
        JS_ASSERT(rt->gcMode == JSGC_MODE_GLOBAL ||
                  rt->gcMode == JSGC_MODE_COMPARTMENT ||
                  rt->gcMode == JSGC_MODE_INCREMENTAL);
        return;
    }
}

JS_PUBLIC_API(uint32_t)
JS_GetGCParameter(JSRuntime *rt, JSGCParamKey key)
{
    switch (key) {
      case JSGC_MAX_BYTES:
        return uint32_t(rt->gcMaxBytes);
      case JSGC_MAX_MALLOC_BYTES:
        return rt->gcMaxMallocBytes;
      case JSGC_BYTES:
        return uint32_t(rt->gcBytes);
      case JSGC_MODE:
        return uint32_t(rt->gcMode);
      case JSGC_UNUSED_CHUNKS:
        return uint32_t(rt->gcChunkPool.getEmptyCount());
      case JSGC_TOTAL_CHUNKS:
        return uint32_t(rt->gcChunkSet.count() + rt->gcChunkPool.getEmptyCount());
      case JSGC_SLICE_TIME_BUDGET:
        return uint32_t(rt->gcSliceBudget > 0 ? rt->gcSliceBudget / PRMJ_USEC_PER_MSEC : 0);
      case JSGC_MARK_STACK_LIMIT:
        return rt->gcMarker.sizeLimit();
      case JSGC_HIGH_FREQUENCY_TIME_LIMIT:
        return rt->gcHighFrequencyTimeThreshold;
      case JSGC_HIGH_FREQUENCY_LOW_LIMIT:
        return rt->gcHighFrequencyLowLimitBytes / 1024 / 1024;
      case JSGC_HIGH_FREQUENCY_HIGH_LIMIT:
        return rt->gcHighFrequencyHighLimitBytes / 1024 / 1024;
      case JSGC_HIGH_FREQUENCY_HEAP_GROWTH_MAX:
        return uint32_t(rt->gcHighFrequencyHeapGrowthMax * 100);
      case JSGC_HIGH_FREQUENCY_HEAP_GROWTH_MIN:
        return uint32_t(rt->gcHighFrequencyHeapGrowthMin * 100);
      case JSGC_LOW_FREQUENCY_HEAP_GROWTH:
        return uint32_t(rt->gcLowFrequencyHeapGrowth * 100);
      case JSGC_DYNAMIC_HEAP_GROWTH:
        return rt->gcDynamicHeapGrowth;
      case JSGC_DYNAMIC_MARK_SLICE:
        return rt->gcDynamicMarkSlice;
      case JSGC_ANALYSIS_PURGE_TRIGGER:
        return rt->analysisPurgeTriggerBytes / 1024 / 1024;
      case JSGC_ALLOCATION_THRESHOLD:
        return rt->gcAllocationThreshold / 1024 / 1024;
      default:
        JS_ASSERT(key == JSGC_NUMBER);
        return uint32_t(rt->gcNumber);
    }
}

JS_PUBLIC_API(void)
JS_SetGCParameterForThread(JSContext *cx, JSGCParamKey key, uint32_t value)
{
    JS_ASSERT(key == JSGC_MAX_CODE_CACHE_BYTES);
}

JS_PUBLIC_API(uint32_t)
JS_GetGCParameterForThread(JSContext *cx, JSGCParamKey key)
{
    JS_ASSERT(key == JSGC_MAX_CODE_CACHE_BYTES);
    return 0;
}

JS_PUBLIC_API(JSString *)
JS_NewExternalString(JSContext *cx, const jschar *chars, size_t length,
                     const JSStringFinalizer *fin)
{
    AssertHeapIsIdle(cx);
    CHECK_REQUEST(cx);
    JSString *s = JSExternalString::new_(cx, chars, length, fin);
    return s;
}

extern JS_PUBLIC_API(JSBool)
JS_IsExternalString(JSString *str)
{
    return str->isExternal();
}

extern JS_PUBLIC_API(const JSStringFinalizer *)
JS_GetExternalStringFinalizer(JSString *str)
{
    return str->asExternal().externalFinalizer();
}

JS_PUBLIC_API(void)
JS_SetNativeStackQuota(JSRuntime *rt, size_t stackSize)
{
    rt->nativeStackQuota = stackSize;
    if (!rt->nativeStackBase)
        return;

#if JS_STACK_GROWTH_DIRECTION > 0
    if (stackSize == 0) {
        rt->mainThread.nativeStackLimit = UINTPTR_MAX;
    } else {
        JS_ASSERT(rt->nativeStackBase <= size_t(-1) - stackSize);
        rt->mainThread.nativeStackLimit = rt->nativeStackBase + stackSize - 1;
    }
#else
    if (stackSize == 0) {
        rt->mainThread.nativeStackLimit = 0;
    } else {
        JS_ASSERT(rt->nativeStackBase >= stackSize);
        rt->mainThread.nativeStackLimit = rt->nativeStackBase - (stackSize - 1);
    }
#endif

    // If there's no pending interrupt request set on the runtime's main thread's
    // ionStackLimit, then update it so that it reflects the new nativeStacklimit.
#ifdef JS_ION
    {
        JSRuntime::AutoLockForOperationCallback lock(rt);
        if (rt->mainThread.ionStackLimit != uintptr_t(-1))
            rt->mainThread.ionStackLimit = rt->mainThread.nativeStackLimit;
    }
#endif
}

/************************************************************************/

JS_PUBLIC_API(int)
JS_IdArrayLength(JSContext *cx, JSIdArray *ida)
{
    return ida->length;
}

JS_PUBLIC_API(jsid)
JS_IdArrayGet(JSContext *cx, JSIdArray *ida, int index)
{
    JS_ASSERT(index >= 0 && index < ida->length);
    return ida->vector[index];
}

JS_PUBLIC_API(void)
JS_DestroyIdArray(JSContext *cx, JSIdArray *ida)
{
    cx->runtime()->defaultFreeOp()->free_(ida);
}

JS_PUBLIC_API(JSBool)
JS_ValueToId(JSContext *cx, jsval valueArg, jsid *idp)
{
    RootedValue value(cx, valueArg);
    AssertHeapIsIdle(cx);
    CHECK_REQUEST(cx);
    assertSameCompartment(cx, value);

    RootedId id(cx);
    if (!ValueToId<CanGC>(cx, value, &id))
        return false;

    *idp = id;
    return true;
}

JS_PUBLIC_API(JSBool)
JS_IdToValue(JSContext *cx, jsid id, jsval *vp)
{
    AssertHeapIsIdle(cx);
    CHECK_REQUEST(cx);
    *vp = IdToJsval(id);
    assertSameCompartment(cx, *vp);
    return JS_TRUE;
}

JS_PUBLIC_API(JSBool)
JS_DefaultValue(JSContext *cx, JSObject *objArg, JSType hint, jsval *vp)
{
    RootedObject obj(cx, objArg);
    AssertHeapIsIdle(cx);
    CHECK_REQUEST(cx);
    JS_ASSERT(obj != NULL);
    JS_ASSERT(hint == JSTYPE_VOID || hint == JSTYPE_STRING || hint == JSTYPE_NUMBER);

    RootedValue value(cx);
    if (!JSObject::defaultValue(cx, obj, hint, &value))
        return false;

    *vp = value;
    return true;
}

JS_PUBLIC_API(JSBool)
JS_PropertyStub(JSContext *cx, HandleObject obj, HandleId id, MutableHandleValue vp)
{
    return JS_TRUE;
}

JS_PUBLIC_API(JSBool)
JS_StrictPropertyStub(JSContext *cx, HandleObject obj, HandleId id, JSBool strict, MutableHandleValue vp)
{
    return JS_TRUE;
}

JS_PUBLIC_API(JSBool)
JS_DeletePropertyStub(JSContext *cx, HandleObject obj, HandleId id, JSBool *succeeded)
{
    *succeeded = true;
    return true;
}

JS_PUBLIC_API(JSBool)
JS_EnumerateStub(JSContext *cx, HandleObject obj)
{
    return JS_TRUE;
}

JS_PUBLIC_API(JSBool)
JS_ResolveStub(JSContext *cx, HandleObject obj, HandleId id)
{
    return JS_TRUE;
}

JS_PUBLIC_API(JSBool)
JS_ConvertStub(JSContext *cx, HandleObject obj, JSType type, MutableHandleValue vp)
{
    JS_ASSERT(type != JSTYPE_OBJECT && type != JSTYPE_FUNCTION);
    JS_ASSERT(obj);
    return DefaultValue(cx, obj, type, vp);
}

JS_PUBLIC_API(JSObject *)
JS_InitClass(JSContext *cx, JSObject *objArg, JSObject *parent_protoArg,
             JSClass *clasp, JSNative constructor, unsigned nargs,
             const JSPropertySpec *ps, const JSFunctionSpec *fs,
             const JSPropertySpec *static_ps, const JSFunctionSpec *static_fs)
{
    RootedObject obj(cx, objArg);
    RootedObject parent_proto(cx, parent_protoArg);
    AssertHeapIsIdle(cx);
    CHECK_REQUEST(cx);
    assertSameCompartment(cx, obj, parent_proto);
    return js_InitClass(cx, obj, parent_proto, Valueify(clasp), constructor,
                        nargs, ps, fs, static_ps, static_fs);
}

JS_PUBLIC_API(JSBool)
JS_LinkConstructorAndPrototype(JSContext *cx, JSObject *ctorArg, JSObject *protoArg)
{
    RootedObject ctor(cx, ctorArg);
    RootedObject proto(cx, protoArg);
    return LinkConstructorAndPrototype(cx, ctor, proto);
}

JS_PUBLIC_API(JSClass *)
JS_GetClass(JSObject *obj)
{
    return obj->getJSClass();
}

JS_PUBLIC_API(JSBool)
JS_InstanceOf(JSContext *cx, JSObject *objArg, JSClass *clasp, jsval *argv)
{
    RootedObject obj(cx, objArg);
    AssertHeapIsIdle(cx);
    CHECK_REQUEST(cx);
#ifdef DEBUG
    if (argv) {
        assertSameCompartment(cx, obj);
        assertSameCompartment(cx, JSValueArray(argv - 2, 2));
    }
#endif
    if (!obj || obj->getJSClass() != clasp) {
        if (argv)
            ReportIncompatibleMethod(cx, CallReceiverFromArgv(argv), Valueify(clasp));
        return false;
    }
    return true;
}

JS_PUBLIC_API(JSBool)
JS_HasInstance(JSContext *cx, JSObject *objArg, jsval valueArg, JSBool *bp)
{
    RootedObject obj(cx, objArg);
    RootedValue value(cx, valueArg);
    AssertHeapIsIdle(cx);
    assertSameCompartment(cx, obj, value);
    return HasInstance(cx, obj, value, bp);
}

JS_PUBLIC_API(void *)
JS_GetPrivate(JSObject *obj)
{
    /* This function can be called by a finalizer. */
    return obj->getPrivate();
}

JS_PUBLIC_API(void)
JS_SetPrivate(JSObject *obj, void *data)
{
    /* This function can be called by a finalizer. */
    obj->setPrivate(data);
}

JS_PUBLIC_API(void *)
JS_GetInstancePrivate(JSContext *cx, JSObject *objArg, JSClass *clasp, jsval *argv)
{
    RootedObject obj(cx, objArg);
    if (!JS_InstanceOf(cx, obj, clasp, argv))
        return NULL;
    return obj->getPrivate();
}

JS_PUBLIC_API(JSBool)
JS_GetPrototype(JSContext *cx, JSObject *objArg, JSObject **protop)
{
    RootedObject obj(cx, objArg);
    RootedObject proto(cx);
    bool rv = JSObject::getProto(cx, obj, &proto);
    *protop = proto;
    return rv;
}

JS_PUBLIC_API(JSBool)
JS_SetPrototype(JSContext *cx, JSObject *objArg, JSObject *protoArg)
{
    RootedObject obj(cx, objArg);
    RootedObject proto(cx, protoArg);
    AssertHeapIsIdle(cx);
    CHECK_REQUEST(cx);
    assertSameCompartment(cx, obj, proto);

    return SetClassAndProto(cx, obj, obj->getClass(), proto, JS_FALSE);
}

JS_PUBLIC_API(JSObject *)
JS_GetParent(JSObject *obj)
{
    JS_ASSERT(!obj->is<ScopeObject>());
    return obj->getParent();
}

JS_PUBLIC_API(JSBool)
JS_SetParent(JSContext *cx, JSObject *objArg, JSObject *parentArg)
{
    RootedObject obj(cx, objArg);
    RootedObject parent(cx, parentArg);
    AssertHeapIsIdle(cx);
    CHECK_REQUEST(cx);
    JS_ASSERT(!obj->is<ScopeObject>());
    JS_ASSERT(parent || !obj->getParent());
    assertSameCompartment(cx, obj, parent);

    return JSObject::setParent(cx, obj, parent);
}

JS_PUBLIC_API(JSObject *)
JS_GetConstructor(JSContext *cx, JSObject *protoArg)
{
    RootedObject proto(cx, protoArg);
    RootedValue cval(cx);

    AssertHeapIsIdle(cx);
    CHECK_REQUEST(cx);
    assertSameCompartment(cx, proto);
    {
        JSAutoResolveFlags rf(cx, 0);

        if (!JSObject::getProperty(cx, proto, proto, cx->names().constructor, &cval))
            return NULL;
    }
    if (!IsFunctionObject(cval)) {
        JS_ReportErrorNumber(cx, js_GetErrorMessage, NULL, JSMSG_NO_CONSTRUCTOR,
                             proto->getClass()->name);
        return NULL;
    }
    return &cval.toObject();
}

JS_PUBLIC_API(JSBool)
JS_GetObjectId(JSContext *cx, JSObject *obj, jsid *idp)
{
    AssertHeapIsIdle(cx);
    assertSameCompartment(cx, obj);
    *idp = OBJECT_TO_JSID(obj);
    return JS_TRUE;
}

class AutoHoldZone
{
  public:
    explicit AutoHoldZone(Zone *zone
                          MOZ_GUARD_OBJECT_NOTIFIER_PARAM)
      : holdp(&zone->hold)
    {
        MOZ_GUARD_OBJECT_NOTIFIER_INIT;
        *holdp = true;
    }

    ~AutoHoldZone() {
        *holdp = false;
    }

  private:
    bool *holdp;
    MOZ_DECL_USE_GUARD_OBJECT_NOTIFIER
};

JS_PUBLIC_API(JSObject *)
JS_NewGlobalObject(JSContext *cx, JSClass *clasp, JSPrincipals *principals,
                   const JS::CompartmentOptions &options)
{
    AssertHeapIsIdle(cx);
    CHECK_REQUEST(cx);
    JS_THREADSAFE_ASSERT(cx->compartment() != cx->runtime()->atomsCompartment);

    JSRuntime *rt = cx->runtime();

    Zone *zone;
    if (options.zoneSpec == JS::SystemZone)
        zone = rt->systemZone;
    else if (options.zoneSpec == JS::FreshZone)
        zone = NULL;
    else
        zone = ((JSObject *)options.zoneSpec)->zone();

    JSCompartment *compartment = NewCompartment(cx, zone, principals, options);
    if (!compartment)
        return NULL;

    if (options.zoneSpec == JS::SystemZone) {
        rt->systemZone = compartment->zone();
        rt->systemZone->isSystem = true;
    }

    AutoHoldZone hold(compartment->zone());

    JSCompartment *saved = cx->compartment();
    cx->setCompartment(compartment);
    Rooted<GlobalObject *> global(cx, GlobalObject::create(cx, Valueify(clasp)));
    cx->setCompartment(saved);
    if (!global)
        return NULL;

    if (!Debugger::onNewGlobalObject(cx, global))
        return NULL;

    return global;
}

JS_PUBLIC_API(JSObject *)
JS_NewObject(JSContext *cx, JSClass *jsclasp, JSObject *protoArg, JSObject *parentArg)
{
    RootedObject proto(cx, protoArg);
    RootedObject parent(cx, parentArg);
    JS_THREADSAFE_ASSERT(cx->compartment() != cx->runtime()->atomsCompartment);
    AssertHeapIsIdle(cx);
    CHECK_REQUEST(cx);
    assertSameCompartment(cx, proto, parent);

    Class *clasp = Valueify(jsclasp);
    if (!clasp)
        clasp = &JSObject::class_;    /* default class is Object */

    JS_ASSERT(clasp != &JSFunction::class_);
    JS_ASSERT(!(clasp->flags & JSCLASS_IS_GLOBAL));

    JSObject *obj = NewObjectWithClassProto(cx, clasp, proto, parent);
    if (obj) {
        TypeObjectFlags flags = 0;
        if (clasp->emulatesUndefined())
            flags |= OBJECT_FLAG_EMULATES_UNDEFINED;
        if (flags)
            MarkTypeObjectFlags(cx, obj, flags);
    }

    JS_ASSERT_IF(obj, obj->getParent());
    return obj;
}

JS_PUBLIC_API(JSObject *)
JS_NewObjectWithGivenProto(JSContext *cx, JSClass *jsclasp, JSObject *protoArg, JSObject *parentArg)
{
    RootedObject proto(cx, protoArg);
    RootedObject parent(cx, parentArg);
    JS_THREADSAFE_ASSERT(cx->compartment() != cx->runtime()->atomsCompartment);
    AssertHeapIsIdle(cx);
    CHECK_REQUEST(cx);
    assertSameCompartment(cx, proto, parent);

    Class *clasp = Valueify(jsclasp);
    if (!clasp)
        clasp = &JSObject::class_;    /* default class is Object */

    JS_ASSERT(clasp != &JSFunction::class_);
    JS_ASSERT(!(clasp->flags & JSCLASS_IS_GLOBAL));

    JSObject *obj = NewObjectWithGivenProto(cx, clasp, proto, parent);
    if (obj)
        MarkTypeObjectUnknownProperties(cx, obj->type());
    return obj;
}

JS_PUBLIC_API(JSObject *)
JS_NewObjectForConstructor(JSContext *cx, JSClass *clasp, const jsval *vp)
{
    AssertHeapIsIdle(cx);
    CHECK_REQUEST(cx);
    assertSameCompartment(cx, *vp);

    RootedObject obj(cx, JSVAL_TO_OBJECT(*vp));
    return CreateThis(cx, Valueify(clasp), obj);
}

JS_PUBLIC_API(JSBool)
JS_IsExtensible(JSContext *cx, HandleObject obj, JSBool *extensible)
{
    bool isExtensible;
    if (!JSObject::isExtensible(cx, obj, &isExtensible))
        return false;
    *extensible = isExtensible;
    return true;
}

JS_PUBLIC_API(JSBool)
JS_IsNative(JSObject *obj)
{
    return obj->isNative();
}

JS_PUBLIC_API(JSRuntime *)
JS_GetObjectRuntime(JSObject *obj)
{
    return obj->compartment()->rt;
}

JS_PUBLIC_API(JSBool)
JS_FreezeObject(JSContext *cx, JSObject *objArg)
{
    RootedObject obj(cx, objArg);
    AssertHeapIsIdle(cx);
    CHECK_REQUEST(cx);
    assertSameCompartment(cx, obj);

    return JSObject::freeze(cx, obj);
}

JS_PUBLIC_API(JSBool)
JS_DeepFreezeObject(JSContext *cx, JSObject *objArg)
{
    RootedObject obj(cx, objArg);
    AssertHeapIsIdle(cx);
    CHECK_REQUEST(cx);
    assertSameCompartment(cx, obj);

    /* Assume that non-extensible objects are already deep-frozen, to avoid divergence. */
    bool extensible;
    if (!JSObject::isExtensible(cx, obj, &extensible))
        return false;
    if (!extensible)
        return true;

    if (!JSObject::freeze(cx, obj))
        return false;

    /* Walk slots in obj and if any value is a non-null object, seal it. */
    for (uint32_t i = 0, n = obj->slotSpan(); i < n; ++i) {
        const Value &v = obj->getSlot(i);
        if (v.isPrimitive())
            continue;
        RootedObject obj(cx, &v.toObject());
        if (!JS_DeepFreezeObject(cx, obj))
            return false;
    }

    return true;
}

static JSBool
LookupPropertyById(JSContext *cx, HandleObject obj, HandleId id, unsigned flags,
                   MutableHandleObject objp, MutableHandleShape propp)
{
    AssertHeapIsIdle(cx);
    CHECK_REQUEST(cx);
    assertSameCompartment(cx, obj, id);

    JSAutoResolveFlags rf(cx, flags);
    return JSObject::lookupGeneric(cx, obj, id, objp, propp);
}

#define AUTO_NAMELEN(s,n)   (((n) == (size_t)-1) ? js_strlen(s) : (n))

static JSBool
LookupResult(JSContext *cx, HandleObject obj, HandleObject obj2, HandleId id,
             HandleShape shape, Value *vp)
{
    if (!shape) {
        /* XXX bad API: no way to tell "not defined" from "void value" */
        vp->setUndefined();
        return JS_TRUE;
    }

    if (!obj2->isNative()) {
        if (obj2->is<ProxyObject>()) {
            AutoPropertyDescriptorRooter desc(cx);
            if (!Proxy::getPropertyDescriptor(cx, obj2, id, &desc, 0))
                return false;
            if (!(desc.attrs & JSPROP_SHARED)) {
                *vp = desc.value;
                return true;
            }
        }
    } else if (IsImplicitDenseElement(shape)) {
        *vp = obj2->getDenseElement(JSID_TO_INT(id));
        return true;
    } else {
        /* Peek at the native property's slot value, without doing a Get. */
        if (shape->hasSlot()) {
            *vp = obj2->nativeGetSlot(shape->slot());
            return true;
        }
    }

    /* XXX bad API: no way to return "defined but value unknown" */
    vp->setBoolean(true);
    return true;
}

JS_PUBLIC_API(JSBool)
JS_LookupPropertyById(JSContext *cx, JSObject *objArg, jsid idArg, jsval *vp)
{
    RootedId id(cx, idArg);
    RootedObject obj(cx, objArg);
    RootedObject obj2(cx);
    RootedShape prop(cx);

    return LookupPropertyById(cx, obj, id, 0, &obj2, &prop) &&
           LookupResult(cx, obj, obj2, id, prop, vp);
}

JS_PUBLIC_API(JSBool)
JS_LookupElement(JSContext *cx, JSObject *objArg, uint32_t index, jsval *vp)
{
    RootedObject obj(cx, objArg);
    CHECK_REQUEST(cx);
    RootedId id(cx);
    if (!IndexToId(cx, index, &id))
        return false;
    return JS_LookupPropertyById(cx, obj, id, vp);
}

JS_PUBLIC_API(JSBool)
JS_LookupProperty(JSContext *cx, JSObject *objArg, const char *name, jsval *vp)
{
    RootedObject obj(cx, objArg);
    JSAtom *atom = Atomize(cx, name, strlen(name));
    return atom && JS_LookupPropertyById(cx, obj, AtomToId(atom), vp);
}

JS_PUBLIC_API(JSBool)
JS_LookupUCProperty(JSContext *cx, JSObject *objArg, const jschar *name, size_t namelen, jsval *vp)
{
    RootedObject obj(cx, objArg);
    JSAtom *atom = AtomizeChars<CanGC>(cx, name, AUTO_NAMELEN(name, namelen));
    return atom && JS_LookupPropertyById(cx, obj, AtomToId(atom), vp);
}

JS_PUBLIC_API(JSBool)
JS_LookupPropertyWithFlagsById(JSContext *cx, JSObject *objArg, jsid id_, unsigned flags,
                               JSObject **objpArg, jsval *vp)
{
    RootedObject obj(cx, objArg);
    RootedObject objp(cx, *objpArg);
    RootedId id(cx, id_);
    RootedShape prop(cx);

    AssertHeapIsIdle(cx);
    CHECK_REQUEST(cx);
    assertSameCompartment(cx, obj, id);
    if (!(obj->isNative()
          ? LookupPropertyWithFlags(cx, obj, id, flags, &objp, &prop)
          : JSObject::lookupGeneric(cx, obj, id, &objp, &prop)))
        return false;

    if (!LookupResult(cx, obj, objp, id, prop, vp))
        return false;

    *objpArg = objp;
    return true;
}

JS_PUBLIC_API(JSBool)
JS_LookupPropertyWithFlags(JSContext *cx, JSObject *objArg, const char *name, unsigned flags, jsval *vp)
{
    RootedObject obj(cx, objArg);
    JSObject *obj2;
    JSAtom *atom = Atomize(cx, name, strlen(name));
    return atom && JS_LookupPropertyWithFlagsById(cx, obj, AtomToId(atom), flags, &obj2, vp);
}

JS_PUBLIC_API(JSBool)
JS_HasPropertyById(JSContext *cx, JSObject *objArg, jsid idArg, JSBool *foundp)
{
    RootedObject obj(cx, objArg);
    RootedId id(cx, idArg);
    RootedObject obj2(cx);
    RootedShape prop(cx);
    JSBool ok = LookupPropertyById(cx, obj, id, 0, &obj2, &prop);
    *foundp = (prop != NULL);
    return ok;
}

JS_PUBLIC_API(JSBool)
JS_HasElement(JSContext *cx, JSObject *objArg, uint32_t index, JSBool *foundp)
{
    RootedObject obj(cx, objArg);
    AssertHeapIsIdle(cx);
    CHECK_REQUEST(cx);
    RootedId id(cx);
    if (!IndexToId(cx, index, &id))
        return false;
    return JS_HasPropertyById(cx, obj, id, foundp);
}

JS_PUBLIC_API(JSBool)
JS_HasProperty(JSContext *cx, JSObject *objArg, const char *name, JSBool *foundp)
{
    RootedObject obj(cx, objArg);
    JSAtom *atom = Atomize(cx, name, strlen(name));
    return atom && JS_HasPropertyById(cx, obj, AtomToId(atom), foundp);
}

JS_PUBLIC_API(JSBool)
JS_HasUCProperty(JSContext *cx, JSObject *objArg, const jschar *name, size_t namelen, JSBool *foundp)
{
    RootedObject obj(cx, objArg);
    JSAtom *atom = AtomizeChars<CanGC>(cx, name, AUTO_NAMELEN(name, namelen));
    return atom && JS_HasPropertyById(cx, obj, AtomToId(atom), foundp);
}

JS_PUBLIC_API(JSBool)
JS_AlreadyHasOwnPropertyById(JSContext *cx, JSObject *objArg, jsid id_, JSBool *foundp)
{
    RootedObject obj(cx, objArg);
    RootedId id(cx, id_);
    AssertHeapIsIdle(cx);
    CHECK_REQUEST(cx);
    assertSameCompartment(cx, obj, id);

    if (!obj->isNative()) {
        RootedObject obj2(cx);
        RootedShape prop(cx);

        if (!LookupPropertyById(cx, obj, id, 0, &obj2, &prop))
            return JS_FALSE;
        *foundp = (obj == obj2);
        return JS_TRUE;
    }

    if (JSID_IS_INT(id) && obj->containsDenseElement(JSID_TO_INT(id))) {
        *foundp = true;
        return JS_TRUE;
    }

    *foundp = obj->nativeContains(cx, id);
    return JS_TRUE;
}

JS_PUBLIC_API(JSBool)
JS_AlreadyHasOwnElement(JSContext *cx, JSObject *objArg, uint32_t index, JSBool *foundp)
{
    RootedObject obj(cx, objArg);
    AssertHeapIsIdle(cx);
    CHECK_REQUEST(cx);
    RootedId id(cx);
    if (!IndexToId(cx, index, &id))
        return false;
    return JS_AlreadyHasOwnPropertyById(cx, obj, id, foundp);
}

JS_PUBLIC_API(JSBool)
JS_AlreadyHasOwnProperty(JSContext *cx, JSObject *objArg, const char *name, JSBool *foundp)
{
    RootedObject obj(cx, objArg);
    JSAtom *atom = Atomize(cx, name, strlen(name));
    return atom && JS_AlreadyHasOwnPropertyById(cx, obj, AtomToId(atom), foundp);
}

JS_PUBLIC_API(JSBool)
JS_AlreadyHasOwnUCProperty(JSContext *cx, JSObject *objArg, const jschar *name, size_t namelen,
                           JSBool *foundp)
{
    RootedObject obj(cx, objArg);
    JSAtom *atom = AtomizeChars<CanGC>(cx, name, AUTO_NAMELEN(name, namelen));
    return atom && JS_AlreadyHasOwnPropertyById(cx, obj, AtomToId(atom), foundp);
}

/* Wrapper functions to create wrappers with no corresponding JSJitInfo from API
 * function arguments.
 */
static JSPropertyOpWrapper
GetterWrapper(JSPropertyOp getter)
{
    JSPropertyOpWrapper ret;
    ret.op = getter;
    ret.info = NULL;
    return ret;
}

static JSStrictPropertyOpWrapper
SetterWrapper(JSStrictPropertyOp setter)
{
    JSStrictPropertyOpWrapper ret;
    ret.op = setter;
    ret.info = NULL;
    return ret;
}

static JSBool
DefinePropertyById(JSContext *cx, HandleObject obj, HandleId id, HandleValue value,
                   const JSPropertyOpWrapper &get, const JSStrictPropertyOpWrapper &set,
                   unsigned attrs, unsigned flags, int tinyid)
{
    PropertyOp getter = get.op;
    StrictPropertyOp setter = set.op;
    /*
     * JSPROP_READONLY has no meaning when accessors are involved. Ideally we'd
     * throw if this happens, but we've accepted it for long enough that it's
     * not worth trying to make callers change their ways. Just flip it off on
     * its way through the API layer so that we can enforce this internally.
     */
    if (attrs & (JSPROP_GETTER | JSPROP_SETTER))
        attrs &= ~JSPROP_READONLY;

    /*
     * When we use DefineProperty, we need full scriptable Function objects rather
     * than JSNatives. However, we might be pulling this property descriptor off
     * of something with JSNative property descriptors. If we are, wrap them in
     * JS Function objects.
     */
    if (attrs & JSPROP_NATIVE_ACCESSORS) {
        JS_ASSERT(!(attrs & (JSPROP_GETTER | JSPROP_SETTER)));
        JSFunction::Flags zeroFlags = JSAPIToJSFunctionFlags(0);
        // We can't just use JS_NewFunctionById here because it
        // assumes a string id.
        RootedAtom atom(cx, JSID_IS_ATOM(id) ? JSID_TO_ATOM(id) : nullptr);
        attrs &= ~JSPROP_NATIVE_ACCESSORS;
        if (getter) {
            RootedObject global(cx, (JSObject*) &obj->global());
            JSFunction *getobj = NewFunction(cx, NullPtr(), (Native) getter, 0,
                                             zeroFlags, global, atom);
            if (!getobj)
                return false;

            if (get.info)
                getobj->setJitInfo(get.info);

            getter = JS_DATA_TO_FUNC_PTR(PropertyOp, getobj);
            attrs |= JSPROP_GETTER;
        }
        if (setter) {
            // Root just the getter, since the setter is not yet a JSObject.
            AutoRooterGetterSetter getRoot(cx, JSPROP_GETTER, &getter, NULL);
            RootedObject global(cx, (JSObject*) &obj->global());
            JSFunction *setobj = NewFunction(cx, NullPtr(), (Native) setter, 1,
                                             zeroFlags, global, atom);
            if (!setobj)
                return false;

            if (set.info)
                setobj->setJitInfo(set.info);

            setter = JS_DATA_TO_FUNC_PTR(StrictPropertyOp, setobj);
            attrs |= JSPROP_SETTER;
        }
    }


    AssertHeapIsIdle(cx);
    CHECK_REQUEST(cx);
    assertSameCompartment(cx, obj, id, value,
                            (attrs & JSPROP_GETTER)
                            ? JS_FUNC_TO_DATA_PTR(JSObject *, getter)
                            : NULL,
                            (attrs & JSPROP_SETTER)
                            ? JS_FUNC_TO_DATA_PTR(JSObject *, setter)
                            : NULL);

    JSAutoResolveFlags rf(cx, 0);
    if (flags != 0 && obj->isNative()) {
        return DefineNativeProperty(cx, obj, id, value, getter, setter,
                                    attrs, flags, tinyid);
    }
    return JSObject::defineGeneric(cx, obj, id, value, getter, setter, attrs);
}

JS_PUBLIC_API(JSBool)
JS_DefinePropertyById(JSContext *cx, JSObject *objArg, jsid idArg, jsval valueArg,
                      JSPropertyOp getter, JSStrictPropertyOp setter, unsigned attrs)
{
    RootedObject obj(cx, objArg);
    RootedId id(cx, idArg);
    RootedValue value(cx, valueArg);
    return DefinePropertyById(cx, obj, id, value, GetterWrapper(getter),
                              SetterWrapper(setter), attrs, 0, 0);
}

JS_PUBLIC_API(JSBool)
JS_DefineElement(JSContext *cx, JSObject *objArg, uint32_t index, jsval valueArg,
                 JSPropertyOp getter, JSStrictPropertyOp setter, unsigned attrs)
{
    RootedObject obj(cx, objArg);
    RootedValue value(cx, valueArg);
    AutoRooterGetterSetter gsRoot(cx, attrs, &getter, &setter);
    AssertHeapIsIdle(cx);
    CHECK_REQUEST(cx);
    RootedId id(cx);
    if (!IndexToId(cx, index, &id))
        return false;
    return DefinePropertyById(cx, obj, id, value, GetterWrapper(getter),
                              SetterWrapper(setter), attrs, 0, 0);
}

static JSBool
DefineProperty(JSContext *cx, HandleObject obj, const char *name, const Value &value_,
               const JSPropertyOpWrapper &getter, const JSStrictPropertyOpWrapper &setter,
               unsigned attrs, unsigned flags, int tinyid)
{
    RootedValue value(cx, value_);
    AutoRooterGetterSetter gsRoot(cx, attrs, const_cast<JSPropertyOp *>(&getter.op),
                                  const_cast<JSStrictPropertyOp *>(&setter.op));
    RootedId id(cx);

    if (attrs & JSPROP_INDEX) {
        id = INT_TO_JSID(intptr_t(name));
        attrs &= ~JSPROP_INDEX;
    } else {
        JSAtom *atom = Atomize(cx, name, strlen(name));
        if (!atom)
            return JS_FALSE;
        id = AtomToId(atom);
    }

    return DefinePropertyById(cx, obj, id, value, getter, setter, attrs, flags, tinyid);
}

JS_PUBLIC_API(JSBool)
JS_DefineProperty(JSContext *cx, JSObject *objArg, const char *name, jsval valueArg,
                  PropertyOp getter, JSStrictPropertyOp setter, unsigned attrs)
{
    RootedObject obj(cx, objArg);
    RootedValue value(cx, valueArg);
    return DefineProperty(cx, obj, name, value, GetterWrapper(getter),
                          SetterWrapper(setter), attrs, 0, 0);
}

JS_PUBLIC_API(JSBool)
JS_DefinePropertyWithTinyId(JSContext *cx, JSObject *objArg, const char *name, int8_t tinyid,
                            jsval valueArg, PropertyOp getter, JSStrictPropertyOp setter, unsigned attrs)
{
    RootedObject obj(cx, objArg);
    RootedValue value(cx, valueArg);
    return DefineProperty(cx, obj, name, value, GetterWrapper(getter),
                          SetterWrapper(setter), attrs, Shape::HAS_SHORTID, tinyid);
}

static JSBool
DefineUCProperty(JSContext *cx, HandleObject obj, const jschar *name, size_t namelen,
                 const Value &value_, PropertyOp getter, StrictPropertyOp setter, unsigned attrs,
                 unsigned flags, int tinyid)
{
    RootedValue value(cx, value_);
    AutoRooterGetterSetter gsRoot(cx, attrs, &getter, &setter);
    JSAtom *atom = AtomizeChars<CanGC>(cx, name, AUTO_NAMELEN(name, namelen));
    if (!atom)
        return false;
    RootedId id(cx, AtomToId(atom));
    return DefinePropertyById(cx, obj, id, value, GetterWrapper(getter),
                              SetterWrapper(setter), attrs, flags, tinyid);
}

JS_PUBLIC_API(JSBool)
JS_DefineUCProperty(JSContext *cx, JSObject *objArg, const jschar *name, size_t namelen,
                    jsval valueArg, JSPropertyOp getter, JSStrictPropertyOp setter, unsigned attrs)
{
    RootedObject obj(cx, objArg);
    RootedValue value(cx, valueArg);
    return DefineUCProperty(cx, obj, name, namelen, value, getter, setter, attrs, 0, 0);
}

JS_PUBLIC_API(JSBool)
JS_DefineUCPropertyWithTinyId(JSContext *cx, JSObject *objArg, const jschar *name, size_t namelen,
                              int8_t tinyid, jsval valueArg,
                              JSPropertyOp getter, JSStrictPropertyOp setter, unsigned attrs)
{
    RootedObject obj(cx, objArg);
    RootedValue value(cx, valueArg);
    return DefineUCProperty(cx, obj, name, namelen, value, getter, setter, attrs,
                            Shape::HAS_SHORTID, tinyid);
}

JS_PUBLIC_API(JSBool)
JS_DefineOwnProperty(JSContext *cx, JSObject *objArg, jsid idArg, jsval descriptorArg, JSBool *bp)
{
    RootedObject obj(cx, objArg);
    RootedId id(cx, idArg);
    RootedValue descriptor(cx, descriptorArg);
    AssertHeapIsIdle(cx);
    CHECK_REQUEST(cx);
    assertSameCompartment(cx, obj, id, descriptor);

    return DefineOwnProperty(cx, obj, id, descriptor, bp);
}

JS_PUBLIC_API(JSObject *)
JS_DefineObject(JSContext *cx, JSObject *objArg, const char *name, JSClass *jsclasp,
                JSObject *protoArg, unsigned attrs)
{
    RootedObject obj(cx, objArg);
    RootedObject proto(cx, protoArg);
    AssertHeapIsIdle(cx);
    CHECK_REQUEST(cx);
    assertSameCompartment(cx, obj, proto);

    Class *clasp = Valueify(jsclasp);
    if (!clasp)
        clasp = &JSObject::class_;    /* default class is Object */

    RootedObject nobj(cx, NewObjectWithClassProto(cx, clasp, proto, obj));
    if (!nobj)
        return NULL;

    if (!DefineProperty(cx, obj, name, ObjectValue(*nobj), GetterWrapper(NULL),
                        SetterWrapper(NULL), attrs, 0, 0))
    {
        return NULL;
    }

    return nobj;
}

JS_PUBLIC_API(JSBool)
JS_DefineConstDoubles(JSContext *cx, JSObject *objArg, const JSConstDoubleSpec *cds)
{
    RootedObject obj(cx, objArg);
    JSBool ok;
    unsigned attrs;

    AssertHeapIsIdle(cx);
    CHECK_REQUEST(cx);
    JSPropertyOpWrapper noget = GetterWrapper(NULL);
    JSStrictPropertyOpWrapper noset = SetterWrapper(NULL);
    for (ok = JS_TRUE; cds->name; cds++) {
        Value value = DoubleValue(cds->dval);
        attrs = cds->flags;
        if (!attrs)
            attrs = JSPROP_READONLY | JSPROP_PERMANENT;
        ok = DefineProperty(cx, obj, cds->name, value, noget, noset, attrs, 0, 0);
        if (!ok)
            break;
    }
    return ok;
}

JS_PUBLIC_API(JSBool)
JS_DefineProperties(JSContext *cx, JSObject *objArg, const JSPropertySpec *ps)
{
    RootedObject obj(cx, objArg);
    JSBool ok;
    for (ok = true; ps->name; ps++) {
        ok = DefineProperty(cx, obj, ps->name, UndefinedValue(), ps->getter, ps->setter,
                            ps->flags, Shape::HAS_SHORTID, ps->tinyid);
        if (!ok)
            break;
    }
    return ok;
}

static JSBool
GetPropertyDescriptorById(JSContext *cx, HandleObject obj, HandleId id, unsigned flags,
                          JSBool own, PropertyDescriptor *desc)
{
    RootedObject obj2(cx);
    RootedShape shape(cx);

    if (!LookupPropertyById(cx, obj, id, flags, &obj2, &shape))
        return JS_FALSE;

    if (!shape || (own && obj != obj2)) {
        desc->obj = NULL;
        desc->attrs = 0;
        desc->getter = NULL;
        desc->setter = NULL;
        desc->value.setUndefined();
        return JS_TRUE;
    }

    desc->obj = obj2;
    if (obj2->isNative()) {
        if (IsImplicitDenseElement(shape)) {
            desc->attrs = JSPROP_ENUMERATE;
            desc->getter = NULL;
            desc->setter = NULL;
            desc->value = obj2->getDenseElement(JSID_TO_INT(id));
        } else {
            desc->attrs = shape->attributes();
            desc->getter = shape->getter();
            desc->setter = shape->setter();
            if (shape->hasSlot())
                desc->value = obj2->nativeGetSlot(shape->slot());
            else
                desc->value.setUndefined();
        }
    } else {
        if (obj2->is<ProxyObject>()) {
            JSAutoResolveFlags rf(cx, flags);
            return own
                   ? Proxy::getOwnPropertyDescriptor(cx, obj2, id, desc, 0)
                   : Proxy::getPropertyDescriptor(cx, obj2, id, desc, 0);
        }
        if (!JSObject::getGenericAttributes(cx, obj2, id, &desc->attrs))
            return false;
        desc->getter = NULL;
        desc->setter = NULL;
        desc->value.setUndefined();
    }
    return true;
}

JS_PUBLIC_API(JSBool)
JS_GetPropertyDescriptorById(JSContext *cx, JSObject *objArg, jsid idArg, unsigned flags,
                             JSPropertyDescriptor *desc_)
{
    RootedObject obj(cx, objArg);
    RootedId id(cx, idArg);
    AutoPropertyDescriptorRooter desc(cx);
    if (!GetPropertyDescriptorById(cx, obj, id, flags, JS_FALSE, &desc))
        return false;
    *desc_ = desc;
    return true;
}

JS_PUBLIC_API(JSBool)
JS_GetPropertyAttrsGetterAndSetterById(JSContext *cx, JSObject *objArg, jsid idArg,
                                       unsigned *attrsp, JSBool *foundp,
                                       JSPropertyOp *getterp, JSStrictPropertyOp *setterp)
{
    RootedObject obj(cx, objArg);
    RootedId id(cx, idArg);
    AutoPropertyDescriptorRooter desc(cx);
    if (!GetPropertyDescriptorById(cx, obj, id, 0, JS_FALSE, &desc))
        return false;

    *attrsp = desc.attrs;
    *foundp = (desc.obj != NULL);
    if (getterp)
        *getterp = desc.getter;
    if (setterp)
        *setterp = desc.setter;
    return true;
}

JS_PUBLIC_API(JSBool)
JS_GetPropertyAttributes(JSContext *cx, JSObject *objArg, const char *name,
                         unsigned *attrsp, JSBool *foundp)
{
    RootedObject obj(cx, objArg);
    JSAtom *atom = Atomize(cx, name, strlen(name));
    return atom && JS_GetPropertyAttrsGetterAndSetterById(cx, obj, AtomToId(atom),
                                                          attrsp, foundp, NULL, NULL);
}

JS_PUBLIC_API(JSBool)
JS_GetUCPropertyAttributes(JSContext *cx, JSObject *objArg, const jschar *name, size_t namelen,
                           unsigned *attrsp, JSBool *foundp)
{
    RootedObject obj(cx, objArg);
    JSAtom *atom = AtomizeChars<CanGC>(cx, name, AUTO_NAMELEN(name, namelen));
    return atom && JS_GetPropertyAttrsGetterAndSetterById(cx, obj, AtomToId(atom),
                                                          attrsp, foundp, NULL, NULL);
}

JS_PUBLIC_API(JSBool)
JS_GetPropertyAttrsGetterAndSetter(JSContext *cx, JSObject *objArg, const char *name,
                                   unsigned *attrsp, JSBool *foundp,
                                   JSPropertyOp *getterp, JSStrictPropertyOp *setterp)
{
    RootedObject obj(cx, objArg);
    JSAtom *atom = Atomize(cx, name, strlen(name));
    return atom && JS_GetPropertyAttrsGetterAndSetterById(cx, obj, AtomToId(atom),
                                                          attrsp, foundp, getterp, setterp);
}

JS_PUBLIC_API(JSBool)
JS_GetUCPropertyAttrsGetterAndSetter(JSContext *cx, JSObject *objArg,
                                     const jschar *name, size_t namelen,
                                     unsigned *attrsp, JSBool *foundp,
                                     JSPropertyOp *getterp, JSStrictPropertyOp *setterp)
{
    RootedObject obj(cx, objArg);
    JSAtom *atom = AtomizeChars<CanGC>(cx, name, AUTO_NAMELEN(name, namelen));
    return atom && JS_GetPropertyAttrsGetterAndSetterById(cx, obj, AtomToId(atom),
                                                          attrsp, foundp, getterp, setterp);
}

JS_PUBLIC_API(JSBool)
JS_GetOwnPropertyDescriptor(JSContext *cx, JSObject *objArg, jsid idArg, jsval *vp)
{
    RootedObject obj(cx, objArg);
    RootedId id(cx, idArg);
    AssertHeapIsIdle(cx);
    CHECK_REQUEST(cx);

    RootedValue value(cx);
    if (!GetOwnPropertyDescriptor(cx, obj, id, &value))
        return false;
    *vp = value;
    return true;
}

static JSBool
SetPropertyAttributesById(JSContext *cx, HandleObject obj, HandleId id, unsigned attrs, JSBool *foundp)
{
    RootedObject obj2(cx);
    RootedShape shape(cx);

    if (!LookupPropertyById(cx, obj, id, 0, &obj2, &shape))
        return false;
    if (!shape || obj != obj2) {
        *foundp = false;
        return true;
    }
    JSBool ok = obj->isNative()
                ? JSObject::changePropertyAttributes(cx, obj, shape, attrs)
                : JSObject::setGenericAttributes(cx, obj, id, &attrs);
    if (ok)
        *foundp = true;
    return ok;
}

JS_PUBLIC_API(JSBool)
JS_SetPropertyAttributes(JSContext *cx, JSObject *objArg, const char *name,
                         unsigned attrs, JSBool *foundp)
{
    RootedObject obj(cx, objArg);
    JSAtom *atom = Atomize(cx, name, strlen(name));
    RootedId id(cx, AtomToId(atom));
    return atom && SetPropertyAttributesById(cx, obj, id, attrs, foundp);
}

JS_PUBLIC_API(JSBool)
JS_SetUCPropertyAttributes(JSContext *cx, JSObject *objArg, const jschar *name, size_t namelen,
                           unsigned attrs, JSBool *foundp)
{
    RootedObject obj(cx, objArg);
    JSAtom *atom = AtomizeChars<CanGC>(cx, name, AUTO_NAMELEN(name, namelen));
    RootedId id(cx, AtomToId(atom));
    return atom && SetPropertyAttributesById(cx, obj, id, attrs, foundp);
}

JS_PUBLIC_API(JSBool)
JS_GetPropertyById(JSContext *cx, JSObject *objArg, jsid idArg, jsval *vp)
{
    return JS_ForwardGetPropertyTo(cx, objArg, idArg, objArg, vp);
}

JS_PUBLIC_API(JSBool)
JS_ForwardGetPropertyTo(JSContext *cx, JSObject *objArg, jsid idArg, JSObject *onBehalfOfArg, jsval *vp)
{
    RootedObject obj(cx, objArg);
    RootedObject onBehalfOf(cx, onBehalfOfArg);
    RootedId id(cx, idArg);

    AssertHeapIsIdle(cx);
    CHECK_REQUEST(cx);
    assertSameCompartment(cx, obj, id);
    assertSameCompartment(cx, onBehalfOf);
    JSAutoResolveFlags rf(cx, 0);

    RootedValue value(cx);
    if (!JSObject::getGeneric(cx, obj, onBehalfOf, id, &value))
        return false;

    *vp = value;
    return true;
}

JS_PUBLIC_API(JSBool)
JS_GetPropertyByIdDefault(JSContext *cx, JSObject *objArg, jsid idArg, jsval defArg, jsval *vp)
{
    RootedObject obj(cx, objArg);
    RootedId id(cx, idArg);
    RootedValue def(cx, defArg);

    RootedValue value(cx);
    if (!baseops::GetPropertyDefault(cx, obj, id, def, &value))
        return false;

    *vp = value;
    return true;
}

JS_PUBLIC_API(JSBool)
JS_GetElement(JSContext *cx, JSObject *objArg, uint32_t index, jsval *vp)
{
    return JS_ForwardGetElementTo(cx, objArg, index, objArg, vp);
}

JS_PUBLIC_API(JSBool)
JS_ForwardGetElementTo(JSContext *cx, JSObject *objArg, uint32_t index, JSObject *onBehalfOfArg, jsval *vp)
{
    RootedObject obj(cx, objArg);
    RootedObject onBehalfOf(cx, onBehalfOfArg);
    AssertHeapIsIdle(cx);
    CHECK_REQUEST(cx);
    assertSameCompartment(cx, obj);
    JSAutoResolveFlags rf(cx, 0);

    RootedValue value(cx);
    if (!JSObject::getElement(cx, obj, onBehalfOf, index, &value))
        return false;

    *vp = value;
    return true;
}

JS_PUBLIC_API(JSBool)
JS_GetElementIfPresent(JSContext *cx, JSObject *objArg, uint32_t index, JSObject *onBehalfOfArg, jsval *vp, JSBool* present)
{
    RootedObject obj(cx, objArg);
    RootedObject onBehalfOf(cx, onBehalfOfArg);
    AssertHeapIsIdle(cx);
    CHECK_REQUEST(cx);
    assertSameCompartment(cx, obj);
    JSAutoResolveFlags rf(cx, 0);

    RootedValue value(cx);
    bool isPresent;
    if (!JSObject::getElementIfPresent(cx, obj, onBehalfOf, index, &value, &isPresent))
        return false;

    *vp = value;
    *present = isPresent;
    return true;
}

JS_PUBLIC_API(JSBool)
JS_GetProperty(JSContext *cx, JSObject *objArg, const char *name, jsval *vp)
{
    RootedObject obj(cx, objArg);
    JSAtom *atom = Atomize(cx, name, strlen(name));
    return atom && JS_GetPropertyById(cx, obj, AtomToId(atom), vp);
}

JS_PUBLIC_API(JSBool)
JS_GetPropertyDefault(JSContext *cx, JSObject *objArg, const char *name, jsval defArg, jsval *vp)
{
    RootedObject obj(cx, objArg);
    RootedValue def(cx, defArg);
    JSAtom *atom = Atomize(cx, name, strlen(name));
    return atom && JS_GetPropertyByIdDefault(cx, obj, AtomToId(atom), def, vp);
}

JS_PUBLIC_API(JSBool)
JS_GetUCProperty(JSContext *cx, JSObject *objArg, const jschar *name, size_t namelen, jsval *vp)
{
    RootedObject obj(cx, objArg);
    JSAtom *atom = AtomizeChars<CanGC>(cx, name, AUTO_NAMELEN(name, namelen));
    return atom && JS_GetPropertyById(cx, obj, AtomToId(atom), vp);
}

JS_PUBLIC_API(JSBool)
JS_SetPropertyById(JSContext *cx, JSObject *objArg, jsid idArg, jsval *vp)
{
    RootedObject obj(cx, objArg);
    RootedId id(cx, idArg);
    AssertHeapIsIdle(cx);
    CHECK_REQUEST(cx);
    assertSameCompartment(cx, obj, id);
    JSAutoResolveFlags rf(cx, JSRESOLVE_ASSIGNING);

    RootedValue value(cx, *vp);
    if (!JSObject::setGeneric(cx, obj, obj, id, &value, false))
        return false;

    *vp = value;
    return true;
}

JS_PUBLIC_API(JSBool)
JS_SetElement(JSContext *cx, JSObject *objArg, uint32_t index, jsval *vp)
{
    RootedObject obj(cx, objArg);
    AssertHeapIsIdle(cx);
    CHECK_REQUEST(cx);
    assertSameCompartment(cx, obj, *vp);
    JSAutoResolveFlags rf(cx, JSRESOLVE_ASSIGNING);

    RootedValue value(cx, *vp);
    if (!JSObject::setElement(cx, obj, obj, index, &value, false))
        return false;

    *vp = value;
    return true;
}

JS_PUBLIC_API(JSBool)
JS_SetProperty(JSContext *cx, JSObject *objArg, const char *name, jsval *vp)
{
    RootedObject obj(cx, objArg);
    JSAtom *atom = Atomize(cx, name, strlen(name));
    return atom && JS_SetPropertyById(cx, obj, AtomToId(atom), vp);
}

JS_PUBLIC_API(JSBool)
JS_SetUCProperty(JSContext *cx, JSObject *objArg, const jschar *name, size_t namelen, jsval *vp)
{
    RootedObject obj(cx, objArg);
    JSAtom *atom = AtomizeChars<CanGC>(cx, name, AUTO_NAMELEN(name, namelen));
    return atom && JS_SetPropertyById(cx, obj, AtomToId(atom), vp);
}

JS_PUBLIC_API(JSBool)
JS_DeletePropertyById2(JSContext *cx, JSObject *objArg, jsid id, jsval *rval)
{
    RootedObject obj(cx, objArg);
    AssertHeapIsIdle(cx);
    CHECK_REQUEST(cx);
    assertSameCompartment(cx, obj, id);
    JSAutoResolveFlags rf(cx, 0);

    RootedValue value(cx);

    JSBool succeeded;
    if (JSID_IS_SPECIAL(id)) {
        Rooted<SpecialId> sid(cx, JSID_TO_SPECIALID(id));
        if (!JSObject::deleteSpecial(cx, obj, sid, &succeeded))
            return false;
    } else {
        if (!JSObject::deleteByValue(cx, obj, IdToValue(id), &succeeded))
            return false;
    }

    *rval = BooleanValue(succeeded);
    return true;
}

JS_PUBLIC_API(JSBool)
JS_DeleteElement2(JSContext *cx, JSObject *objArg, uint32_t index, jsval *rval)
{
    RootedObject obj(cx, objArg);
    AssertHeapIsIdle(cx);
    CHECK_REQUEST(cx);
    assertSameCompartment(cx, obj);
    JSAutoResolveFlags rf(cx, 0);

    JSBool succeeded;
    if (!JSObject::deleteElement(cx, obj, index, &succeeded))
        return false;

    *rval = BooleanValue(succeeded);
    return true;
}

JS_PUBLIC_API(JSBool)
JS_DeleteProperty2(JSContext *cx, JSObject *objArg, const char *name, jsval *rval)
{
    RootedObject obj(cx, objArg);
    CHECK_REQUEST(cx);
    assertSameCompartment(cx, obj);
    JSAutoResolveFlags rf(cx, 0);

    JSAtom *atom = Atomize(cx, name, strlen(name));
    if (!atom)
        return false;

    JSBool succeeded;
    if (!JSObject::deleteByValue(cx, obj, StringValue(atom), &succeeded))
        return false;

    *rval = BooleanValue(succeeded);
    return true;
}

JS_PUBLIC_API(JSBool)
JS_DeleteUCProperty2(JSContext *cx, JSObject *objArg, const jschar *name, size_t namelen, jsval *rval)
{
    RootedObject obj(cx, objArg);
    CHECK_REQUEST(cx);
    assertSameCompartment(cx, obj);
    JSAutoResolveFlags rf(cx, 0);

    JSAtom *atom = AtomizeChars<CanGC>(cx, name, AUTO_NAMELEN(name, namelen));
    if (!atom)
        return false;

    JSBool succeeded;
    if (!JSObject::deleteByValue(cx, obj, StringValue(atom), &succeeded))
        return false;

    *rval = BooleanValue(succeeded);
    return true;
}

JS_PUBLIC_API(JSBool)
JS_DeletePropertyById(JSContext *cx, JSObject *objArg, jsid idArg)
{
    jsval junk;
    return JS_DeletePropertyById2(cx, objArg, idArg, &junk);
}

JS_PUBLIC_API(JSBool)
JS_DeleteElement(JSContext *cx, JSObject *objArg, uint32_t index)
{
    jsval junk;
    return JS_DeleteElement2(cx, objArg, index, &junk);
}

JS_PUBLIC_API(JSBool)
JS_DeleteProperty(JSContext *cx, JSObject *objArg, const char *name)
{
    jsval junk;
    return JS_DeleteProperty2(cx, objArg, name, &junk);
}

static Shape *
LastConfigurableShape(JSObject *obj)
{
    for (Shape::Range<NoGC> r(obj->lastProperty()); !r.empty(); r.popFront()) {
        Shape *shape = &r.front();
        if (shape->configurable())
            return shape;
    }
    return NULL;
}

JS_PUBLIC_API(void)
JS_ClearNonGlobalObject(JSContext *cx, JSObject *objArg)
{
    RootedObject obj(cx, objArg);
    AssertHeapIsIdle(cx);
    CHECK_REQUEST(cx);
    assertSameCompartment(cx, obj);

    JS_ASSERT(!obj->is<GlobalObject>());

    if (!obj->isNative())
        return;

    /* Remove all configurable properties from obj. */
    RootedShape shape(cx);
    while ((shape = LastConfigurableShape(obj))) {
        if (!obj->removeProperty(cx, shape->propid()))
            return;
    }

    /* Set all remaining writable plain data properties to undefined. */
    for (Shape::Range<NoGC> r(obj->lastProperty()); !r.empty(); r.popFront()) {
        Shape *shape = &r.front();
        if (shape->isDataDescriptor() &&
            shape->writable() &&
            shape->hasDefaultSetter() &&
            shape->hasSlot())
        {
            obj->nativeSetSlot(shape->slot(), UndefinedValue());
        }
    }
}

JS_PUBLIC_API(void)
JS_SetAllNonReservedSlotsToUndefined(JSContext *cx, JSObject *objArg)
{
    RootedObject obj(cx, objArg);
    AssertHeapIsIdle(cx);
    CHECK_REQUEST(cx);
    assertSameCompartment(cx, obj);

    if (!obj->isNative())
        return;

    Class *clasp = obj->getClass();
    unsigned numReserved = JSCLASS_RESERVED_SLOTS(clasp);
    unsigned numSlots = obj->slotSpan();
    for (unsigned i = numReserved; i < numSlots; i++)
        obj->setSlot(i, UndefinedValue());
}

JS_PUBLIC_API(JSIdArray *)
JS_Enumerate(JSContext *cx, JSObject *objArg)
{
    RootedObject obj(cx, objArg);
    AssertHeapIsIdle(cx);
    CHECK_REQUEST(cx);
    assertSameCompartment(cx, obj);

    AutoIdVector props(cx);
    JSIdArray *ida;
    if (!GetPropertyNames(cx, obj, JSITER_OWNONLY, &props) || !VectorToIdArray(cx, props, &ida))
        return NULL;
    return ida;
}

/*
 * XXX reverse iterator for properties, unreverse and meld with jsinterp.c's
 *     prop_iterator_class somehow...
 * + preserve the obj->enumerate API while optimizing the native object case
 * + native case here uses a JSShape *, but that iterates in reverse!
 * + so we make non-native match, by reverse-iterating after JS_Enumerating
 */
const uint32_t JSSLOT_ITER_INDEX = 0;

static void
prop_iter_finalize(FreeOp *fop, JSObject *obj)
{
    void *pdata = obj->getPrivate();
    if (!pdata)
        return;

    if (obj->getSlot(JSSLOT_ITER_INDEX).toInt32() >= 0) {
        /* Non-native case: destroy the ida enumerated when obj was created. */
        JSIdArray *ida = (JSIdArray *) pdata;
        fop->free_(ida);
    }
}

static void
prop_iter_trace(JSTracer *trc, JSObject *obj)
{
    void *pdata = obj->getPrivate();
    if (!pdata)
        return;

    if (obj->getSlot(JSSLOT_ITER_INDEX).toInt32() < 0) {
        /*
         * Native case: just mark the next property to visit. We don't need a
         * barrier here because the pointer is updated via setPrivate, which
         * always takes a barrier.
         */
        Shape *tmp = static_cast<Shape *>(pdata);
        MarkShapeUnbarriered(trc, &tmp, "prop iter shape");
        obj->setPrivateUnbarriered(tmp);
    } else {
        /* Non-native case: mark each id in the JSIdArray private. */
        JSIdArray *ida = (JSIdArray *) pdata;
        MarkIdRange(trc, ida->length, ida->vector, "prop iter");
    }
}

static Class prop_iter_class = {
    "PropertyIterator",
    JSCLASS_HAS_PRIVATE | JSCLASS_IMPLEMENTS_BARRIERS | JSCLASS_HAS_RESERVED_SLOTS(1),
    JS_PropertyStub,         /* addProperty */
    JS_DeletePropertyStub,   /* delProperty */
    JS_PropertyStub,         /* getProperty */
    JS_StrictPropertyStub,   /* setProperty */
    JS_EnumerateStub,
    JS_ResolveStub,
    JS_ConvertStub,
    prop_iter_finalize,
    NULL,           /* checkAccess */
    NULL,           /* call        */
    NULL,           /* construct   */
    NULL,           /* hasInstance */
    prop_iter_trace
};

JS_PUBLIC_API(JSObject *)
JS_NewPropertyIterator(JSContext *cx, JSObject *objArg)
{
    RootedObject obj(cx, objArg);

    AssertHeapIsIdle(cx);
    CHECK_REQUEST(cx);
    assertSameCompartment(cx, obj);

    RootedObject iterobj(cx, NewObjectWithClassProto(cx, &prop_iter_class, NULL, obj));
    if (!iterobj)
        return NULL;

    int index;
    if (obj->isNative()) {
        /* Native case: start with the last property in obj. */
        iterobj->setPrivateGCThing(obj->lastProperty());
        index = -1;
    } else {
        /* Non-native case: enumerate a JSIdArray and keep it via private. */
        JSIdArray *ida = JS_Enumerate(cx, obj);
        if (!ida)
            return NULL;
        iterobj->setPrivate((void *)ida);
        index = ida->length;
    }

    /* iterobj cannot escape to other threads here. */
    iterobj->setSlot(JSSLOT_ITER_INDEX, Int32Value(index));
    return iterobj;
}

JS_PUBLIC_API(JSBool)
JS_NextProperty(JSContext *cx, JSObject *iterobjArg, jsid *idp)
{
    RootedObject iterobj(cx, iterobjArg);

    AssertHeapIsIdle(cx);
    CHECK_REQUEST(cx);
    assertSameCompartment(cx, iterobj);
    int32_t i = iterobj->getSlot(JSSLOT_ITER_INDEX).toInt32();
    if (i < 0) {
        /* Native case: private data is a property tree node pointer. */
        JS_ASSERT(iterobj->getParent()->isNative());
        Shape *shape = static_cast<Shape *>(iterobj->getPrivate());

        while (shape->previous() && !shape->enumerable())
            shape = shape->previous();

        if (!shape->previous()) {
            JS_ASSERT(shape->isEmptyShape());
            *idp = JSID_VOID;
        } else {
            iterobj->setPrivateGCThing(const_cast<Shape *>(shape->previous().get()));
            *idp = shape->propid();
        }
    } else {
        /* Non-native case: use the ida enumerated when iterobj was created. */
        JSIdArray *ida = (JSIdArray *) iterobj->getPrivate();
        JS_ASSERT(i <= ida->length);
        STATIC_ASSUME(i <= ida->length);
        if (i == 0) {
            *idp = JSID_VOID;
        } else {
            *idp = ida->vector[--i];
            iterobj->setSlot(JSSLOT_ITER_INDEX, Int32Value(i));
        }
    }
    return true;
}

JS_PUBLIC_API(JSBool)
JS_ArrayIterator(JSContext *cx, unsigned argc, jsval *vp)
{
    CallArgs args = CallArgsFromVp(argc, vp);
    Rooted<Value> target(cx, args.thisv());
    AssertHeapIsIdle(cx);
    assertSameCompartment(cx, target);
    CHECK_REQUEST(cx);

    JSObject *iterobj = ElementIteratorObject::create(cx, target);
    if (!iterobj)
        return false;
    vp->setObject(*iterobj);
    return true;
}

JS_PUBLIC_API(jsval)
JS_GetReservedSlot(JSObject *obj, uint32_t index)
{
    return obj->getReservedSlot(index);
}

JS_PUBLIC_API(void)
JS_SetReservedSlot(JSObject *obj, uint32_t index, Value value)
{
    obj->setReservedSlot(index, value);
}

JS_PUBLIC_API(JSObject *)
JS_NewArrayObject(JSContext *cx, int length, jsval *vector)
{
    AutoArrayRooter tvr(cx, length, vector);

    JS_THREADSAFE_ASSERT(cx->compartment() != cx->runtime()->atomsCompartment);
    AssertHeapIsIdle(cx);
    CHECK_REQUEST(cx);

    assertSameCompartment(cx, JSValueArray(vector, vector ? (uint32_t)length : 0));
    return NewDenseCopiedArray(cx, (uint32_t)length, vector);
}

JS_PUBLIC_API(JSBool)
JS_IsArrayObject(JSContext *cx, JSObject *objArg)
{
    RootedObject obj(cx, objArg);
    assertSameCompartment(cx, obj);
    return ObjectClassIs(obj, ESClass_Array, cx);
}

JS_PUBLIC_API(JSBool)
JS_GetArrayLength(JSContext *cx, JSObject *objArg, uint32_t *lengthp)
{
    RootedObject obj(cx, objArg);
    AssertHeapIsIdle(cx);
    CHECK_REQUEST(cx);
    assertSameCompartment(cx, obj);
    return GetLengthProperty(cx, obj, lengthp);
}

JS_PUBLIC_API(JSBool)
JS_SetArrayLength(JSContext *cx, JSObject *objArg, uint32_t length)
{
    RootedObject obj(cx, objArg);
    AssertHeapIsIdle(cx);
    CHECK_REQUEST(cx);
    assertSameCompartment(cx, obj);
    return SetLengthProperty(cx, obj, length);
}

JS_PUBLIC_API(JSBool)
JS_CheckAccess(JSContext *cx, JSObject *objArg, jsid idArg, JSAccessMode mode,
               jsval *vp, unsigned *attrsp)
{
    RootedObject obj(cx, objArg);
    RootedId id(cx, idArg);
    RootedValue value(cx, *vp);

    AssertHeapIsIdle(cx);
    CHECK_REQUEST(cx);
    assertSameCompartment(cx, obj, id);
    JSBool status = CheckAccess(cx, obj, id, mode, &value, attrsp);
    *vp = value;
    return status;
}

JS_PUBLIC_API(void)
JS_HoldPrincipals(JSPrincipals *principals)
{
    JS_ATOMIC_INCREMENT(&principals->refcount);
}

JS_PUBLIC_API(void)
JS_DropPrincipals(JSRuntime *rt, JSPrincipals *principals)
{
    int rc = JS_ATOMIC_DECREMENT(&principals->refcount);
    if (rc == 0)
        rt->destroyPrincipals(principals);
}

JS_PUBLIC_API(void)
JS_SetSecurityCallbacks(JSRuntime *rt, const JSSecurityCallbacks *scb)
{
    JS_ASSERT(scb != &NullSecurityCallbacks);
    rt->securityCallbacks = scb ? scb : &NullSecurityCallbacks;
}

JS_PUBLIC_API(const JSSecurityCallbacks *)
JS_GetSecurityCallbacks(JSRuntime *rt)
{
    return (rt->securityCallbacks != &NullSecurityCallbacks) ? rt->securityCallbacks : NULL;
}

JS_PUBLIC_API(void)
JS_SetTrustedPrincipals(JSRuntime *rt, JSPrincipals *prin)
{
    rt->setTrustedPrincipals(prin);
}

extern JS_PUBLIC_API(void)
JS_InitDestroyPrincipalsCallback(JSRuntime *rt, JSDestroyPrincipalsOp destroyPrincipals)
{
    JS_ASSERT(destroyPrincipals);
    JS_ASSERT(!rt->destroyPrincipals);
    rt->destroyPrincipals = destroyPrincipals;
}

JS_PUBLIC_API(JSFunction *)
JS_NewFunction(JSContext *cx, JSNative native, unsigned nargs, unsigned flags,
               JSObject *parentArg, const char *name)
{
    RootedObject parent(cx, parentArg);
    JS_THREADSAFE_ASSERT(cx->compartment() != cx->runtime()->atomsCompartment);

    AssertHeapIsIdle(cx);
    CHECK_REQUEST(cx);
    assertSameCompartment(cx, parent);

    RootedAtom atom(cx);
    if (name) {
        atom = Atomize(cx, name, strlen(name));
        if (!atom)
            return NULL;
    }

    JSFunction::Flags funFlags = JSAPIToJSFunctionFlags(flags);
    return NewFunction(cx, NullPtr(), native, nargs, funFlags, parent, atom);
}

JS_PUBLIC_API(JSFunction *)
JS_NewFunctionById(JSContext *cx, JSNative native, unsigned nargs, unsigned flags, JSObject *parentArg,
                   jsid id)
{
    RootedObject parent(cx, parentArg);
    JS_ASSERT(JSID_IS_STRING(id));
    JS_THREADSAFE_ASSERT(cx->compartment() != cx->runtime()->atomsCompartment);
    AssertHeapIsIdle(cx);
    CHECK_REQUEST(cx);
    assertSameCompartment(cx, parent);

    RootedAtom atom(cx, JSID_TO_ATOM(id));
    JSFunction::Flags funFlags = JSAPIToJSFunctionFlags(flags);
    return NewFunction(cx, NullPtr(), native, nargs, funFlags, parent, atom);
}

JS_PUBLIC_API(JSObject *)
JS_CloneFunctionObject(JSContext *cx, JSObject *funobjArg, JSObject *parentArg)
{
    RootedObject funobj(cx, funobjArg);
    RootedObject parent(cx, parentArg);
    AssertHeapIsIdle(cx);
    CHECK_REQUEST(cx);
    assertSameCompartment(cx, parent);
    // Note that funobj can be in a different compartment.

    if (!parent)
        parent = cx->global();

    if (!funobj->is<JSFunction>()) {
        AutoCompartment ac(cx, funobj);
        ReportIsNotFunction(cx, ObjectValue(*funobj));
        return NULL;
    }

    /*
     * If a function was compiled to be lexically nested inside some other
     * script, we cannot clone it without breaking the compiler's assumptions.
     */
    RootedFunction fun(cx, &funobj->as<JSFunction>());
    if (fun->isInterpretedLazy()) {
        AutoCompartment ac(cx, funobj);
        if (!fun->getOrCreateScript(cx))
            return NULL;
    }
    if (fun->isInterpreted() && (fun->nonLazyScript()->enclosingStaticScope() ||
        (fun->nonLazyScript()->compileAndGo && !parent->is<GlobalObject>())))
    {
        JS_ReportErrorNumber(cx, js_GetErrorMessage, NULL, JSMSG_BAD_CLONE_FUNOBJ_SCOPE);
        return NULL;
    }

    if (fun->isBoundFunction()) {
        JS_ReportErrorNumber(cx, js_GetErrorMessage, NULL, JSMSG_CANT_CLONE_OBJECT);
        return NULL;
    }

    if (fun->isNative() && IsAsmJSModuleNative(fun->native())) {
        JS_ReportErrorNumber(cx, js_GetErrorMessage, NULL, JSMSG_CANT_CLONE_OBJECT);
        return NULL;
    }

    return CloneFunctionObject(cx, fun, parent, fun->getAllocKind());
}

JS_PUBLIC_API(JSObject *)
JS_GetFunctionObject(JSFunction *fun)
{
    return fun;
}

JS_PUBLIC_API(JSString *)
JS_GetFunctionId(JSFunction *fun)
{
    return fun->atom();
}

JS_PUBLIC_API(JSString *)
JS_GetFunctionDisplayId(JSFunction *fun)
{
    return fun->displayAtom();
}

JS_PUBLIC_API(uint16_t)
JS_GetFunctionArity(JSFunction *fun)
{
    return fun->nargs;
}

JS_PUBLIC_API(JSBool)
JS_ObjectIsFunction(JSContext *cx, JSObject *obj)
{
    return obj->is<JSFunction>();
}

JS_PUBLIC_API(JSBool)
JS_ObjectIsCallable(JSContext *cx, JSObject *obj)
{
    return obj->isCallable();
}

JS_PUBLIC_API(JSBool)
JS_IsNativeFunction(JSObject *funobj, JSNative call)
{
    if (!funobj->is<JSFunction>())
        return false;
    JSFunction *fun = &funobj->as<JSFunction>();
    return fun->isNative() && fun->native() == call;
}

extern JS_PUBLIC_API(JSBool)
JS_IsConstructor(JSFunction *fun)
{
    return fun->isNativeConstructor() || fun->isInterpretedConstructor();
}

JS_PUBLIC_API(JSObject*)
JS_BindCallable(JSContext *cx, JSObject *targetArg, JSObject *newThis)
{
    RootedObject target(cx, targetArg);
    RootedValue thisArg(cx, ObjectValue(*newThis));
    return js_fun_bind(cx, target, thisArg, NULL, 0);
}

JSBool
js_generic_native_method_dispatcher(JSContext *cx, unsigned argc, Value *vp)
{
    CallArgs args = CallArgsFromVp(argc, vp);

    const JSFunctionSpec *fs = (JSFunctionSpec *)
        vp->toObject().as<JSFunction>().getExtendedSlot(0).toPrivate();
    JS_ASSERT((fs->flags & JSFUN_GENERIC_NATIVE) != 0);

    if (argc < 1) {
        js_ReportMissingArg(cx, args.calleev(), 0);
        return JS_FALSE;
    }

    /*
     * Copy all actual (argc) arguments down over our |this| parameter, vp[1],
     * which is almost always the class constructor object, e.g. Array.  Then
     * call the corresponding prototype native method with our first argument
     * passed as |this|.
     */
    memmove(vp + 1, vp + 2, argc * sizeof(jsval));

    /* Clear the last parameter in case too few arguments were passed. */
    vp[2 + --argc].setUndefined();

    return fs->call.op(cx, argc, vp);
}

JS_PUBLIC_API(JSBool)
JS_DefineFunctions(JSContext *cx, JSObject *objArg, const JSFunctionSpec *fs)
{
    JS_THREADSAFE_ASSERT(cx->compartment() != cx->runtime()->atomsCompartment);
    AssertHeapIsIdle(cx);
    CHECK_REQUEST(cx);
    assertSameCompartment(cx, objArg);

    RootedObject obj(cx, objArg);
    RootedObject ctor(cx);

    for (; fs->name; fs++) {
        RootedAtom atom(cx, Atomize(cx, fs->name, strlen(fs->name)));
        if (!atom)
            return JS_FALSE;

        Rooted<jsid> id(cx, AtomToId(atom));

        /*
         * Define a generic arity N+1 static method for the arity N prototype
         * method if flags contains JSFUN_GENERIC_NATIVE.
         */
        unsigned flags = fs->flags;
        if (flags & JSFUN_GENERIC_NATIVE) {
            if (!ctor) {
                ctor = JS_GetConstructor(cx, obj);
                if (!ctor)
                    return JS_FALSE;
            }

            flags &= ~JSFUN_GENERIC_NATIVE;
            JSFunction *fun = DefineFunction(cx, ctor, id,
                                             js_generic_native_method_dispatcher,
                                             fs->nargs + 1, flags,
                                             JSFunction::ExtendedFinalizeKind);
            if (!fun)
                return JS_FALSE;

            /*
             * As jsapi.h notes, fs must point to storage that lives as long
             * as fun->object lives.
             */
            fun->setExtendedSlot(0, PrivateValue(const_cast<JSFunctionSpec*>(fs)));
        }

        /*
         * Delay cloning self-hosted functions until they are called. This is
         * achieved by passing DefineFunction a NULL JSNative which
         * produces an interpreted JSFunction where !hasScript. Interpreted
         * call paths then call InitializeLazyFunctionScript if !hasScript.
         */
        if (fs->selfHostedName) {
            /*
             * During creation of the self-hosting global, we ignore all
             * self-hosted functions, as that means we're currently setting up
             * the global object that the self-hosted code is then compiled
             * in. Self-hosted functions can access each other via their names,
             * but not via the builtin classes they get installed into.
             */
            if (cx->runtime()->isSelfHostingGlobal(cx->global()))
                continue;

            RootedAtom shAtom(cx, Atomize(cx, fs->selfHostedName, strlen(fs->selfHostedName)));
            if (!shAtom)
                return JS_FALSE;
            RootedPropertyName shName(cx, shAtom->asPropertyName());
            RootedValue funVal(cx);
            if (!cx->runtime()->maybeWrappedSelfHostedFunction(cx, shName, &funVal))
                return JS_FALSE;
            if (!funVal.isUndefined()) {
                if (!JSObject::defineProperty(cx, obj, atom->asPropertyName(), funVal,
                                             NULL, NULL, flags & ~JSFUN_FLAGS_MASK))
                {
                    return JS_FALSE;
                }
            } else {
                JSFunction *fun = DefineFunction(cx, obj, id, /* native = */ NULL, fs->nargs, 0,
                                                 JSFunction::ExtendedFinalizeKind, SingletonObject);
                if (!fun)
                    return JS_FALSE;
                fun->setIsSelfHostedBuiltin();
                fun->setExtendedSlot(0, PrivateValue(const_cast<JSFunctionSpec*>(fs)));
                funVal.setObject(*fun);
            }
            RootedObject holder(cx, cx->global()->intrinsicsHolder());
            if (!JSObject::defineProperty(cx, holder, shName, funVal))
                return JS_FALSE;
        } else {
            JSFunction *fun = DefineFunction(cx, obj, id, fs->call.op, fs->nargs, flags);
            if (!fun)
                return JS_FALSE;
            if (fs->call.info)
                fun->setJitInfo(fs->call.info);
        }
    }
    return JS_TRUE;
}

JS_PUBLIC_API(JSFunction *)
JS_DefineFunction(JSContext *cx, JSObject *objArg, const char *name, JSNative call,
                  unsigned nargs, unsigned attrs)
{
    RootedObject obj(cx, objArg);
    JS_THREADSAFE_ASSERT(cx->compartment() != cx->runtime()->atomsCompartment);
    AssertHeapIsIdle(cx);
    CHECK_REQUEST(cx);
    assertSameCompartment(cx, obj);
    JSAtom *atom = Atomize(cx, name, strlen(name));
    if (!atom)
        return NULL;
    Rooted<jsid> id(cx, AtomToId(atom));
    return DefineFunction(cx, obj, id, call, nargs, attrs);
}

JS_PUBLIC_API(JSFunction *)
JS_DefineUCFunction(JSContext *cx, JSObject *objArg,
                    const jschar *name, size_t namelen, JSNative call,
                    unsigned nargs, unsigned attrs)
{
    RootedObject obj(cx, objArg);
    JS_THREADSAFE_ASSERT(cx->compartment() != cx->runtime()->atomsCompartment);
    AssertHeapIsIdle(cx);
    CHECK_REQUEST(cx);
    assertSameCompartment(cx, obj);
    JSAtom *atom = AtomizeChars<CanGC>(cx, name, AUTO_NAMELEN(name, namelen));
    if (!atom)
        return NULL;
    Rooted<jsid> id(cx, AtomToId(atom));
    return DefineFunction(cx, obj, id, call, nargs, attrs);
}

extern JS_PUBLIC_API(JSFunction *)
JS_DefineFunctionById(JSContext *cx, JSObject *objArg, jsid id_, JSNative call,
                      unsigned nargs, unsigned attrs)
{
    RootedObject obj(cx, objArg);
    RootedId id(cx, id_);
    JS_THREADSAFE_ASSERT(cx->compartment() != cx->runtime()->atomsCompartment);
    AssertHeapIsIdle(cx);
    CHECK_REQUEST(cx);
    assertSameCompartment(cx, obj);
    return DefineFunction(cx, obj, id, call, nargs, attrs);
}

struct AutoLastFrameCheck
{
    AutoLastFrameCheck(JSContext *cx
                       MOZ_GUARD_OBJECT_NOTIFIER_PARAM)
      : cx(cx)
    {
        JS_ASSERT(cx);
        MOZ_GUARD_OBJECT_NOTIFIER_INIT;
    }

    ~AutoLastFrameCheck() {
        if (cx->isExceptionPending() &&
            !JS_IsRunning(cx) &&
            !cx->hasOption(JSOPTION_DONT_REPORT_UNCAUGHT)) {
            js_ReportUncaughtException(cx);
        }
    }

  private:
    JSContext *cx;
    MOZ_DECL_USE_GUARD_OBJECT_NOTIFIER
};

/* Use the fastest available getc. */
#if defined(HAVE_GETC_UNLOCKED)
# define fast_getc getc_unlocked
#elif defined(HAVE__GETC_NOLOCK)
# define fast_getc _getc_nolock
#else
# define fast_getc getc
#endif

typedef Vector<char, 8, TempAllocPolicy> FileContents;

static bool
ReadCompleteFile(JSContext *cx, FILE *fp, FileContents &buffer)
{
    /* Get the complete length of the file, if possible. */
    struct stat st;
    int ok = fstat(fileno(fp), &st);
    if (ok != 0)
        return false;
    if (st.st_size > 0) {
        if (!buffer.reserve(st.st_size))
            return false;
    }

    // Read in the whole file. Note that we can't assume the data's length
    // is actually st.st_size, because 1) some files lie about their size
    // (/dev/zero and /dev/random), and 2) reading files in text mode on
    // Windows collapses "\r\n" pairs to single \n characters.
    for (;;) {
        int c = fast_getc(fp);
        if (c == EOF)
            break;
        if (!buffer.append(c))
            return false;
    }

    return true;
}

class AutoFile
{
    FILE *fp_;
  public:
    AutoFile()
      : fp_(NULL)
    {}
    ~AutoFile()
    {
        if (fp_ && fp_ != stdin)
            fclose(fp_);
    }
    FILE *fp() const { return fp_; }
    bool open(JSContext *cx, const char *filename);
    bool readAll(JSContext *cx, FileContents &buffer)
    {
        JS_ASSERT(fp_);
        return ReadCompleteFile(cx, fp_, buffer);
    }
};

/*
 * Open a source file for reading. Supports "-" and NULL to mean stdin. The
 * return value must be fclosed unless it is stdin.
 */
bool
AutoFile::open(JSContext *cx, const char *filename)
{
    if (!filename || strcmp(filename, "-") == 0) {
        fp_ = stdin;
    } else {
        fp_ = fopen(filename, "r");
        if (!fp_) {
            JS_ReportErrorNumber(cx, js_GetErrorMessage, NULL, JSMSG_CANT_OPEN,
                                 filename, "No such file or directory");
            return false;
        }
    }
    return true;
}


JS::CompileOptions::CompileOptions(JSContext *cx, JSVersion version)
    : principals(NULL),
      originPrincipals(NULL),
      version(version != JSVERSION_UNKNOWN ? version : cx->findVersion()),
      versionSet(false),
      utf8(false),
      filename(NULL),
      lineno(1),
      column(0),
      element(NullPtr()),
      compileAndGo(cx->hasOption(JSOPTION_COMPILE_N_GO)),
      forEval(false),
      noScriptRval(cx->hasOption(JSOPTION_NO_SCRIPT_RVAL)),
      selfHostingMode(false),
      canLazilyParse(true),
      strictOption(cx->hasOption(JSOPTION_STRICT_MODE)),
      extraWarningsOption(cx->hasExtraWarningsOption()),
      werrorOption(cx->hasWErrorOption()),
      asmJSOption(cx->hasOption(JSOPTION_ASMJS)),
      sourcePolicy(SAVE_SOURCE)
{
}

JSScript *
JS::Compile(JSContext *cx, HandleObject obj, CompileOptions options,
            const jschar *chars, size_t length)
{
    JS_THREADSAFE_ASSERT(cx->compartment() != cx->runtime()->atomsCompartment);
    AssertHeapIsIdle(cx);
    CHECK_REQUEST(cx);
    assertSameCompartment(cx, obj);
    JS_ASSERT_IF(options.principals, cx->compartment()->principals == options.principals);
    AutoLastFrameCheck lfc(cx);

    return frontend::CompileScript(cx, obj, NullPtr(), options, chars, length);
}

JSScript *
JS::Compile(JSContext *cx, HandleObject obj, CompileOptions options,
            const char *bytes, size_t length)
{
    jschar *chars;
    if (options.utf8)
        chars = InflateUTF8String(cx, bytes, &length);
    else
        chars = InflateString(cx, bytes, &length);
    if (!chars)
        return NULL;

    JSScript *script = Compile(cx, obj, options, chars, length);
    js_free(chars);
    return script;
}

JSScript *
JS::Compile(JSContext *cx, HandleObject obj, CompileOptions options, FILE *fp)
{
    FileContents buffer(cx);
    if (!ReadCompleteFile(cx, fp, buffer))
        return NULL;

    JSScript *script = Compile(cx, obj, options, buffer.begin(), buffer.length());
    return script;
}

JSScript *
JS::Compile(JSContext *cx, HandleObject obj, CompileOptions options, const char *filename)
{
    AutoFile file;
    if (!file.open(cx, filename))
        return NULL;
    options = options.setFileAndLine(filename, 1);
    JSScript *script = Compile(cx, obj, options, file.fp());
    return script;
}

JS_PUBLIC_API(JSScript *)
JS_CompileUCScriptForPrincipals(JSContext *cx, JSObject *objArg, JSPrincipals *principals,
                                const jschar *chars, size_t length,
                                const char *filename, unsigned lineno)
{
    RootedObject obj(cx, objArg);
    CompileOptions options(cx);
    options.setPrincipals(principals)
           .setFileAndLine(filename, lineno);

    return Compile(cx, obj, options, chars, length);
}

JS_PUBLIC_API(JSScript *)
JS_CompileUCScript(JSContext *cx, JSObject *objArg, const jschar *chars, size_t length,
                   const char *filename, unsigned lineno)
{
    RootedObject obj(cx, objArg);
    CompileOptions options(cx);
    options.setFileAndLine(filename, lineno);

    return Compile(cx, obj, options, chars, length);
}

JS_PUBLIC_API(JSScript *)
JS_CompileScriptForPrincipals(JSContext *cx, JSObject *objArg,
                              JSPrincipals *principals,
                              const char *ascii, size_t length,
                              const char *filename, unsigned lineno)
{
    RootedObject obj(cx, objArg);
    CompileOptions options(cx);
    options.setPrincipals(principals)
           .setFileAndLine(filename, lineno);

    return Compile(cx, obj, options, ascii, length);
}

JS_PUBLIC_API(JSScript *)
JS_CompileScript(JSContext *cx, JSObject *objArg, const char *ascii, size_t length,
                 const char *filename, unsigned lineno)
{
    RootedObject obj(cx, objArg);
    CompileOptions options(cx);
    options.setFileAndLine(filename, lineno);

    return Compile(cx, obj, options, ascii, length);
}

JS_PUBLIC_API(JSBool)
JS_BufferIsCompilableUnit(JSContext *cx, JSObject *objArg, const char *utf8, size_t length)
{
    RootedObject obj(cx, objArg);
    JSBool result;
    JSExceptionState *exnState;
    JSErrorReporter older;

    AssertHeapIsIdle(cx);
    CHECK_REQUEST(cx);
    assertSameCompartment(cx, obj);
    jschar *chars = InflateUTF8String(cx, utf8, &length);
    if (!chars)
        return JS_TRUE;

    /*
     * Return true on any out-of-memory error, so our caller doesn't try to
     * collect more buffered source.
     */
    result = JS_TRUE;
    exnState = JS_SaveExceptionState(cx);
    {
        CompileOptions options(cx);
        options.setCompileAndGo(false);
        Parser<frontend::FullParseHandler> parser(cx, &cx->tempLifoAlloc(),
                                                  options, chars, length,
                                                  /* foldConstants = */ true, NULL, NULL);
        older = JS_SetErrorReporter(cx, NULL);
        if (!parser.parse(obj) && parser.tokenStream.isUnexpectedEOF()) {
            /*
             * We ran into an error. If it was because we ran out of
             * source, we return false so our caller knows to try to
             * collect more buffered source.
             */
            result = JS_FALSE;
        }
        JS_SetErrorReporter(cx, older);
    }
    js_free(chars);
    JS_RestoreExceptionState(cx, exnState);
    return result;
}

JS_PUBLIC_API(JSObject *)
JS_GetGlobalFromScript(JSScript *script)
{
    JS_ASSERT(!script->isCachedEval);
    return &script->global();
}

JS_PUBLIC_API(JSFunction *)
JS::CompileFunction(JSContext *cx, HandleObject obj, CompileOptions options,
                    const char *name, unsigned nargs, const char **argnames,
                    const jschar *chars, size_t length)
{
    JS_THREADSAFE_ASSERT(cx->compartment() != cx->runtime()->atomsCompartment);
    AssertHeapIsIdle(cx);
    CHECK_REQUEST(cx);
    assertSameCompartment(cx, obj);
    JS_ASSERT_IF(options.principals, cx->compartment()->principals == options.principals);
    AutoLastFrameCheck lfc(cx);

    RootedAtom funAtom(cx);
    if (name) {
        funAtom = Atomize(cx, name, strlen(name));
        if (!funAtom)
            return NULL;
    }

    AutoNameVector formals(cx);
    for (unsigned i = 0; i < nargs; i++) {
        RootedAtom argAtom(cx, Atomize(cx, argnames[i], strlen(argnames[i])));
        if (!argAtom || !formals.append(argAtom->asPropertyName()))
            return NULL;
    }

    RootedFunction fun(cx, NewFunction(cx, NullPtr(), NULL, 0, JSFunction::INTERPRETED, obj,
                                       funAtom, JSFunction::FinalizeKind, TenuredObject));
    if (!fun)
        return NULL;

    if (!frontend::CompileFunctionBody(cx, &fun, options, formals, chars, length))
        return NULL;

    if (obj && funAtom) {
        Rooted<jsid> id(cx, AtomToId(funAtom));
        RootedValue value(cx, ObjectValue(*fun));
        if (!JSObject::defineGeneric(cx, obj, id, value, NULL, NULL, JSPROP_ENUMERATE))
            return NULL;
    }

    return fun;
}

JS_PUBLIC_API(JSFunction *)
JS::CompileFunction(JSContext *cx, HandleObject obj, CompileOptions options,
                    const char *name, unsigned nargs, const char **argnames,
                    const char *bytes, size_t length)
{
    jschar *chars;
    if (options.utf8)
        chars = InflateUTF8String(cx, bytes, &length);
    else
        chars = InflateString(cx, bytes, &length);
    if (!chars)
        return NULL;

    JSFunction *fun = CompileFunction(cx, obj, options, name, nargs, argnames, chars, length);
    js_free(chars);
    return fun;
}

JS_PUBLIC_API(JSFunction *)
JS_CompileUCFunction(JSContext *cx, JSObject *objArg, const char *name,
                     unsigned nargs, const char **argnames,
                     const jschar *chars, size_t length,
                     const char *filename, unsigned lineno)
{
    RootedObject obj(cx, objArg);
    CompileOptions options(cx);
    options.setFileAndLine(filename, lineno);

    return CompileFunction(cx, obj, options, name, nargs, argnames, chars, length);
}

JS_PUBLIC_API(JSFunction *)
JS_CompileFunctionForPrincipals(JSContext *cx, JSObject *objArg,
                                JSPrincipals *principals, const char *name,
                                unsigned nargs, const char **argnames,
                                const char *ascii, size_t length,
                                const char *filename, unsigned lineno)
{
    RootedObject obj(cx, objArg);
    CompileOptions options(cx);
    options.setPrincipals(principals)
           .setFileAndLine(filename, lineno);

    return CompileFunction(cx, obj, options, name, nargs, argnames, ascii, length);
}

JS_PUBLIC_API(JSFunction *)
JS_CompileFunction(JSContext *cx, JSObject *objArg, const char *name,
                   unsigned nargs, const char **argnames,
                   const char *ascii, size_t length,
                   const char *filename, unsigned lineno)
{
    RootedObject obj(cx, objArg);
    CompileOptions options(cx);
    options.setFileAndLine(filename, lineno);

    return CompileFunction(cx, obj, options, name, nargs, argnames, ascii, length);
}

JS_PUBLIC_API(JSString *)
JS_DecompileScript(JSContext *cx, JSScript *scriptArg, const char *name, unsigned indent)
{
    JS_THREADSAFE_ASSERT(cx->compartment() != cx->runtime()->atomsCompartment);

    AssertHeapIsIdle(cx);
    CHECK_REQUEST(cx);
    RootedScript script(cx, scriptArg);
    RootedFunction fun(cx, script->function());
    if (fun)
        return JS_DecompileFunction(cx, fun, indent);
    bool haveSource = script->scriptSource()->hasSourceData();
    if (!haveSource && !JSScript::loadSource(cx, script, &haveSource))
        return NULL;
    return haveSource ? script->sourceData(cx) : js_NewStringCopyZ<CanGC>(cx, "[no source]");
}

JS_PUBLIC_API(JSString *)
JS_DecompileFunction(JSContext *cx, JSFunction *funArg, unsigned indent)
{
    JS_THREADSAFE_ASSERT(cx->compartment() != cx->runtime()->atomsCompartment);
    AssertHeapIsIdle(cx);
    CHECK_REQUEST(cx);
    assertSameCompartment(cx, funArg);
    RootedFunction fun(cx, funArg);
    return FunctionToString(cx, fun, false, !(indent & JS_DONT_PRETTY_PRINT));
}

JS_PUBLIC_API(JSString *)
JS_DecompileFunctionBody(JSContext *cx, JSFunction *funArg, unsigned indent)
{
    JS_THREADSAFE_ASSERT(cx->compartment() != cx->runtime()->atomsCompartment);
    AssertHeapIsIdle(cx);
    CHECK_REQUEST(cx);
    assertSameCompartment(cx, funArg);
    RootedFunction fun(cx, funArg);
    return FunctionToString(cx, fun, true, !(indent & JS_DONT_PRETTY_PRINT));
}

JS_NEVER_INLINE JS_PUBLIC_API(JSBool)
JS_ExecuteScript(JSContext *cx, JSObject *objArg, JSScript *scriptArg, jsval *rval)
{
    RootedObject obj(cx, objArg);
    RootedScript script(cx, scriptArg);

    JS_THREADSAFE_ASSERT(cx->compartment() != cx->runtime()->atomsCompartment);
    AssertHeapIsIdle(cx);
    CHECK_REQUEST(cx);
    assertSameCompartment(cx, obj);
    if (cx->compartment() != obj->compartment())
        *(volatile int *) 0 = 0xf0;
    AutoLastFrameCheck lfc(cx);

    /*
     * Mozilla caches pre-compiled scripts (e.g., in the XUL prototype cache)
     * and runs them against multiple globals. With a compartment per global,
     * this requires cloning the pre-compiled script into each new global.
     * Since each script gets run once, there is no point in trying to cache
     * this clone. Ideally, this would be handled at some pinch point in
     * mozilla, but there doesn't seem to be one, so we handle it here.
     */
    if (script->compartment() != obj->compartment()) {
        script = CloneScript(cx, NullPtr(), NullPtr(), script);
        if (!script.get())
            return false;
    } else {
        script = scriptArg;
    }

    return Execute(cx, script, *obj, rval);
}

JS_PUBLIC_API(JSBool)
JS_ExecuteScriptVersion(JSContext *cx, JSObject *objArg, JSScript *script, jsval *rval,
                        JSVersion version)
{
    RootedObject obj(cx, objArg);
    return JS_ExecuteScript(cx, obj, script, rval);
}

static const unsigned LARGE_SCRIPT_LENGTH = 500*1024;

extern JS_PUBLIC_API(bool)
JS::Evaluate(JSContext *cx, HandleObject obj, CompileOptions options,
             const jschar *chars, size_t length, jsval *rval)
{
    JS_THREADSAFE_ASSERT(cx->compartment() != cx->runtime()->atomsCompartment);
    AssertHeapIsIdle(cx);
    CHECK_REQUEST(cx);
    assertSameCompartment(cx, obj);
    JS_ASSERT_IF(options.principals, cx->compartment()->principals == options.principals);

    AutoLastFrameCheck lfc(cx);

    options.setCompileAndGo(true);
    options.setNoScriptRval(!rval);
    SourceCompressionToken sct(cx);
    RootedScript script(cx, frontend::CompileScript(cx, obj, NullPtr(), options,
                                                    chars, length, NULL, 0, &sct));
    if (!script)
        return false;

    JS_ASSERT(script->getVersion() == options.version);

    bool result = Execute(cx, script, *obj, rval);
    if (!sct.complete())
        result = false;

    // After evaluation, the compiled script will not be run again.
    // script->ensureRanAnalysis allocated 1 analyze::Bytecode for every opcode
    // which for large scripts means significant memory. Perform a GC eagerly
    // to clear out this analysis data before anything happens to inhibit the
    // flushing of this memory (such as setting requestAnimationFrame).
    if (script->length > LARGE_SCRIPT_LENGTH) {
        script = NULL;
        PrepareZoneForGC(cx->zone());
        GC(cx->runtime(), GC_NORMAL, gcreason::FINISH_LARGE_EVALUTE);
    }

    return result;
}

extern JS_PUBLIC_API(bool)
JS::Evaluate(JSContext *cx, HandleObject obj, CompileOptions options,
             const char *bytes, size_t length, jsval *rval)
{
    jschar *chars;
    if (options.utf8)
        chars = InflateUTF8String(cx, bytes, &length);
    else
        chars = InflateString(cx, bytes, &length);
    if (!chars)
        return false;

    bool ok = Evaluate(cx, obj, options, chars, length, rval);
    js_free(chars);
    return ok;
}

extern JS_PUBLIC_API(bool)
JS::Evaluate(JSContext *cx, HandleObject obj, CompileOptions options,
             const char *filename, jsval *rval)
{
    FileContents buffer(cx);
    {
        AutoFile file;
        if (!file.open(cx, filename) || !file.readAll(cx, buffer))
            return false;
    }

    options.setFileAndLine(filename, 1);
    return Evaluate(cx, obj, options, buffer.begin(), buffer.length(), rval);
}

JS_PUBLIC_API(JSBool)
JS_EvaluateUCScriptForPrincipals(JSContext *cx, JSObject *objArg,
                                 JSPrincipals *principals,
                                 const jschar *chars, unsigned length,
                                 const char *filename, unsigned lineno,
                                 jsval *rval)
{
    RootedObject obj(cx, objArg);
    CompileOptions options(cx);
    options.setPrincipals(principals)
           .setFileAndLine(filename, lineno);

    return Evaluate(cx, obj, options, chars, length, rval);
}

JS_PUBLIC_API(JSBool)
JS_EvaluateUCScriptForPrincipalsVersion(JSContext *cx, JSObject *objArg,
                                        JSPrincipals *principals,
                                        const jschar *chars, unsigned length,
                                        const char *filename, unsigned lineno,
                                        jsval *rval, JSVersion version)
{
    RootedObject obj(cx, objArg);
    CompileOptions options(cx);
    options.setPrincipals(principals)
           .setFileAndLine(filename, lineno)
           .setVersion(version);

    return Evaluate(cx, obj, options, chars, length, rval);
}

extern JS_PUBLIC_API(JSBool)
JS_EvaluateUCScriptForPrincipalsVersionOrigin(JSContext *cx, JSObject *objArg,
                                              JSPrincipals *principals,
                                              JSPrincipals *originPrincipals,
                                              const jschar *chars, unsigned length,
                                              const char *filename, unsigned lineno,
                                              jsval *rval, JSVersion version)
{
    RootedObject obj(cx, objArg);
    CompileOptions options(cx);
    options.setPrincipals(principals)
           .setOriginPrincipals(originPrincipals)
           .setFileAndLine(filename, lineno)
           .setVersion(version);

    return Evaluate(cx, obj, options, chars, length, rval);
}

JS_PUBLIC_API(JSBool)
JS_EvaluateUCScript(JSContext *cx, JSObject *objArg, const jschar *chars, unsigned length,
                    const char *filename, unsigned lineno, jsval *rval)
{
    RootedObject obj(cx, objArg);
    CompileOptions options(cx);
    options.setFileAndLine(filename, lineno);

    return Evaluate(cx, obj, options, chars, length, rval);
}

/* Ancient unsigned nbytes is part of API/ABI, so use size_t length local. */
JS_PUBLIC_API(JSBool)
JS_EvaluateScriptForPrincipals(JSContext *cx, JSObject *objArg, JSPrincipals *principals,
                               const char *bytes, unsigned nbytes,
                               const char *filename, unsigned lineno, jsval *rval)
{
    RootedObject obj(cx, objArg);
    CompileOptions options(cx);
    options.setPrincipals(principals)
           .setFileAndLine(filename, lineno);

    return Evaluate(cx, obj, options, bytes, nbytes, rval);
}

JS_PUBLIC_API(JSBool)
JS_EvaluateScriptForPrincipalsVersion(JSContext *cx, JSObject *objArg, JSPrincipals *principals,
                                      const char *bytes, unsigned nbytes,
                                      const char *filename, unsigned lineno, jsval *rval,
                                      JSVersion version)
{
    RootedObject obj(cx, objArg);
    CompileOptions options(cx);
    options.setPrincipals(principals)
           .setVersion(version)
           .setFileAndLine(filename, lineno);

    return Evaluate(cx, obj, options, bytes, nbytes, rval);
}

JS_PUBLIC_API(JSBool)
JS_EvaluateScript(JSContext *cx, JSObject *objArg, const char *bytes, unsigned nbytes,
                  const char *filename, unsigned lineno, jsval *rval)
{
    RootedObject obj(cx, objArg);
    CompileOptions options(cx);
    options.setFileAndLine(filename, lineno);

    return Evaluate(cx, obj, options, bytes, nbytes, rval);
}

JS_PUBLIC_API(JSBool)
JS_CallFunction(JSContext *cx, JSObject *objArg, JSFunction *fun, unsigned argc, jsval *argv,
                jsval *rval)
{
    RootedObject obj(cx, objArg);
    JS_THREADSAFE_ASSERT(cx->compartment() != cx->runtime()->atomsCompartment);
    AssertHeapIsIdle(cx);
    CHECK_REQUEST(cx);
    assertSameCompartment(cx, obj, fun, JSValueArray(argv, argc));
    AutoLastFrameCheck lfc(cx);

    RootedValue rv(cx);
    if (!Invoke(cx, ObjectOrNullValue(obj), ObjectValue(*fun), argc, argv, &rv))
        return false;
    *rval = rv;
    return true;
}

JS_PUBLIC_API(JSBool)
JS_CallFunctionName(JSContext *cx, JSObject *objArg, const char *name, unsigned argc, jsval *argv,
                    jsval *rval)
{
    RootedObject obj(cx, objArg);
    JS_THREADSAFE_ASSERT(cx->compartment() != cx->runtime()->atomsCompartment);
    AssertHeapIsIdle(cx);
    CHECK_REQUEST(cx);
    assertSameCompartment(cx, obj, JSValueArray(argv, argc));
    AutoLastFrameCheck lfc(cx);

    JSAtom *atom = Atomize(cx, name, strlen(name));
    if (!atom)
        return false;

    RootedValue v(cx);
    RootedId id(cx, AtomToId(atom));
    if (!JSObject::getGeneric(cx, obj, obj, id, &v))
        return false;

    RootedValue rv(cx);
    if (!Invoke(cx, ObjectOrNullValue(obj), v, argc, argv, &rv))
        return false;
    *rval = rv;
    return true;
}

JS_PUBLIC_API(JSBool)
JS_CallFunctionValue(JSContext *cx, JSObject *objArg, jsval fval, unsigned argc, jsval *argv,
                     jsval *rval)
{
    RootedObject obj(cx, objArg);
    JS_THREADSAFE_ASSERT(cx->compartment() != cx->runtime()->atomsCompartment);
    AssertHeapIsIdle(cx);
    CHECK_REQUEST(cx);
    assertSameCompartment(cx, obj, fval, JSValueArray(argv, argc));
    AutoLastFrameCheck lfc(cx);

    RootedValue rv(cx);
    if (!Invoke(cx, ObjectOrNullValue(obj), fval, argc, argv, &rv))
        return false;
    *rval = rv;
    return true;
}

JS_PUBLIC_API(bool)
JS::Call(JSContext *cx, jsval thisv, jsval fval, unsigned argc, jsval *argv, jsval *rval)
{
    AssertHeapIsIdle(cx);
    CHECK_REQUEST(cx);
    assertSameCompartment(cx, thisv, fval, JSValueArray(argv, argc));
    AutoLastFrameCheck lfc(cx);

    RootedValue rv(cx);
    if (!Invoke(cx, thisv, fval, argc, argv, &rv))
        return false;
    *rval = rv;
    return true;
}

JS_PUBLIC_API(JSObject *)
JS_New(JSContext *cx, JSObject *ctorArg, unsigned argc, jsval *argv)
{
    RootedObject ctor(cx, ctorArg);
    AssertHeapIsIdle(cx);
    CHECK_REQUEST(cx);
    assertSameCompartment(cx, ctor, JSValueArray(argv, argc));
    AutoLastFrameCheck lfc(cx);

    // This is not a simple variation of JS_CallFunctionValue because JSOP_NEW
    // is not a simple variation of JSOP_CALL. We have to determine what class
    // of object to create, create it, and clamp the return value to an object,
    // among other details. InvokeConstructor does the hard work.
    InvokeArgs args(cx);
    if (!args.init(argc))
        return NULL;

    args.setCallee(ObjectValue(*ctor));
    args.setThis(NullValue());
    PodCopy(args.array(), argv, argc);

    if (!InvokeConstructor(cx, args))
        return NULL;

    if (!args.rval().isObject()) {
        /*
         * Although constructors may return primitives (via proxies), this
         * API is asking for an object, so we report an error.
         */
        JSAutoByteString bytes;
        if (js_ValueToPrintable(cx, args.rval(), &bytes)) {
            JS_ReportErrorNumber(cx, js_GetErrorMessage, NULL, JSMSG_BAD_NEW_RESULT,
                                 bytes.ptr());
        }
        return NULL;
    }

    return &args.rval().toObject();
}

JS_PUBLIC_API(JSOperationCallback)
JS_SetOperationCallback(JSContext *cx, JSOperationCallback callback)
{
    JSOperationCallback old = cx->operationCallback;
    cx->operationCallback = callback;
    return old;
}

JS_PUBLIC_API(JSOperationCallback)
JS_GetOperationCallback(JSContext *cx)
{
    return cx->operationCallback;
}

JS_PUBLIC_API(void)
JS_TriggerOperationCallback(JSRuntime *rt)
{
    rt->triggerOperationCallback();
}

JS_PUBLIC_API(JSBool)
JS_IsRunning(JSContext *cx)
{
    return cx->currentlyRunning();
}

JS_PUBLIC_API(JSBool)
JS_SaveFrameChain(JSContext *cx)
{
    AssertHeapIsIdleOrIterating(cx);
    CHECK_REQUEST(cx);
    return cx->saveFrameChain();
}

JS_PUBLIC_API(void)
JS_RestoreFrameChain(JSContext *cx)
{
    AssertHeapIsIdleOrIterating(cx);
    CHECK_REQUEST(cx);
    cx->restoreFrameChain();
}

#ifdef MOZ_TRACE_JSCALLS
JS_PUBLIC_API(void)
JS_SetFunctionCallback(JSContext *cx, JSFunctionCallback fcb)
{
    cx->functionCallback = fcb;
}

JS_PUBLIC_API(JSFunctionCallback)
JS_GetFunctionCallback(JSContext *cx)
{
    return cx->functionCallback;
}
#endif

/************************************************************************/
JS_PUBLIC_API(JSString *)
JS_NewStringCopyN(JSContext *cx, const char *s, size_t n)
{
    AssertHeapIsIdle(cx);
    CHECK_REQUEST(cx);
    return js_NewStringCopyN<CanGC>(cx, s, n);
}

JS_PUBLIC_API(JSString *)
JS_NewStringCopyZ(JSContext *cx, const char *s)
{
    size_t n;
    jschar *js;
    JSString *str;

    AssertHeapIsIdle(cx);
    CHECK_REQUEST(cx);
    if (!s || !*s)
        return cx->runtime()->emptyString;
    n = strlen(s);
    js = InflateString(cx, s, &n);
    if (!js)
        return NULL;
    str = js_NewString<CanGC>(cx, js, n);
    if (!str)
        js_free(js);
    return str;
}

JS_PUBLIC_API(JSBool)
JS_StringHasBeenInterned(JSContext *cx, JSString *str)
{
    AssertHeapIsIdle(cx);
    CHECK_REQUEST(cx);

    if (!str->isAtom())
        return false;

    return AtomIsInterned(cx, &str->asAtom());
}

JS_PUBLIC_API(jsid)
INTERNED_STRING_TO_JSID(JSContext *cx, JSString *str)
{
    JS_ASSERT(str);
    JS_ASSERT(((size_t)str & JSID_TYPE_MASK) == 0);
    JS_ASSERT_IF(cx, JS_StringHasBeenInterned(cx, str));
    return AtomToId(&str->asAtom());
}

JS_PUBLIC_API(JSString *)
JS_InternJSString(JSContext *cx, JSString *str)
{
    AssertHeapIsIdle(cx);
    CHECK_REQUEST(cx);
    JSAtom *atom = AtomizeString<CanGC>(cx, str, InternAtom);
    JS_ASSERT_IF(atom, JS_StringHasBeenInterned(cx, atom));
    return atom;
}

JS_PUBLIC_API(JSString *)
JS_InternString(JSContext *cx, const char *s)
{
    return JS_InternStringN(cx, s, strlen(s));
}

JS_PUBLIC_API(JSString *)
JS_InternStringN(JSContext *cx, const char *s, size_t length)
{
    AssertHeapIsIdle(cx);
    CHECK_REQUEST(cx);
    JSAtom *atom = Atomize(cx, s, length, InternAtom);
    JS_ASSERT_IF(atom, JS_StringHasBeenInterned(cx, atom));
    return atom;
}

JS_PUBLIC_API(JSString *)
JS_NewUCString(JSContext *cx, jschar *chars, size_t length)
{
    AssertHeapIsIdle(cx);
    CHECK_REQUEST(cx);
    return js_NewString<CanGC>(cx, chars, length);
}

JS_PUBLIC_API(JSString *)
JS_NewUCStringCopyN(JSContext *cx, const jschar *s, size_t n)
{
    AssertHeapIsIdle(cx);
    CHECK_REQUEST(cx);
    return js_NewStringCopyN<CanGC>(cx, s, n);
}

JS_PUBLIC_API(JSString *)
JS_NewUCStringCopyZ(JSContext *cx, const jschar *s)
{
    AssertHeapIsIdle(cx);
    CHECK_REQUEST(cx);
    if (!s)
        return cx->runtime()->emptyString;
    return js_NewStringCopyZ<CanGC>(cx, s);
}

JS_PUBLIC_API(JSString *)
JS_InternUCStringN(JSContext *cx, const jschar *s, size_t length)
{
    AssertHeapIsIdle(cx);
    CHECK_REQUEST(cx);
    JSAtom *atom = AtomizeChars<CanGC>(cx, s, length, InternAtom);
    JS_ASSERT_IF(atom, JS_StringHasBeenInterned(cx, atom));
    return atom;
}

JS_PUBLIC_API(JSString *)
JS_InternUCString(JSContext *cx, const jschar *s)
{
    return JS_InternUCStringN(cx, s, js_strlen(s));
}

JS_PUBLIC_API(size_t)
JS_GetStringLength(JSString *str)
{
    return str->length();
}

JS_PUBLIC_API(const jschar *)
JS_GetStringCharsZ(JSContext *cx, JSString *str)
{
    size_t dummy;
    return JS_GetStringCharsZAndLength(cx, str, &dummy);
}

JS_PUBLIC_API(const jschar *)
JS_GetStringCharsZAndLength(JSContext *cx, JSString *str, size_t *plength)
{
    /*
     * Don't require |cx->compartment()| to be |str|'s compartment. We don't need
     * it, and it's annoying for callers.
     */
    JS_ASSERT(plength);
    AssertHeapIsIdleOrStringIsFlat(cx, str);
    CHECK_REQUEST(cx);
    JSFlatString *flat = str->ensureFlat(cx);
    if (!flat)
        return NULL;
    *plength = flat->length();
    return flat->chars();
}

JS_PUBLIC_API(const jschar *)
JS_GetStringCharsAndLength(JSContext *cx, JSString *str, size_t *plength)
{
    JS_ASSERT(plength);
    AssertHeapIsIdleOrStringIsFlat(cx, str);
    CHECK_REQUEST(cx);
    assertSameCompartment(cx, str);
    JSLinearString *linear = str->ensureLinear(cx);
    if (!linear)
        return NULL;
    *plength = linear->length();
    return linear->chars();
}

JS_PUBLIC_API(const jschar *)
JS_GetInternedStringChars(JSString *str)
{
    JS_ASSERT(str->isAtom());
    JSFlatString *flat = str->ensureFlat(NULL);
    if (!flat)
        return NULL;
    return flat->chars();
}

JS_PUBLIC_API(const jschar *)
JS_GetInternedStringCharsAndLength(JSString *str, size_t *plength)
{
    JS_ASSERT(str->isAtom());
    JS_ASSERT(plength);
    JSFlatString *flat = str->ensureFlat(NULL);
    if (!flat)
        return NULL;
    *plength = flat->length();
    return flat->chars();
}

extern JS_PUBLIC_API(JSFlatString *)
JS_FlattenString(JSContext *cx, JSString *str)
{
    AssertHeapIsIdle(cx);
    CHECK_REQUEST(cx);
    assertSameCompartment(cx, str);
    JSFlatString *flat = str->ensureFlat(cx);
    if (!flat)
        return NULL;
    return flat;
}

extern JS_PUBLIC_API(const jschar *)
JS_GetFlatStringChars(JSFlatString *str)
{
    return str->chars();
}

JS_PUBLIC_API(JSBool)
JS_CompareStrings(JSContext *cx, JSString *str1, JSString *str2, int32_t *result)
{
    AssertHeapIsIdle(cx);
    CHECK_REQUEST(cx);

    return CompareStrings(cx, str1, str2, result);
}

JS_PUBLIC_API(JSBool)
JS_StringEqualsAscii(JSContext *cx, JSString *str, const char *asciiBytes, JSBool *match)
{
    AssertHeapIsIdle(cx);
    CHECK_REQUEST(cx);

    JSLinearString *linearStr = str->ensureLinear(cx);
    if (!linearStr)
        return false;
    *match = StringEqualsAscii(linearStr, asciiBytes);
    return true;
}

JS_PUBLIC_API(JSBool)
JS_FlatStringEqualsAscii(JSFlatString *str, const char *asciiBytes)
{
    return StringEqualsAscii(str, asciiBytes);
}

JS_PUBLIC_API(size_t)
JS_PutEscapedFlatString(char *buffer, size_t size, JSFlatString *str, char quote)
{
    return PutEscapedString(buffer, size, str, quote);
}

JS_PUBLIC_API(size_t)
JS_PutEscapedString(JSContext *cx, char *buffer, size_t size, JSString *str, char quote)
{
    AssertHeapIsIdle(cx);
    JSLinearString *linearStr = str->ensureLinear(cx);
    if (!linearStr)
        return size_t(-1);
    return PutEscapedString(buffer, size, linearStr, quote);
}

JS_PUBLIC_API(JSBool)
JS_FileEscapedString(FILE *fp, JSString *str, char quote)
{
    JSLinearString *linearStr = str->ensureLinear(NULL);
    return linearStr && FileEscapedString(fp, linearStr, quote);
}

JS_PUBLIC_API(JSString *)
JS_NewGrowableString(JSContext *cx, jschar *chars, size_t length)
{
    AssertHeapIsIdle(cx);
    CHECK_REQUEST(cx);
    return js_NewString<CanGC>(cx, chars, length);
}

JS_PUBLIC_API(JSString *)
JS_NewDependentString(JSContext *cx, JSString *str, size_t start, size_t length)
{
    AssertHeapIsIdle(cx);
    CHECK_REQUEST(cx);
    return js_NewDependentString(cx, str, start, length);
}

JS_PUBLIC_API(JSString *)
JS_ConcatStrings(JSContext *cx, JSString *left, JSString *right)
{
    AssertHeapIsIdle(cx);
    CHECK_REQUEST(cx);
    Rooted<JSString*> lstr(cx, left);
    Rooted<JSString*> rstr(cx, right);
    return ConcatStrings<CanGC>(cx, lstr, rstr);
}

JS_PUBLIC_API(JSBool)
JS_DecodeBytes(JSContext *cx, const char *src, size_t srclen, jschar *dst, size_t *dstlenp)
{
    AssertHeapIsIdle(cx);
    CHECK_REQUEST(cx);
    return InflateStringToBuffer(cx, src, srclen, dst, dstlenp);
}

JS_PUBLIC_API(char *)
JS_EncodeString(JSContext *cx, JSString *str)
{
    AssertHeapIsIdle(cx);
    CHECK_REQUEST(cx);

    JSLinearString *linear = str->ensureLinear(cx);
    if (!linear)
        return NULL;

    return LossyTwoByteCharsToNewLatin1CharsZ(cx, linear->range()).c_str();
}

JS_PUBLIC_API(char *)
JS_EncodeStringToUTF8(JSContext *cx, JSString *str)
{
    AssertHeapIsIdle(cx);
    CHECK_REQUEST(cx);

    JSLinearString *linear = str->ensureLinear(cx);
    if (!linear)
        return NULL;

    return TwoByteCharsToNewUTF8CharsZ(cx, linear->range()).c_str();
}

JS_PUBLIC_API(size_t)
JS_GetStringEncodingLength(JSContext *cx, JSString *str)
{
    AssertHeapIsIdle(cx);
    CHECK_REQUEST(cx);

    const jschar *chars = str->getChars(cx);
    if (!chars)
        return size_t(-1);
    return str->length();
}

JS_PUBLIC_API(size_t)
JS_EncodeStringToBuffer(JSContext *cx, JSString *str, char *buffer, size_t length)
{
    AssertHeapIsIdle(cx);
    CHECK_REQUEST(cx);

    /*
     * FIXME bug 612141 - fix DeflateStringToBuffer interface so the result
     * would allow to distinguish between insufficient buffer and encoding
     * error.
     */
    size_t writtenLength = length;
    const jschar *chars = str->getChars(NULL);
    if (!chars)
        return size_t(-1);
    if (DeflateStringToBuffer(NULL, chars, str->length(), buffer, &writtenLength)) {
        JS_ASSERT(writtenLength <= length);
        return writtenLength;
    }
    JS_ASSERT(writtenLength <= length);
    size_t necessaryLength = str->length();
    if (necessaryLength == size_t(-1))
        return size_t(-1);
    JS_ASSERT(writtenLength == length); // C strings are NOT encoded.
    return necessaryLength;
}

JS_PUBLIC_API(JSBool)
JS_Stringify(JSContext *cx, jsval *vp, JSObject *replacerArg, jsval space,
             JSONWriteCallback callback, void *data)
{
    RootedObject replacer(cx, replacerArg);
    RootedValue value(cx, *vp);

    AssertHeapIsIdle(cx);
    CHECK_REQUEST(cx);
    assertSameCompartment(cx, replacer, space);
    StringBuffer sb(cx);
    if (!js_Stringify(cx, &value, replacer, space, sb))
        return false;
    *vp = value;
    if (sb.empty()) {
        HandlePropertyName null = cx->names().null;
        return callback(null->chars(), null->length(), data);
    }
    return callback(sb.begin(), sb.length(), data);
}

JS_PUBLIC_API(JSBool)
JS_ParseJSON(JSContext *cx, const jschar *chars, uint32_t len, JS::MutableHandleValue vp)
{
    AssertHeapIsIdle(cx);
    CHECK_REQUEST(cx);

    RootedValue reviver(cx, NullValue()), value(cx);
    return ParseJSONWithReviver(cx, JS::StableCharPtr(chars, len), len, reviver, vp);
}

JS_PUBLIC_API(JSBool)
JS_ParseJSONWithReviver(JSContext *cx, const jschar *chars, uint32_t len, jsval reviverArg, jsval *vp)
{
    AssertHeapIsIdle(cx);
    CHECK_REQUEST(cx);

    RootedValue reviver(cx, reviverArg), value(cx);
    if (!ParseJSONWithReviver(cx, StableCharPtr(chars, len), len, reviver, &value))
        return false;

    *vp = value;
    return true;
}

JS_PUBLIC_API(JSBool)
JS_ReadStructuredClone(JSContext *cx, uint64_t *buf, size_t nbytes,
                       uint32_t version, jsval *vp,
                       const JSStructuredCloneCallbacks *optionalCallbacks,
                       void *closure)
{
    AssertHeapIsIdle(cx);
    CHECK_REQUEST(cx);

    if (version > JS_STRUCTURED_CLONE_VERSION) {
        JS_ReportErrorNumber(cx, js_GetErrorMessage, NULL, JSMSG_BAD_CLONE_VERSION);
        return false;
    }
    const JSStructuredCloneCallbacks *callbacks =
        optionalCallbacks ?
        optionalCallbacks :
        cx->runtime()->structuredCloneCallbacks;
    return ReadStructuredClone(cx, buf, nbytes, vp, callbacks, closure);
}

JS_PUBLIC_API(JSBool)
JS_WriteStructuredClone(JSContext *cx, jsval valueArg, uint64_t **bufp, size_t *nbytesp,
                        const JSStructuredCloneCallbacks *optionalCallbacks,
                        void *closure, jsval transferable)
{
    RootedValue value(cx, valueArg);
    AssertHeapIsIdle(cx);
    CHECK_REQUEST(cx);
    assertSameCompartment(cx, value);

    const JSStructuredCloneCallbacks *callbacks =
        optionalCallbacks ?
        optionalCallbacks :
        cx->runtime()->structuredCloneCallbacks;
    return WriteStructuredClone(cx, value, (uint64_t **) bufp, nbytesp,
                                callbacks, closure, transferable);
}

JS_PUBLIC_API(JSBool)
JS_ClearStructuredClone(const uint64_t *data, size_t nbytes)
{
    return ClearStructuredClone(data, nbytes);
}

JS_PUBLIC_API(JSBool)
JS_StructuredCloneHasTransferables(const uint64_t *data, size_t nbytes,
                                   JSBool *hasTransferable)
{
    bool transferable;
    if (!StructuredCloneHasTransferObjects(data, nbytes, &transferable))
        return false;

    *hasTransferable = transferable;
    return true;
}

JS_PUBLIC_API(JSBool)
JS_StructuredClone(JSContext *cx, jsval valueArg, jsval *vp,
                   const JSStructuredCloneCallbacks *optionalCallbacks,
                   void *closure)
{
    RootedValue value(cx, valueArg);
    AssertHeapIsIdle(cx);
    CHECK_REQUEST(cx);
    assertSameCompartment(cx, value);

    const JSStructuredCloneCallbacks *callbacks =
        optionalCallbacks ?
        optionalCallbacks :
        cx->runtime()->structuredCloneCallbacks;
    JSAutoStructuredCloneBuffer buf;
    return buf.write(cx, value, callbacks, closure) &&
           buf.read(cx, vp, callbacks, closure);
}

void
JSAutoStructuredCloneBuffer::clear()
{
    if (data_) {
        ClearStructuredClone(data_, nbytes_);
        data_ = NULL;
        nbytes_ = 0;
        version_ = 0;
    }
}

void
JSAutoStructuredCloneBuffer::adopt(uint64_t *data, size_t nbytes, uint32_t version)
{
    clear();
    data_ = data;
    nbytes_ = nbytes;
    version_ = version;
}

bool
JSAutoStructuredCloneBuffer::copy(const uint64_t *srcData, size_t nbytes, uint32_t version)
{
    // transferable objects cannot be copied
    bool hasTransferable;
    if (!StructuredCloneHasTransferObjects(data_, nbytes_, &hasTransferable) ||
        hasTransferable)
        return false;

    uint64_t *newData = static_cast<uint64_t *>(js_malloc(nbytes));
    if (!newData)
        return false;

    js_memcpy(newData, srcData, nbytes);

    clear();
    data_ = newData;
    nbytes_ = nbytes;
    version_ = version;
    return true;
}
void
JSAutoStructuredCloneBuffer::steal(uint64_t **datap, size_t *nbytesp, uint32_t *versionp)
{
    *datap = data_;
    *nbytesp = nbytes_;
    if (versionp)
        *versionp = version_;

    data_ = NULL;
    nbytes_ = 0;
    version_ = 0;
}

bool
JSAutoStructuredCloneBuffer::read(JSContext *cx, jsval *vp,
                                  const JSStructuredCloneCallbacks *optionalCallbacks,
                                  void *closure)
{
    JS_ASSERT(cx);
    JS_ASSERT(data_);
    return !!JS_ReadStructuredClone(cx, data_, nbytes_, version_, vp,
                                    optionalCallbacks, closure);
}

bool
JSAutoStructuredCloneBuffer::write(JSContext *cx, jsval valueArg,
                                   const JSStructuredCloneCallbacks *optionalCallbacks,
                                   void *closure)
{
    jsval transferable = JSVAL_VOID;
    return write(cx, valueArg, transferable, optionalCallbacks, closure);
}

bool
JSAutoStructuredCloneBuffer::write(JSContext *cx, jsval valueArg,
                                   jsval transferable,
                                   const JSStructuredCloneCallbacks *optionalCallbacks,
                                   void *closure)
{
    RootedValue value(cx, valueArg);
    clear();
    bool ok = !!JS_WriteStructuredClone(cx, value, &data_, &nbytes_,
                                        optionalCallbacks, closure,
                                        transferable);
    if (!ok) {
        data_ = NULL;
        nbytes_ = 0;
        version_ = JS_STRUCTURED_CLONE_VERSION;
    }
    return ok;
}

void
JSAutoStructuredCloneBuffer::swap(JSAutoStructuredCloneBuffer &other)
{
    uint64_t *data = other.data_;
    size_t nbytes = other.nbytes_;
    uint32_t version = other.version_;

    other.data_ = this->data_;
    other.nbytes_ = this->nbytes_;
    other.version_ = this->version_;

    this->data_ = data;
    this->nbytes_ = nbytes;
    this->version_ = version;
}

JS_PUBLIC_API(void)
JS_SetStructuredCloneCallbacks(JSRuntime *rt, const JSStructuredCloneCallbacks *callbacks)
{
    rt->structuredCloneCallbacks = callbacks;
}

JS_PUBLIC_API(JSBool)
JS_ReadUint32Pair(JSStructuredCloneReader *r, uint32_t *p1, uint32_t *p2)
{
    return r->input().readPair((uint32_t *) p1, (uint32_t *) p2);
}

JS_PUBLIC_API(JSBool)
JS_ReadBytes(JSStructuredCloneReader *r, void *p, size_t len)
{
    return r->input().readBytes(p, len);
}

JS_PUBLIC_API(JSBool)
JS_WriteUint32Pair(JSStructuredCloneWriter *w, uint32_t tag, uint32_t data)
{
    return w->output().writePair(tag, data);
}

JS_PUBLIC_API(JSBool)
JS_WriteBytes(JSStructuredCloneWriter *w, const void *p, size_t len)
{
    return w->output().writeBytes(p, len);
}

/************************************************************************/

JS_PUBLIC_API(void)
JS_ReportError(JSContext *cx, const char *format, ...)
{
    va_list ap;

    AssertHeapIsIdle(cx);
    va_start(ap, format);
    js_ReportErrorVA(cx, JSREPORT_ERROR, format, ap);
    va_end(ap);
}

JS_PUBLIC_API(void)
JS_ReportErrorNumber(JSContext *cx, JSErrorCallback errorCallback,
                     void *userRef, const unsigned errorNumber, ...)
{
    va_list ap;
    va_start(ap, errorNumber);
    JS_ReportErrorNumberVA(cx, errorCallback, userRef, errorNumber, ap);
    va_end(ap);
}

JS_PUBLIC_API(void)
JS_ReportErrorNumberVA(JSContext *cx, JSErrorCallback errorCallback,
                       void *userRef, const unsigned errorNumber,
                       va_list ap)
{
    AssertHeapIsIdle(cx);
    js_ReportErrorNumberVA(cx, JSREPORT_ERROR, errorCallback, userRef,
                           errorNumber, ArgumentsAreASCII, ap);
}

JS_PUBLIC_API(void)
JS_ReportErrorNumberUC(JSContext *cx, JSErrorCallback errorCallback,
                       void *userRef, const unsigned errorNumber, ...)
{
    va_list ap;

    AssertHeapIsIdle(cx);
    va_start(ap, errorNumber);
    js_ReportErrorNumberVA(cx, JSREPORT_ERROR, errorCallback, userRef,
                           errorNumber, ArgumentsAreUnicode, ap);
    va_end(ap);
}

JS_PUBLIC_API(void)
JS_ReportErrorNumberUCArray(JSContext *cx, JSErrorCallback errorCallback,
                            void *userRef, const unsigned errorNumber,
                            const jschar **args)
{
    AssertHeapIsIdle(cx);
    js_ReportErrorNumberUCArray(cx, JSREPORT_ERROR, errorCallback, userRef,
                                errorNumber, args);
}

JS_PUBLIC_API(JSBool)
JS_ReportWarning(JSContext *cx, const char *format, ...)
{
    va_list ap;
    JSBool ok;

    AssertHeapIsIdle(cx);
    va_start(ap, format);
    ok = js_ReportErrorVA(cx, JSREPORT_WARNING, format, ap);
    va_end(ap);
    return ok;
}

JS_PUBLIC_API(JSBool)
JS_ReportErrorFlagsAndNumber(JSContext *cx, unsigned flags,
                             JSErrorCallback errorCallback, void *userRef,
                             const unsigned errorNumber, ...)
{
    va_list ap;
    JSBool ok;

    AssertHeapIsIdle(cx);
    va_start(ap, errorNumber);
    ok = js_ReportErrorNumberVA(cx, flags, errorCallback, userRef,
                                errorNumber, ArgumentsAreASCII, ap);
    va_end(ap);
    return ok;
}

JS_PUBLIC_API(JSBool)
JS_ReportErrorFlagsAndNumberUC(JSContext *cx, unsigned flags,
                               JSErrorCallback errorCallback, void *userRef,
                               const unsigned errorNumber, ...)
{
    va_list ap;
    JSBool ok;

    AssertHeapIsIdle(cx);
    va_start(ap, errorNumber);
    ok = js_ReportErrorNumberVA(cx, flags, errorCallback, userRef,
                                errorNumber, ArgumentsAreUnicode, ap);
    va_end(ap);
    return ok;
}

JS_PUBLIC_API(void)
JS_ReportOutOfMemory(JSContext *cx)
{
    js_ReportOutOfMemory(cx);
}

JS_PUBLIC_API(void)
JS_ReportAllocationOverflow(JSContext *cx)
{
    js_ReportAllocationOverflow(cx);
}

JS_PUBLIC_API(JSErrorReporter)
JS_GetErrorReporter(JSContext *cx)
{
    return cx->errorReporter;
}

JS_PUBLIC_API(JSErrorReporter)
JS_SetErrorReporter(JSContext *cx, JSErrorReporter er)
{
    JSErrorReporter older;

    older = cx->errorReporter;
    cx->errorReporter = er;
    return older;
}

/************************************************************************/

/*
 * Dates.
 */
JS_PUBLIC_API(JSObject *)
JS_NewDateObject(JSContext *cx, int year, int mon, int mday, int hour, int min, int sec)
{
    AssertHeapIsIdle(cx);
    CHECK_REQUEST(cx);
    return js_NewDateObject(cx, year, mon, mday, hour, min, sec);
}

JS_PUBLIC_API(JSObject *)
JS_NewDateObjectMsec(JSContext *cx, double msec)
{
    AssertHeapIsIdle(cx);
    CHECK_REQUEST(cx);
    return js_NewDateObjectMsec(cx, msec);
}

JS_PUBLIC_API(JSBool)
JS_ObjectIsDate(JSContext *cx, JSObject *objArg)
{
    RootedObject obj(cx, objArg);
    assertSameCompartment(cx, obj);
    return ObjectClassIs(obj, ESClass_Date, cx);
}

JS_PUBLIC_API(void)
JS_ClearDateCaches(JSContext *cx)
{
    AssertHeapIsIdle(cx);
    CHECK_REQUEST(cx);
    cx->runtime()->dateTimeInfo.updateTimeZoneAdjustment();
}

/************************************************************************/

/*
 * Regular Expressions.
 */
JS_PUBLIC_API(JSObject *)
JS_NewRegExpObject(JSContext *cx, JSObject *objArg, char *bytes, size_t length, unsigned flags)
{
    RootedObject obj(cx, objArg);
    AssertHeapIsIdle(cx);
    CHECK_REQUEST(cx);
    jschar *chars = InflateString(cx, bytes, &length);
    if (!chars)
        return NULL;

    RegExpStatics *res = obj->as<GlobalObject>().getRegExpStatics();
    RegExpObject *reobj = RegExpObject::create(cx, res, chars, length,
                                               RegExpFlag(flags), NULL);
    js_free(chars);
    return reobj;
}

JS_PUBLIC_API(JSObject *)
JS_NewUCRegExpObject(JSContext *cx, JSObject *objArg, jschar *chars, size_t length, unsigned flags)
{
    RootedObject obj(cx, objArg);
    AssertHeapIsIdle(cx);
    CHECK_REQUEST(cx);
    RegExpStatics *res = obj->as<GlobalObject>().getRegExpStatics();
    return RegExpObject::create(cx, res, chars, length,
                                RegExpFlag(flags), NULL);
}

JS_PUBLIC_API(void)
JS_SetRegExpInput(JSContext *cx, JSObject *objArg, JSString *input, JSBool multiline)
{
    RootedObject obj(cx, objArg);
    AssertHeapIsIdle(cx);
    CHECK_REQUEST(cx);
    assertSameCompartment(cx, input);

    obj->as<GlobalObject>().getRegExpStatics()->reset(cx, input, !!multiline);
}

JS_PUBLIC_API(void)
JS_ClearRegExpStatics(JSContext *cx, JSObject *objArg)
{
    RootedObject obj(cx, objArg);
    AssertHeapIsIdle(cx);
    CHECK_REQUEST(cx);
    JS_ASSERT(obj);

    obj->as<GlobalObject>().getRegExpStatics()->clear();
}

JS_PUBLIC_API(JSBool)
JS_ExecuteRegExp(JSContext *cx, JSObject *objArg, JSObject *reobjArg, jschar *chars, size_t length,
                 size_t *indexp, JSBool test, jsval *rval)
{
    RootedObject obj(cx, objArg);
    RootedObject reobj(cx, reobjArg);
    AssertHeapIsIdle(cx);
    CHECK_REQUEST(cx);

    RegExpStatics *res = obj->as<GlobalObject>().getRegExpStatics();

    RootedValue val(cx);
    if (!ExecuteRegExpLegacy(cx, res, reobj->as<RegExpObject>(), NullPtr(), chars, length, indexp,
                             test, &val))
    {
        return false;
    }
    *rval = val;
    return true;
}

JS_PUBLIC_API(JSObject *)
JS_NewRegExpObjectNoStatics(JSContext *cx, char *bytes, size_t length, unsigned flags)
{
    AssertHeapIsIdle(cx);
    CHECK_REQUEST(cx);
    jschar *chars = InflateString(cx, bytes, &length);
    if (!chars)
        return NULL;
    RegExpObject *reobj = RegExpObject::createNoStatics(cx, chars, length,
                                                        RegExpFlag(flags), NULL);
    js_free(chars);
    return reobj;
}

JS_PUBLIC_API(JSObject *)
JS_NewUCRegExpObjectNoStatics(JSContext *cx, jschar *chars, size_t length, unsigned flags)
{
    AssertHeapIsIdle(cx);
    CHECK_REQUEST(cx);
    return RegExpObject::createNoStatics(cx, chars, length,
                                         RegExpFlag(flags), NULL);
}

JS_PUBLIC_API(JSBool)
JS_ExecuteRegExpNoStatics(JSContext *cx, JSObject *objArg, jschar *chars, size_t length,
                          size_t *indexp, JSBool test, jsval *rval)
{
    RootedObject obj(cx, objArg);
    AssertHeapIsIdle(cx);
    CHECK_REQUEST(cx);

    RootedValue val(cx);
    if (!ExecuteRegExpLegacy(cx, NULL, obj->as<RegExpObject>(), NullPtr(), chars, length, indexp,
                             test, &val))
    {
        return false;
    }
    *rval = val;
    return true;
}

JS_PUBLIC_API(JSBool)
JS_ObjectIsRegExp(JSContext *cx, JSObject *objArg)
{
    RootedObject obj(cx, objArg);
    assertSameCompartment(cx, obj);
    return ObjectClassIs(obj, ESClass_RegExp, cx);
}

JS_PUBLIC_API(unsigned)
JS_GetRegExpFlags(JSContext *cx, JSObject *objArg)
{
    RootedObject obj(cx, objArg);
    AssertHeapIsIdle(cx);
    CHECK_REQUEST(cx);

    return obj->as<RegExpObject>().getFlags();
}

JS_PUBLIC_API(JSString *)
JS_GetRegExpSource(JSContext *cx, JSObject *objArg)
{
    RootedObject obj(cx, objArg);
    AssertHeapIsIdle(cx);
    CHECK_REQUEST(cx);

    return obj->as<RegExpObject>().getSource();
}

/************************************************************************/

JS_PUBLIC_API(JSBool)
JS_SetDefaultLocale(JSRuntime *rt, const char *locale)
{
    AssertHeapIsIdle(rt);
    return rt->setDefaultLocale(locale);
}

JS_PUBLIC_API(void)
JS_ResetDefaultLocale(JSRuntime *rt)
{
    AssertHeapIsIdle(rt);
    rt->resetDefaultLocale();
}

JS_PUBLIC_API(void)
JS_SetLocaleCallbacks(JSRuntime *rt, JSLocaleCallbacks *callbacks)
{
    AssertHeapIsIdle(rt);
    rt->localeCallbacks = callbacks;
}

JS_PUBLIC_API(JSLocaleCallbacks *)
JS_GetLocaleCallbacks(JSRuntime *rt)
{
    /* This function can be called by a finalizer. */
    return rt->localeCallbacks;
}

/************************************************************************/

JS_PUBLIC_API(JSBool)
JS_IsExceptionPending(JSContext *cx)
{
    /* This function can be called by a finalizer. */
    return (JSBool) cx->isExceptionPending();
}

JS_PUBLIC_API(JSBool)
JS_GetPendingException(JSContext *cx, jsval *vp)
{
    AssertHeapIsIdle(cx);
    CHECK_REQUEST(cx);
    if (!cx->isExceptionPending())
        return JS_FALSE;
    *vp = cx->getPendingException();
    assertSameCompartment(cx, *vp);
    return JS_TRUE;
}

JS_PUBLIC_API(void)
JS_SetPendingException(JSContext *cx, jsval valueArg)
{
    RootedValue value(cx, valueArg);
    AssertHeapIsIdle(cx);
    CHECK_REQUEST(cx);
    assertSameCompartment(cx, value);
    cx->setPendingException(value);
}

JS_PUBLIC_API(void)
JS_ClearPendingException(JSContext *cx)
{
    AssertHeapIsIdle(cx);
    cx->clearPendingException();
}

JS_PUBLIC_API(JSBool)
JS_ReportPendingException(JSContext *cx)
{
    AssertHeapIsIdle(cx);
    CHECK_REQUEST(cx);

    return js_ReportUncaughtException(cx);
}

struct JSExceptionState {
    bool throwing;
    jsval exception;
};

JS_PUBLIC_API(JSExceptionState *)
JS_SaveExceptionState(JSContext *cx)
{
    JSExceptionState *state;

    AssertHeapIsIdle(cx);
    CHECK_REQUEST(cx);
    state = cx->pod_malloc<JSExceptionState>();
    if (state) {
        state->throwing = JS_GetPendingException(cx, &state->exception);
        if (state->throwing && JSVAL_IS_GCTHING(state->exception))
            AddValueRoot(cx, &state->exception, "JSExceptionState.exception");
    }
    return state;
}

JS_PUBLIC_API(void)
JS_RestoreExceptionState(JSContext *cx, JSExceptionState *state)
{
    AssertHeapIsIdle(cx);
    CHECK_REQUEST(cx);
    if (state) {
        if (state->throwing)
            JS_SetPendingException(cx, state->exception);
        else
            JS_ClearPendingException(cx);
        JS_DropExceptionState(cx, state);
    }
}

JS_PUBLIC_API(void)
JS_DropExceptionState(JSContext *cx, JSExceptionState *state)
{
    AssertHeapIsIdle(cx);
    CHECK_REQUEST(cx);
    if (state) {
        if (state->throwing && JSVAL_IS_GCTHING(state->exception)) {
            assertSameCompartment(cx, state->exception);
            JS_RemoveValueRoot(cx, &state->exception);
        }
        js_free(state);
    }
}

JS_PUBLIC_API(JSErrorReport *)
JS_ErrorFromException(JSContext *cx, jsval valueArg)
{
    RootedValue value(cx, valueArg);
    AssertHeapIsIdle(cx);
    CHECK_REQUEST(cx);
    assertSameCompartment(cx, value);
    return js_ErrorFromException(value);
}

JS_PUBLIC_API(JSBool)
JS_ThrowReportedError(JSContext *cx, const char *message,
                      JSErrorReport *reportp)
{
    AssertHeapIsIdle(cx);
    return JS_IsRunning(cx) &&
           js_ErrorToException(cx, message, reportp, NULL, NULL);
}

JS_PUBLIC_API(JSBool)
JS_ThrowStopIteration(JSContext *cx)
{
    AssertHeapIsIdle(cx);
    return js_ThrowStopIteration(cx);
}

JS_PUBLIC_API(intptr_t)
JS_GetCurrentThread()
{
#ifdef JS_THREADSAFE
    return reinterpret_cast<intptr_t>(PR_GetCurrentThread());
#else
    return 0;
#endif
}

extern JS_PUBLIC_API(void)
JS_ClearRuntimeThread(JSRuntime *rt)
{
    AssertHeapIsIdle(rt);
#ifdef JS_THREADSAFE
    rt->clearOwnerThread();
#endif
}

extern JS_PUBLIC_API(void)
JS_SetRuntimeThread(JSRuntime *rt)
{
    AssertHeapIsIdle(rt);
#ifdef JS_THREADSAFE
    rt->setOwnerThread();
#endif
}

extern JS_NEVER_INLINE JS_PUBLIC_API(void)
JS_AbortIfWrongThread(JSRuntime *rt)
{
    rt->abortIfWrongThread();
}

#ifdef JS_GC_ZEAL
JS_PUBLIC_API(void)
JS_SetGCZeal(JSContext *cx, uint8_t zeal, uint32_t frequency)
{
    SetGCZeal(cx->runtime(), zeal, frequency);
}

JS_PUBLIC_API(void)
JS_ScheduleGC(JSContext *cx, uint32_t count)
{
    cx->runtime()->gcNextScheduled = count;
}
#endif

JS_PUBLIC_API(void)
JS_SetParallelCompilationEnabled(JSContext *cx, bool enabled)
{
#ifdef JS_ION
    ion::js_IonOptions.parallelCompilation = enabled;
#endif
}

JS_PUBLIC_API(void)
JS_SetGlobalCompilerOption(JSContext *cx, JSCompilerOption opt, uint32_t value)
{
#ifdef JS_ION
    ion::IonOptions defaultValues;

    switch (opt) {
      case JSCOMPILER_BASELINE_USECOUNT_TRIGGER:
        if (value == uint32_t(-1))
            value = defaultValues.baselineUsesBeforeCompile;
        ion::js_IonOptions.baselineUsesBeforeCompile = value;
        break;
      case JSCOMPILER_ION_USECOUNT_TRIGGER:
        if (value == uint32_t(-1))
            value = defaultValues.usesBeforeCompile;
        ion::js_IonOptions.usesBeforeCompile = value;
        ion::js_IonOptions.eagerCompilation = (value == 0);
        break;
      case JSCOMPILER_PJS_ENABLE:
        if (value == uint32_t(-1))
            value = uint32_t(defaultValues.parallelCompilation);
        ion::js_IonOptions.parallelCompilation = bool(value);
        break;
    }
#endif
}

/************************************************************************/

#if !defined(STATIC_EXPORTABLE_JS_API) && !defined(STATIC_JS_API) && defined(XP_WIN)

#include "jswin.h"

/*
 * Initialization routine for the JS DLL.
 */
BOOL WINAPI DllMain (HINSTANCE hDLL, DWORD dwReason, LPVOID lpReserved)
{
    return TRUE;
}

#endif

JS_PUBLIC_API(JSBool)
JS_IndexToId(JSContext *cx, uint32_t index, jsid *idp)
{
    RootedId id(cx);
    if (!IndexToId(cx, index, &id))
        return false;
    *idp = id;
    return true;
}

JS_PUBLIC_API(JSBool)
JS_CharsToId(JSContext* cx, JS::TwoByteChars chars, jsid *idp)
{
    RootedAtom atom(cx, AtomizeChars<CanGC>(cx, chars.start().get(), chars.length()));
    if (!atom)
        return false;
#ifdef DEBUG
    uint32_t dummy;
    MOZ_ASSERT(!atom->isIndex(&dummy), "API misuse: |chars| must not encode an index");
#endif
    *idp = AtomToId(atom);
    return true;
}

JS_PUBLIC_API(JSBool)
JS_IsIdentifier(JSContext *cx, JSString *str, JSBool *isIdentifier)
{
    assertSameCompartment(cx, str);

    JSLinearString* linearStr = str->ensureLinear(cx);
    if (!linearStr)
        return false;

    *isIdentifier = js::frontend::IsIdentifier(linearStr);
    return true;
}

JS_PUBLIC_API(JSBool)
JS_DescribeScriptedCaller(JSContext *cx, JSScript **script, unsigned *lineno)
{
    if (script)
        *script = NULL;
    if (lineno)
        *lineno = 0;

    NonBuiltinScriptFrameIter i(cx);
    if (i.done())
        return JS_FALSE;

    if (script)
        *script = i.script();
    if (lineno)
        *lineno = js::PCToLineNumber(i.script(), i.pc());
    return JS_TRUE;
}

#ifdef JS_THREADSAFE
static PRStatus
CallOnce(void *func)
{
    JSInitCallback init = JS_DATA_TO_FUNC_PTR(JSInitCallback, func);
    return init() ? PR_SUCCESS : PR_FAILURE;
}
#endif

JS_PUBLIC_API(JSBool)
JS_CallOnce(JSCallOnceType *once, JSInitCallback func)
{
#ifdef JS_THREADSAFE
    return PR_CallOnceWithArg(once, CallOnce, JS_FUNC_TO_DATA_PTR(void *, func)) == PR_SUCCESS;
#else
    if (!*once) {
        *once = true;
        return func();
    } else {
        return JS_TRUE;
    }
#endif
}

AutoGCRooter::AutoGCRooter(JSContext *cx, ptrdiff_t tag)
  : down(ContextFriendFields::get(cx)->autoGCRooters),
    tag_(tag),
    stackTop(&ContextFriendFields::get(cx)->autoGCRooters)
{
    JS_ASSERT(this != *stackTop);
    *stackTop = this;
}

AutoGCRooter::AutoGCRooter(ContextFriendFields *cx, ptrdiff_t tag)
  : down(cx->autoGCRooters),
    tag_(tag),
    stackTop(&cx->autoGCRooters)
{
    JS_ASSERT(this != *stackTop);
    *stackTop = this;
}

#ifdef DEBUG
JS_PUBLIC_API(void)
JS::AssertArgumentsAreSane(JSContext *cx, const JS::Value &value)
{
    AssertHeapIsIdle(cx);
    CHECK_REQUEST(cx);
    assertSameCompartment(cx, value);
}
#endif /* DEBUG */

JS_PUBLIC_API(void *)
JS_EncodeScript(JSContext *cx, JSScript *scriptArg, uint32_t *lengthp)
{
    XDREncoder encoder(cx);
    RootedScript script(cx, scriptArg);
    if (!encoder.codeScript(&script))
        return NULL;
    return encoder.forgetData(lengthp);
}

JS_PUBLIC_API(void *)
JS_EncodeInterpretedFunction(JSContext *cx, JSObject *funobjArg, uint32_t *lengthp)
{
    XDREncoder encoder(cx);
    RootedObject funobj(cx, funobjArg);
    if (!encoder.codeFunction(&funobj))
        return NULL;
    return encoder.forgetData(lengthp);
}

JS_PUBLIC_API(JSScript *)
JS_DecodeScript(JSContext *cx, const void *data, uint32_t length,
                JSPrincipals *principals, JSPrincipals *originPrincipals)
{
    XDRDecoder decoder(cx, data, length, principals, originPrincipals);
    RootedScript script(cx);
    if (!decoder.codeScript(&script))
        return NULL;
    return script;
}

JS_PUBLIC_API(JSObject *)
JS_DecodeInterpretedFunction(JSContext *cx, const void *data, uint32_t length,
                             JSPrincipals *principals, JSPrincipals *originPrincipals)
{
    XDRDecoder decoder(cx, data, length, principals, originPrincipals);
    RootedObject funobj(cx);
    if (!decoder.codeFunction(&funobj))
        return NULL;
    return funobj;
}

JS_PUBLIC_API(JSObject *)
JS_GetScriptedGlobal(JSContext *cx)
{
    ScriptFrameIter i(cx);
    if (i.done())
        return cx->global();
    return &i.scopeChain()->global();
}

JS_PUBLIC_API(JSBool)
JS_PreventExtensions(JSContext *cx, JS::HandleObject obj)
{
<<<<<<< HEAD
    if (!obj->isExtensible())
        return JS_TRUE;

    return JSObject::preventExtensions(cx, obj);
}
=======
    JSBool extensible;
    if (!JS_IsExtensible(cx, obj, &extensible))
        return JS_TRUE;
    if (extensible)
        return JS_TRUE;

    return JSObject::preventExtensions(cx, obj);
}
>>>>>>> f5d4eb82
<|MERGE_RESOLUTION|>--- conflicted
+++ resolved
@@ -816,10 +816,6 @@
     analysisPurgeCallback(NULL),
     analysisPurgeTriggerBytes(0),
     gcMallocBytes(0),
-<<<<<<< HEAD
-    autoGCRooters(NULL),
-=======
->>>>>>> f5d4eb82
     scriptAndCountsVector(NULL),
     NaNValue(UndefinedValue()),
     negativeInfinityValue(UndefinedValue()),
@@ -2292,7 +2288,6 @@
 
 JS_PUBLIC_API(JSBool)
 JS_AddExtraGCRootsTracer(JSRuntime *rt, JSTraceDataOp traceOp, void *data)
-<<<<<<< HEAD
 {
     AssertHeapIsIdle(rt);
     return !!rt->gcBlackRootTracers.append(JSRuntime::ExtraTracer(traceOp, data));
@@ -2301,17 +2296,7 @@
 JS_PUBLIC_API(void)
 JS_RemoveExtraGCRootsTracer(JSRuntime *rt, JSTraceDataOp traceOp, void *data)
 {
-=======
-{
     AssertHeapIsIdle(rt);
-    return !!rt->gcBlackRootTracers.append(JSRuntime::ExtraTracer(traceOp, data));
-}
-
-JS_PUBLIC_API(void)
-JS_RemoveExtraGCRootsTracer(JSRuntime *rt, JSTraceDataOp traceOp, void *data)
-{
-    AssertHeapIsIdle(rt);
->>>>>>> f5d4eb82
     for (size_t i = 0; i < rt->gcBlackRootTracers.length(); i++) {
         JSRuntime::ExtraTracer *e = &rt->gcBlackRootTracers[i];
         if (e->op == traceOp && e->data == data) {
@@ -7221,13 +7206,6 @@
 JS_PUBLIC_API(JSBool)
 JS_PreventExtensions(JSContext *cx, JS::HandleObject obj)
 {
-<<<<<<< HEAD
-    if (!obj->isExtensible())
-        return JS_TRUE;
-
-    return JSObject::preventExtensions(cx, obj);
-}
-=======
     JSBool extensible;
     if (!JS_IsExtensible(cx, obj, &extensible))
         return JS_TRUE;
@@ -7236,4 +7214,3 @@
 
     return JSObject::preventExtensions(cx, obj);
 }
->>>>>>> f5d4eb82
