/* -*- Mode: C; tab-width: 8; indent-tabs-mode: nil; c-basic-offset: 4 -*-
 * vim: set ts=8 sw=4 et tw=79 ft=cpp:
 *
 * ***** BEGIN LICENSE BLOCK *****
 * Version: MPL 1.1/GPL 2.0/LGPL 2.1
 *
 * The contents of this file are subject to the Mozilla Public License Version
 * 1.1 (the "License"); you may not use this file except in compliance with
 * the License. You may obtain a copy of the License at
 * http://www.mozilla.org/MPL/
 *
 * Software distributed under the License is distributed on an "AS IS" basis,
 * WITHOUT WARRANTY OF ANY KIND, either express or implied. See the License
 * for the specific language governing rights and limitations under the
 * License.
 *
 * The Original Code is SpiderMonkey JavaScript engine.
 *
 * The Initial Developer of the Original Code is
 * Mozilla Corporation.
 * Portions created by the Initial Developer are Copyright (C) 2009
 * the Initial Developer. All Rights Reserved.
 *
 * Contributor(s):
 *   Jason Orendorff <jorendorff@mozilla.com>
 *
 * Alternatively, the contents of this file may be used under the terms of
 * either the GNU General Public License Version 2 or later (the "GPL"), or
 * the GNU Lesser General Public License Version 2.1 or later (the "LGPL"),
 * in which case the provisions of the GPL or the LGPL are applicable instead
 * of those above. If you wish to allow use of your version of this file only
 * under the terms of either the GPL or the LGPL, and not to allow others to
 * use your version of this file under the terms of the MPL, indicate your
 * decision by deleting the provisions above and replace them with the notice
 * and other provisions required by the GPL or the LGPL. If you do not delete
 * the provisions above, a recipient may use your version of this file under
 * the terms of any one of the MPL, the GPL or the LGPL.
 *
 * ***** END LICENSE BLOCK ***** */

#ifndef jsscriptinlines_h___
#define jsscriptinlines_h___

#include "jsautooplen.h"
#include "jscntxt.h"
#include "jsfun.h"
#include "jsopcode.h"
#include "jsscript.h"
#include "jsscope.h"
<<<<<<< HEAD
#include "vm/CallObject.h"
=======

>>>>>>> 3a0bb8b0
#include "vm/GlobalObject.h"
#include "vm/RegExpObject.h"

#include "jsscopeinlines.h"

namespace js {

<<<<<<< HEAD
inline
Bindings::Bindings(JSContext *cx)
  : lastBinding(NULL), nargs(0), nvars(0), nupvars(0)
{
}

=======
>>>>>>> 3a0bb8b0
inline void
Bindings::transfer(JSContext *cx, Bindings *bindings)
{
    JS_ASSERT(!lastBinding);
    JS_ASSERT(!bindings->lastBinding || !bindings->lastBinding->inDictionary());

    *this = *bindings;
#ifdef DEBUG
    bindings->lastBinding = NULL;
#endif
}

inline void
Bindings::clone(JSContext *cx, Bindings *bindings)
{
    JS_ASSERT(!lastBinding);
    JS_ASSERT(!bindings->lastBinding || !bindings->lastBinding->inDictionary());

    *this = *bindings;
}

Shape *
Bindings::lastShape() const
{
    JS_ASSERT(lastBinding);
    JS_ASSERT(!lastBinding->inDictionary());
    return lastBinding;
}

bool
Bindings::ensureShape(JSContext *cx)
{
    if (!lastBinding) {
        /* Get an allocation kind to match an empty call object. */
        gc::AllocKind kind = gc::FINALIZE_OBJECT4;
        JS_ASSERT(gc::GetGCKindSlots(kind) == CallObject::RESERVED_SLOTS + 1);

        lastBinding = BaseShape::lookupInitialShape(cx, &CallClass, NULL, kind,
                                                    BaseShape::VAROBJ);
        if (!lastBinding)
            return false;
    }
    return true;
}

bool
Bindings::extensibleParents()
{
    return lastBinding && lastBinding->extensibleParents();
}

extern const char *
CurrentScriptFileAndLineSlow(JSContext *cx, uintN *linenop);

inline const char *
CurrentScriptFileAndLine(JSContext *cx, uintN *linenop, LineOption opt)
{
    if (opt == CALLED_FROM_JSOP_EVAL) {
        JS_ASSERT(js_GetOpcode(cx, cx->fp()->script(), cx->regs().pc) == JSOP_EVAL);
        JS_ASSERT(*(cx->regs().pc + JSOP_EVAL_LENGTH) == JSOP_LINENO);
        *linenop = GET_UINT16(cx->regs().pc + JSOP_EVAL_LENGTH);
        return cx->fp()->script()->filename;
    }

    return CurrentScriptFileAndLineSlow(cx, linenop);
}

} // namespace js

inline JSFunction *
JSScript::getFunction(size_t index)
{
    JSObject *funobj = getObject(index);
    JS_ASSERT(funobj->isFunction() && funobj->toFunction()->isInterpreted());
    return funobj->toFunction();
}

inline JSFunction *
JSScript::getCallerFunction()
{
    JS_ASSERT(savedCallerFun);
    return getFunction(0);
}

inline JSObject *
JSScript::getRegExp(size_t index)
{
    JSObjectArray *arr = regexps();
    JS_ASSERT((uint32) index < arr->length);
    JSObject *obj = arr->vector[index];
    JS_ASSERT(obj->isRegExp());
    return obj;
}

inline bool
JSScript::isEmpty() const
{
    if (length > 3)
        return false;

    jsbytecode *pc = code;
    if (noScriptRval && JSOp(*pc) == JSOP_FALSE)
        ++pc;
    return JSOp(*pc) == JSOP_STOP;
}

inline bool
JSScript::hasGlobal() const
{
    /*
     * Make sure that we don't try to query information about global objects
     * which have had their scopes cleared. compileAndGo code should not run
     * anymore against such globals.
     */
    JS_ASSERT(types && types->hasScope());
    js::GlobalObject *obj = types->global;
    return obj && !obj->isCleared();
}

inline js::GlobalObject *
JSScript::global() const
{
    JS_ASSERT(hasGlobal());
    return types->global;
}

inline bool
JSScript::hasClearedGlobal() const
{
    JS_ASSERT(types && types->hasScope());
    js::GlobalObject *obj = types->global;
    return obj && obj->isCleared();
}

inline JSFunction *
JSScript::function() const
{
    JS_ASSERT(hasFunction && types);
    return types->function;
}

inline js::types::TypeScriptNesting *
JSScript::nesting() const
{
    JS_ASSERT(hasFunction && types && types->hasScope());
    return types->nesting;
}

inline void
JSScript::clearNesting()
{
    js::types::TypeScriptNesting *nesting = this->nesting();
    if (nesting) {
        js::Foreground::delete_(nesting);
        types->nesting = NULL;
    }
}

inline JSScript *
JSObject::getScript() const
{
    JS_ASSERT(isScript());
    return static_cast<JSScript *>(getPrivate());
}

#endif /* jsscriptinlines_h___ */<|MERGE_RESOLUTION|>--- conflicted
+++ resolved
@@ -47,11 +47,8 @@
 #include "jsopcode.h"
 #include "jsscript.h"
 #include "jsscope.h"
-<<<<<<< HEAD
+
 #include "vm/CallObject.h"
-=======
-
->>>>>>> 3a0bb8b0
 #include "vm/GlobalObject.h"
 #include "vm/RegExpObject.h"
 
@@ -59,15 +56,6 @@
 
 namespace js {
 
-<<<<<<< HEAD
-inline
-Bindings::Bindings(JSContext *cx)
-  : lastBinding(NULL), nargs(0), nvars(0), nupvars(0)
-{
-}
-
-=======
->>>>>>> 3a0bb8b0
 inline void
 Bindings::transfer(JSContext *cx, Bindings *bindings)
 {
