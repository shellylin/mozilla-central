--- conflicted
+++ resolved
@@ -1438,8 +1438,9 @@
 void
 js_TraceScript(JSTracer *trc, JSScript *script)
 {
-<<<<<<< HEAD
     JS_ASSERT_IF(trc->context->runtime->gcCurrentCompartment, IS_GC_MARKING_TRACER(trc));
+
+    CheckScript(script, NULL);
 
     /*
      * During per-compartment GCs we may attempt to trace scripts that are out
@@ -1448,15 +1449,12 @@
      * unmarked at the end of the GC cycle.
      */
     JSRuntime *rt = trc->context->runtime;
+
     if (rt->gcCurrentCompartment && rt->gcCurrentCompartment != script->compartment)
         return;
-=======
-    CheckScript(script, NULL);
-
-    JSRuntime *rt = trc->context->runtime;
+
     if (rt->gcCheckCompartment && script->compartment != rt->gcCheckCompartment)
         JS_Assert("compartment mismatch in GC", __FILE__, __LINE__);
->>>>>>> d18dbdc5
 
     JSAtomMap *map = &script->atomMap;
     MarkAtomRange(trc, map->length, map->vector, "atomMap");
