--- conflicted
+++ resolved
@@ -1946,11 +1946,9 @@
                 MarkValue(trc, &site->trapClosure, "trap closure");
         }
     }
-<<<<<<< HEAD
 
     if (hasIonScript())
         ion::IonScript::Trace(trc, ion);
-=======
 }
 
 void
@@ -2014,5 +2012,4 @@
     }
 
     return true;
->>>>>>> 8857d238
 }