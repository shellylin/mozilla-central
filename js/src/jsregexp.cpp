/* -*- Mode: C++; tab-width: 8; indent-tabs-mode: nil; c-basic-offset: 4 -*-
 * vim: set sw=4 ts=8 et tw=99:
 *
 * ***** BEGIN LICENSE BLOCK *****
 * Version: MPL 1.1/GPL 2.0/LGPL 2.1
 *
 * The contents of this file are subject to the Mozilla Public License Version
 * 1.1 (the "License"); you may not use this file except in compliance with
 * the License. You may obtain a copy of the License at
 * http://www.mozilla.org/MPL/
 *
 * Software distributed under the License is distributed on an "AS IS" basis,
 * WITHOUT WARRANTY OF ANY KIND, either express or implied. See the License
 * for the specific language governing rights and limitations under the
 * License.
 *
 * The Original Code is Mozilla Communicator client code, released
 * March 31, 1998.
 *
 * The Initial Developer of the Original Code is
 * Netscape Communications Corporation.
 * Portions created by the Initial Developer are Copyright (C) 1998
 * the Initial Developer. All Rights Reserved.
 *
 * Contributor(s):
 *
 * Alternatively, the contents of this file may be used under the terms of
 * either of the GNU General Public License Version 2 or later (the "GPL"),
 * or the GNU Lesser General Public License Version 2.1 or later (the "LGPL"),
 * in which case the provisions of the GPL or the LGPL are applicable instead
 * of those above. If you wish to allow use of your version of this file only
 * under the terms of either the GPL or the LGPL, and not to allow others to
 * use your version of this file under the terms of the MPL, indicate your
 * decision by deleting the provisions above and replace them with the notice
 * and other provisions required by the GPL or the LGPL. If you do not delete
 * the provisions above, a recipient may use your version of this file under
 * the terms of any one of the MPL, the GPL or the LGPL.
 *
 * ***** END LICENSE BLOCK ***** */

/*
 * JS regular expressions, after Perl.
 */
#include <stdlib.h>
#include <string.h>
#include "jstypes.h"
#include "jsstdint.h"
#include "jsutil.h"
#include "jsapi.h"
#include "jscntxt.h"
#include "jsgc.h"
#include "jsnum.h"
#include "jsobj.h"
#include "jsregexp.h"
#include "jsstr.h"
#include "jsvector.h"

#include "jsobjinlines.h"
#include "jsregexpinlines.h"

#include "yarr/RegexParser.h"

#ifdef JS_TRACER
#include "jstracer.h"
using namespace nanojit;
#endif

using namespace js;
using namespace js::gc;

/*
 * RegExpStatics allocates memory -- in order to keep the statics stored
 * per-global and not leak, we create a js::Class to wrap the C++ instance and
 * provide an appropriate finalizer. We store an instance of that js::Class in
 * a global reserved slot.
 */

static void
resc_finalize(JSContext *cx, JSObject *obj)
{
    RegExpStatics *res = static_cast<RegExpStatics *>(obj->getPrivate());
    cx->destroy<RegExpStatics>(res);
}

static void
resc_trace(JSTracer *trc, JSObject *obj)
{
    void *pdata = obj->getPrivate();
    JS_ASSERT(pdata);
    RegExpStatics *res = static_cast<RegExpStatics *>(pdata);
    res->mark(trc);
}

Class js::regexp_statics_class = {
    "RegExpStatics", 
    JSCLASS_HAS_PRIVATE,
    PropertyStub,         /* addProperty */
    PropertyStub,         /* delProperty */
    PropertyStub,         /* getProperty */
    StrictPropertyStub,   /* setProperty */
    EnumerateStub,
    ResolveStub,
    ConvertStub,
    resc_finalize,
    NULL,                 /* reserved0   */
    NULL,                 /* checkAccess */
    NULL,                 /* call        */
    NULL,                 /* construct   */
    NULL,                 /* xdrObject   */
    NULL,                 /* hasInstance */
    resc_trace
};

/*
 * Replace the regexp internals of |obj| with |newRegExp|.
 * Decref the replaced regexp internals.
 * Note that the refcount of |newRegExp| is unchanged.
 */
static void
SwapObjectRegExp(JSContext *cx, JSObject *obj, AlreadyIncRefed<RegExp> newRegExp)
{
    RegExp *oldRegExp = RegExp::extractFrom(obj);
#ifdef DEBUG
    if (oldRegExp)
        assertSameCompartment(cx, obj, oldRegExp->compartment);
    assertSameCompartment(cx, obj, newRegExp->compartment);
#endif

    obj->setPrivate(newRegExp.get());
    obj->zeroRegExpLastIndex();
    if (oldRegExp)
        oldRegExp->decref(cx);
}

JSObject * JS_FASTCALL
js_CloneRegExpObject(JSContext *cx, JSObject *obj, JSObject *proto)
{
    JS_ASSERT(obj->getClass() == &js_RegExpClass);
    JS_ASSERT(proto);
    JS_ASSERT(proto->getClass() == &js_RegExpClass);

    JSObject *clone = NewNativeClassInstance(cx, &js_RegExpClass, proto, proto->getParent());
    if (!clone)
        return NULL;

    /* 
     * This clone functionality does not duplicate the JITted code blob, which is necessary for
     * cross-compartment cloning functionality.
     */
    assertSameCompartment(cx, obj, clone);

    RegExpStatics *res = cx->regExpStatics();
    RegExp *re = RegExp::extractFrom(obj);
    {
        uint32 origFlags = re->getFlags();
        uint32 staticsFlags = res->getFlags();
        if ((origFlags & staticsFlags) != staticsFlags) {
            /*
             * This regex is lacking flags from the statics, so we must recompile with the new
             * flags instead of increffing.
             */
            AlreadyIncRefed<RegExp> clone = RegExp::create(cx, re->getSource(), origFlags | staticsFlags);
            if (!clone)
                return NULL;
            re = clone.get();
        } else {
            re->incref(cx);
        }
    }
    JS_ASSERT(re);
    clone->setPrivate(re);
    clone->zeroRegExpLastIndex();
    return clone;
}

#ifdef JS_TRACER
JS_DEFINE_CALLINFO_3(extern, OBJECT, js_CloneRegExpObject, CONTEXT, OBJECT, OBJECT, 0,
                     ACCSET_STORE_ANY)
#endif

JSBool
js_ObjectIsRegExp(JSObject *obj)
{
    return obj->isRegExp();
}

/*
 * js::RegExp
 */

void
RegExp::handleYarrError(JSContext *cx, int error)
{
    switch (error) {
      case JSC::Yarr::NoError:
        JS_NOT_REACHED("Precondition violation: an error must have occurred.");
        return;
#define COMPILE_EMSG(__code, __msg) \
      case JSC::Yarr::__code: \
        JS_ReportErrorFlagsAndNumberUC(cx, JSREPORT_ERROR, js_GetErrorMessage, NULL, __msg); \
        return
      COMPILE_EMSG(PatternTooLarge, JSMSG_REGEXP_TOO_COMPLEX);
      COMPILE_EMSG(QuantifierOutOfOrder, JSMSG_BAD_QUANTIFIER);
      COMPILE_EMSG(QuantifierWithoutAtom, JSMSG_BAD_QUANTIFIER);
      COMPILE_EMSG(MissingParentheses, JSMSG_MISSING_PAREN);
      COMPILE_EMSG(ParenthesesUnmatched, JSMSG_UNMATCHED_RIGHT_PAREN);
      COMPILE_EMSG(ParenthesesTypeInvalid, JSMSG_BAD_QUANTIFIER); /* "(?" with bad next char */
      COMPILE_EMSG(CharacterClassUnmatched, JSMSG_BAD_CLASS_RANGE);
      COMPILE_EMSG(CharacterClassOutOfOrder, JSMSG_BAD_CLASS_RANGE);
      COMPILE_EMSG(CharacterClassRangeSingleChar, JSMSG_BAD_CLASS_RANGE);
      COMPILE_EMSG(EscapeUnterminated, JSMSG_TRAILING_SLASH);
      COMPILE_EMSG(QuantifierTooLarge, JSMSG_BAD_QUANTIFIER);
      COMPILE_EMSG(HitRecursionLimit, JSMSG_REGEXP_TOO_COMPLEX);
#undef COMPILE_EMSG
      default:
        JS_NOT_REACHED("Precondition violation: unknown Yarr error code.");
    }
}

void
RegExp::handlePCREError(JSContext *cx, int error)
{
#define REPORT(msg_) \
    JS_ReportErrorFlagsAndNumberUC(cx, JSREPORT_ERROR, js_GetErrorMessage, NULL, msg_); \
    return
    switch (error) {
      case -2: REPORT(JSMSG_REGEXP_TOO_COMPLEX);
      case 0: JS_NOT_REACHED("Precondition violation: an error must have occurred.");
      case 1: REPORT(JSMSG_TRAILING_SLASH);
      case 2: REPORT(JSMSG_TRAILING_SLASH);
      case 3: REPORT(JSMSG_REGEXP_TOO_COMPLEX);
      case 4: REPORT(JSMSG_BAD_QUANTIFIER);
      case 5: REPORT(JSMSG_BAD_QUANTIFIER);
      case 6: REPORT(JSMSG_BAD_CLASS_RANGE);
      case 7: REPORT(JSMSG_REGEXP_TOO_COMPLEX);
      case 8: REPORT(JSMSG_BAD_CLASS_RANGE);
      case 9: REPORT(JSMSG_BAD_QUANTIFIER);
      case 10: REPORT(JSMSG_UNMATCHED_RIGHT_PAREN);
      case 11: REPORT(JSMSG_REGEXP_TOO_COMPLEX);
      case 12: REPORT(JSMSG_UNMATCHED_RIGHT_PAREN);
      case 13: REPORT(JSMSG_REGEXP_TOO_COMPLEX);
      case 14: REPORT(JSMSG_MISSING_PAREN);
      case 15: REPORT(JSMSG_BAD_BACKREF);
      case 16: REPORT(JSMSG_REGEXP_TOO_COMPLEX);
      case 17: REPORT(JSMSG_REGEXP_TOO_COMPLEX);
      default:
        JS_NOT_REACHED("Precondition violation: unknown PCRE error code.");
    }
#undef REPORT
}

bool
RegExp::parseFlags(JSContext *cx, JSString *flagStr, uintN *flagsOut)
{
    size_t n = flagStr->length();
    const jschar *s = flagStr->getChars(cx);
    if (!s)
        return false;

    *flagsOut = 0;
    for (size_t i = 0; i < n; i++) {
#define HANDLE_FLAG(name_)                                                    \
        JS_BEGIN_MACRO                                                        \
            if (*flagsOut & (name_))                                          \
                goto bad_flag;                                                \
            *flagsOut |= (name_);                                             \
        JS_END_MACRO
        switch (s[i]) {
          case 'i': HANDLE_FLAG(JSREG_FOLD); break;
          case 'g': HANDLE_FLAG(JSREG_GLOB); break;
          case 'm': HANDLE_FLAG(JSREG_MULTILINE); break;
          case 'y': HANDLE_FLAG(JSREG_STICKY); break;
          default:
          bad_flag:
          {
            char charBuf[2];
            charBuf[0] = char(s[i]);
            charBuf[1] = '\0';
            JS_ReportErrorFlagsAndNumber(cx, JSREPORT_ERROR, js_GetErrorMessage, NULL,
                                         JSMSG_BAD_REGEXP_FLAG, charBuf);
            return false;
          }
        }
#undef HANDLE_FLAG
    }
    return true;
}

AlreadyIncRefed<RegExp>
RegExp::createFlagged(JSContext *cx, JSString *str, JSString *opt)
{
    if (!opt)
        return create(cx, str, 0);
    uintN flags = 0;
    if (!parseFlags(cx, opt, &flags))
        return AlreadyIncRefed<RegExp>(NULL);
    return create(cx, str, flags);
}

/*
 * RegExp instance properties.
 */
#define DEFINE_GETTER(name, code)                                              \
    static JSBool                                                              \
    name(JSContext *cx, JSObject *obj, jsid id, Value *vp)                     \
    {                                                                          \
        while (obj->getClass() != &js_RegExpClass) {                           \
            obj = obj->getProto();                                             \
            if (!obj)                                                          \
                return true;                                                   \
        }                                                                      \
        RegExp *re = RegExp::extractFrom(obj);                                 \
        code;                                                                  \
        return true;                                                           \
    }

/* lastIndex is stored in the object, re = re silences the compiler warning. */
DEFINE_GETTER(lastIndex_getter,  re = re; *vp = obj->getRegExpLastIndex())
DEFINE_GETTER(source_getter,     *vp = StringValue(re->getSource()))
DEFINE_GETTER(global_getter,     *vp = BooleanValue(re->global()))
DEFINE_GETTER(ignoreCase_getter, *vp = BooleanValue(re->ignoreCase()))
DEFINE_GETTER(multiline_getter,  *vp = BooleanValue(re->multiline()))
DEFINE_GETTER(sticky_getter,     *vp = BooleanValue(re->sticky()))

static JSBool
lastIndex_setter(JSContext *cx, JSObject *obj, jsid id, JSBool strict, Value *vp)
{
    while (obj->getClass() != &js_RegExpClass) {
        obj = obj->getProto();
        if (!obj)
            return true;
    }
    obj->setRegExpLastIndex(*vp);
    return true;
}

static const struct LazyProp {
    const char *name;
    uint16 atomOffset;
    PropertyOp getter;
} lazyRegExpProps[] = {
    { js_source_str,     ATOM_OFFSET(source),     source_getter },
    { js_global_str,     ATOM_OFFSET(global),     global_getter },
    { js_ignoreCase_str, ATOM_OFFSET(ignoreCase), ignoreCase_getter },
    { js_multiline_str,  ATOM_OFFSET(multiline),  multiline_getter },
    { js_sticky_str,     ATOM_OFFSET(sticky),     sticky_getter }
};

static JSBool
regexp_resolve(JSContext *cx, JSObject *obj, jsid id, uint32 flags, JSObject **objp)
{
    JS_ASSERT(obj->isRegExp());

    if (!JSID_IS_ATOM(id))
        return JS_TRUE;

    if (id == ATOM_TO_JSID(cx->runtime->atomState.lastIndexAtom)) {
        if (!js_DefineNativeProperty(cx, obj, id, UndefinedValue(),
                                     lastIndex_getter, lastIndex_setter,
                                     JSPROP_PERMANENT | JSPROP_SHARED,
                                     0, 0, NULL)) {
            return false;
        }
        *objp = obj;
        return true;
    }

    for (size_t i = 0; i < JS_ARRAY_LENGTH(lazyRegExpProps); i++) {
        const LazyProp &lazy = lazyRegExpProps[i];
        JSAtom *atom = OFFSET_TO_ATOM(cx->runtime, lazy.atomOffset);
        if (id == ATOM_TO_JSID(atom)) {
            if (!js_DefineNativeProperty(cx, obj, id, UndefinedValue(),
                                         lazy.getter, NULL,
                                         JSPROP_PERMANENT | JSPROP_SHARED | JSPROP_READONLY,
                                         0, 0, NULL)) {
                return false;
            }
            *objp = obj;
            return true;
        }
    }

    return true;
}

/*
 * RegExp static properties.
 *
 * RegExp class static properties and their Perl counterparts:
 *
 *  RegExp.input                $_
 *  RegExp.multiline            $*
 *  RegExp.lastMatch            $&
 *  RegExp.lastParen            $+
 *  RegExp.leftContext          $`
 *  RegExp.rightContext         $'
 */

#define DEFINE_STATIC_GETTER(name, code)                                        \
    static JSBool                                                               \
    name(JSContext *cx, JSObject *obj, jsid id, jsval *vp)                      \
    {                                                                           \
        RegExpStatics *res = cx->regExpStatics();                               \
        code;                                                                   \
    }

DEFINE_STATIC_GETTER(static_input_getter,        return res->createPendingInput(cx, Valueify(vp)))
DEFINE_STATIC_GETTER(static_multiline_getter,    *vp = BOOLEAN_TO_JSVAL(res->multiline());
                                                 return true)
DEFINE_STATIC_GETTER(static_lastMatch_getter,    return res->createLastMatch(cx, Valueify(vp)))
DEFINE_STATIC_GETTER(static_lastParen_getter,    return res->createLastParen(cx, Valueify(vp)))
DEFINE_STATIC_GETTER(static_leftContext_getter,  return res->createLeftContext(cx, Valueify(vp)))
DEFINE_STATIC_GETTER(static_rightContext_getter, return res->createRightContext(cx, Valueify(vp)))

DEFINE_STATIC_GETTER(static_paren1_getter,       return res->createParen(cx, 1, Valueify(vp)))
DEFINE_STATIC_GETTER(static_paren2_getter,       return res->createParen(cx, 2, Valueify(vp)))
DEFINE_STATIC_GETTER(static_paren3_getter,       return res->createParen(cx, 3, Valueify(vp)))
DEFINE_STATIC_GETTER(static_paren4_getter,       return res->createParen(cx, 4, Valueify(vp)))
DEFINE_STATIC_GETTER(static_paren5_getter,       return res->createParen(cx, 5, Valueify(vp)))
DEFINE_STATIC_GETTER(static_paren6_getter,       return res->createParen(cx, 6, Valueify(vp)))
DEFINE_STATIC_GETTER(static_paren7_getter,       return res->createParen(cx, 7, Valueify(vp)))
DEFINE_STATIC_GETTER(static_paren8_getter,       return res->createParen(cx, 8, Valueify(vp)))
DEFINE_STATIC_GETTER(static_paren9_getter,       return res->createParen(cx, 9, Valueify(vp)))

#define DEFINE_STATIC_SETTER(name, code)                                        \
    static JSBool                                                               \
    name(JSContext *cx, JSObject *obj, jsid id, JSBool strict, jsval *vp)       \
    {                                                                           \
        RegExpStatics *res = cx->regExpStatics();                               \
        code;                                                                   \
        return true;                                                            \
    }

DEFINE_STATIC_SETTER(static_input_setter,
                     if (!JSVAL_IS_STRING(*vp) && !JS_ConvertValue(cx, *vp, JSTYPE_STRING, vp))
                         return false;
                     res->setPendingInput(JSVAL_TO_STRING(*vp)))
DEFINE_STATIC_SETTER(static_multiline_setter,
                     if (!JSVAL_IS_BOOLEAN(*vp) && !JS_ConvertValue(cx, *vp, JSTYPE_BOOLEAN, vp))
                         return false;
                     res->setMultiline(!!JSVAL_TO_BOOLEAN(*vp)))

const uint8 REGEXP_STATIC_PROP_ATTRS    = JSPROP_PERMANENT | JSPROP_SHARED | JSPROP_ENUMERATE;
const uint8 RO_REGEXP_STATIC_PROP_ATTRS = REGEXP_STATIC_PROP_ATTRS | JSPROP_READONLY;

static JSPropertySpec regexp_static_props[] = {
    {"input",        0, REGEXP_STATIC_PROP_ATTRS,    static_input_getter, static_input_setter},
    {"multiline",    0, REGEXP_STATIC_PROP_ATTRS,    static_multiline_getter,
                                                     static_multiline_setter},
    {"lastMatch",    0, RO_REGEXP_STATIC_PROP_ATTRS, static_lastMatch_getter,    NULL},
    {"lastParen",    0, RO_REGEXP_STATIC_PROP_ATTRS, static_lastParen_getter,    NULL},
    {"leftContext",  0, RO_REGEXP_STATIC_PROP_ATTRS, static_leftContext_getter,  NULL},
    {"rightContext", 0, RO_REGEXP_STATIC_PROP_ATTRS, static_rightContext_getter, NULL},
    {"$1",           0, RO_REGEXP_STATIC_PROP_ATTRS, static_paren1_getter,       NULL},
    {"$2",           0, RO_REGEXP_STATIC_PROP_ATTRS, static_paren2_getter,       NULL},
    {"$3",           0, RO_REGEXP_STATIC_PROP_ATTRS, static_paren3_getter,       NULL},
    {"$4",           0, RO_REGEXP_STATIC_PROP_ATTRS, static_paren4_getter,       NULL},
    {"$5",           0, RO_REGEXP_STATIC_PROP_ATTRS, static_paren5_getter,       NULL},
    {"$6",           0, RO_REGEXP_STATIC_PROP_ATTRS, static_paren6_getter,       NULL},
    {"$7",           0, RO_REGEXP_STATIC_PROP_ATTRS, static_paren7_getter,       NULL},
    {"$8",           0, RO_REGEXP_STATIC_PROP_ATTRS, static_paren8_getter,       NULL},
    {"$9",           0, RO_REGEXP_STATIC_PROP_ATTRS, static_paren9_getter,       NULL},
    {0,0,0,0,0}
};

static void
regexp_finalize(JSContext *cx, JSObject *obj)
{
    RegExp *re = RegExp::extractFrom(obj);
    if (!re)
        return;
    re->decref(cx);
}

/* Forward static prototype. */
static JSBool
regexp_exec_sub(JSContext *cx, JSObject *obj, uintN argc, Value *argv, JSBool test, Value *rval);

#if JS_HAS_XDR

#include "jsxdrapi.h"

JSBool
js_XDRRegExpObject(JSXDRState *xdr, JSObject **objp)
{
    JSString *source = 0;
    uint32 flagsword = 0;

    if (xdr->mode == JSXDR_ENCODE) {
        JS_ASSERT(objp);
        RegExp *re = RegExp::extractFrom(*objp);
        if (!re)
            return false;
        source = re->getSource();
        flagsword = re->getFlags();
    }
    if (!JS_XDRString(xdr, &source) || !JS_XDRUint32(xdr, &flagsword))
        return false;
    if (xdr->mode == JSXDR_DECODE) {
        JSObject *obj = NewBuiltinClassInstance(xdr->cx, &js_RegExpClass);
        if (!obj)
            return false;
        obj->clearParent();
        obj->clearProto();
        AlreadyIncRefed<RegExp> re = RegExp::create(xdr->cx, source, flagsword);
        if (!re)
            return false;
        obj->setPrivate(re.get());
        obj->zeroRegExpLastIndex();
        *objp = obj;
    }
    return true;
}

#else  /* !JS_HAS_XDR */

#define js_XDRRegExpObject NULL

#endif /* !JS_HAS_XDR */

static void
regexp_trace(JSTracer *trc, JSObject *obj)
{
    RegExp *re = RegExp::extractFrom(obj);
    if (re && re->getSource())
        MarkString(trc, re->getSource(), "source");
}

static JSBool
regexp_enumerate(JSContext *cx, JSObject *obj)
{
    JS_ASSERT(obj->isRegExp());

    jsval v;
    if (!JS_LookupPropertyById(cx, obj, ATOM_TO_JSID(cx->runtime->atomState.lastIndexAtom), &v))
        return false;

    for (size_t i = 0; i < JS_ARRAY_LENGTH(lazyRegExpProps); i++) {
        const LazyProp &lazy = lazyRegExpProps[i];
        jsid id = ATOM_TO_JSID(OFFSET_TO_ATOM(cx->runtime, lazy.atomOffset));
        if (!JS_LookupPropertyById(cx, obj, id, &v))
            return false;
    }

    return true;
}

js::Class js_RegExpClass = {
    js_RegExp_str,
    JSCLASS_HAS_PRIVATE | JSCLASS_NEW_RESOLVE |
    JSCLASS_HAS_RESERVED_SLOTS(JSObject::REGEXP_CLASS_RESERVED_SLOTS) |
    JSCLASS_HAS_CACHED_PROTO(JSProto_RegExp),
    PropertyStub,         /* addProperty */
    PropertyStub,         /* delProperty */
    PropertyStub,         /* getProperty */
    StrictPropertyStub,   /* setProperty */
    regexp_enumerate,
    reinterpret_cast<JSResolveOp>(regexp_resolve),
    ConvertStub,
    regexp_finalize,
    NULL,                 /* reserved0 */
    NULL,                 /* checkAccess */
    NULL,                 /* call */
    NULL,                 /* construct */
    js_XDRRegExpObject,
    NULL,                 /* hasInstance */
    regexp_trace
};

/*
 * RegExp instance methods.
 */

JSBool
js_regexp_toString(JSContext *cx, JSObject *obj, Value *vp)
{
    if (!InstanceOf(cx, obj, &js_RegExpClass, vp + 2))
        return false;

    RegExp *re = RegExp::extractFrom(obj);
    if (!re) {
        *vp = StringValue(cx->runtime->emptyString);
        return true;
    }

    JSLinearString *src = re->getSource();
    StringBuffer sb(cx);
    if (size_t len = src->length()) {
        if (!sb.reserve(len + 2))
            return false;
        sb.infallibleAppend('/');
        sb.infallibleAppend(src->chars(), len);
        sb.infallibleAppend('/');
    } else {
        if (!sb.append("/(?:)/"))
            return false;
    }
    if (re->global() && !sb.append('g'))
        return false;
    if (re->ignoreCase() && !sb.append('i'))
        return false;
    if (re->multiline() && !sb.append('m'))
        return false;
    if (re->sticky() && !sb.append('y'))
        return false;

    JSFlatString *str = sb.finishString();
    if (!str)
        return false;
    *vp = StringValue(str);
    return true;
}

static JSBool
regexp_toString(JSContext *cx, uintN argc, Value *vp)
{
    JSObject *obj = ToObject(cx, &vp[1]);
    if (!obj)
        return false;
    return js_regexp_toString(cx, obj, vp);
}

/*
 * Return:
 * - The original if no escaping need be performed.
 * - A new string if escaping need be performed.
 * - NULL on error.
 */
static JSString *
EscapeNakedForwardSlashes(JSContext *cx, JSString *unescaped)
{
    size_t oldLen = unescaped->length();
    const jschar *oldChars = unescaped->getChars(cx);
    if (!oldChars)
        return NULL;
    JS::Anchor<JSString *> anchor(unescaped);

    js::Vector<jschar, 128> newChars(cx);
    for (const jschar *it = oldChars; it < oldChars + oldLen; ++it) {
        if (*it == '/' && (it == oldChars || it[-1] != '\\')) {
            if (!newChars.length()) {
                if (!newChars.reserve(oldLen + 1))
                    return NULL;
<<<<<<< HEAD
                JS_ALWAYS_TRUE(newChars.append(oldChars, size_t(it - oldChars)));
=======
                newChars.infallibleAppend(oldChars, size_t(it - oldChars));
>>>>>>> 135e4ea7
            }
            if (!newChars.append('\\'))
                return NULL;
        }

        if (!newChars.empty() && !newChars.append(*it))
<<<<<<< HEAD
            return NULL;
    }

    if (newChars.length()) {
        size_t len = newChars.length();
        if (!newChars.append('\0'))
=======
>>>>>>> 135e4ea7
            return NULL;
    }

    if (newChars.empty())
        return unescaped;

    size_t len = newChars.length();
    if (!newChars.append('\0'))
        return NULL;
    jschar *chars = newChars.extractRawBuffer();
    JSString *escaped = js_NewString(cx, chars, len);
    if (!escaped)
        cx->free(chars);
    return escaped;
}

static bool
SwapRegExpInternals(JSContext *cx, JSObject *obj, Value *rval, JSString *str, uint32 flags = 0)
{
    flags |= cx->regExpStatics()->getFlags();
    AlreadyIncRefed<RegExp> re = RegExp::create(cx, str, flags);
    if (!re)
        return false;
    SwapObjectRegExp(cx, obj, re);
    *rval = ObjectValue(*obj);
    return true;
}

static JSBool
regexp_exec_sub(JSContext *cx, JSObject *obj, uintN argc, Value *argv, JSBool test, Value *rval)
{
    if (!InstanceOf(cx, obj, &js_RegExpClass, argv))
        return false;

    RegExp *re = RegExp::extractFrom(obj);
    if (!re)
        return true;

    /* 
     * Code execution under this call could swap out the guts of |obj|, so we
     * have to take a defensive refcount here.
     */
    AutoRefCount<RegExp> arc(cx, NeedsIncRef<RegExp>(re));

    jsdouble lastIndex;
    if (re->global() || re->sticky()) {
        const Value v = obj->getRegExpLastIndex();
        if (v.isInt32()) {
            lastIndex = v.toInt32();
        } else {
            if (v.isDouble())
                lastIndex = v.toDouble();
            else if (!ValueToNumber(cx, v, &lastIndex))
                return JS_FALSE;
            lastIndex = js_DoubleToInteger(lastIndex);
        }
    } else {
        lastIndex = 0;
    }

    RegExpStatics *res = cx->regExpStatics();

    JSString *input;
    if (argc) {
        input = js_ValueToString(cx, argv[0]);
        if (!input)
            return false;
        argv[0] = StringValue(input);
    } else {
        /* Need to grab input from statics. */
        input = res->getPendingInput();
        if (!input) {
            JSAutoByteString sourceBytes(cx, re->getSource());
            if (!!sourceBytes) {
                JS_ReportErrorNumber(cx, js_GetErrorMessage, NULL, JSMSG_NO_INPUT,
                                     sourceBytes.ptr(),
                                     re->global() ? "g" : "",
                                     re->ignoreCase() ? "i" : "",
                                     re->multiline() ? "m" : "",
                                     re->sticky() ? "y" : "");
            }
            return false;
        }
    }

    if (lastIndex < 0 || input->length() < lastIndex) {
        obj->zeroRegExpLastIndex();
        *rval = NullValue();
        return true;
    }

    size_t lastIndexInt(lastIndex);
    if (!re->execute(cx, res, input, &lastIndexInt, !!test, rval))
        return false;

    /* Update lastIndex. */
    if (re->global() || (!rval->isNull() && re->sticky())) {
        if (rval->isNull())
            obj->zeroRegExpLastIndex();
        else
            obj->setRegExpLastIndex(lastIndexInt);
    }

    return true;
}

JSBool
js_regexp_exec(JSContext *cx, uintN argc, Value *vp)
{
    JSObject *obj = ToObject(cx, &vp[1]);
    if (!obj)
        return false;
    return regexp_exec_sub(cx, obj, argc, vp + 2, JS_FALSE, vp);
}

JSBool
js_regexp_test(JSContext *cx, uintN argc, Value *vp)
{
    JSObject *obj = ToObject(cx, &vp[1]);
    if (!obj)
        return false;
    if (!regexp_exec_sub(cx, obj, argc, vp + 2, JS_TRUE, vp))
        return false;
    if (!vp->isTrue())
        vp->setBoolean(false);
    return true;
}

/*
 * Compile new js::RegExp guts for obj.
 *
 * Per ECMAv5 15.10.4.1, we act on combinations of (pattern, flags) as
 * arguments:
 *
 *  RegExp, undefined => flags := pattern.flags
 *  RegExp, _ => throw TypeError
 *  _ => pattern := ToString(pattern) if defined(pattern) else ''
 *       flags := ToString(flags) if defined(flags) else ''
 */
static bool
CompileRegExpAndSwap(JSContext *cx, JSObject *obj, uintN argc, Value *argv, Value *rval)
{
    if (argc == 0)
        return SwapRegExpInternals(cx, obj, rval, cx->runtime->emptyString);

    Value sourceValue = argv[0];
    if (sourceValue.isObject() && sourceValue.toObject().getClass() == &js_RegExpClass) {
        /*
         * If we get passed in a RegExp object we return a new object with the
         * same RegExp (internal matcher program) guts.
         * Note: the regexp static flags are not taken into consideration here.
         */
        JSObject &sourceObj = sourceValue.toObject();
        if (argc >= 2 && !argv[1].isUndefined()) {
            JS_ReportErrorNumber(cx, js_GetErrorMessage, NULL, JSMSG_NEWREGEXP_FLAGGED);
            return false;
        }
        RegExp *re = RegExp::extractFrom(&sourceObj);
        if (!re)
            return false;

        re->incref(cx);
        SwapObjectRegExp(cx, obj, AlreadyIncRefed<RegExp>(re));

        *rval = ObjectValue(*obj);
        return true;
    }

    JSString *sourceStr;
    if (sourceValue.isUndefined()) {
        sourceStr = cx->runtime->emptyString;
    } else {
        /* Coerce to string and compile. */
        sourceStr = js_ValueToString(cx, sourceValue);
        if (!sourceStr)
            return false;
    }  

    uintN flags = 0;
    if (argc > 1 && !argv[1].isUndefined()) {
        JSString *flagStr = js_ValueToString(cx, argv[1]);
        if (!flagStr)
            return false;
        argv[1].setString(flagStr);
        if (!RegExp::parseFlags(cx, flagStr, &flags))
            return false;
    }

    JSString *escapedSourceStr = EscapeNakedForwardSlashes(cx, sourceStr);
    if (!escapedSourceStr)
        return false;

    return SwapRegExpInternals(cx, obj, rval, escapedSourceStr, flags);
}

static JSBool
regexp_compile(JSContext *cx, uintN argc, Value *vp)
{
    JSObject *obj = ToObject(cx, &vp[1]);
    if (!obj || !InstanceOf(cx, obj, &js_RegExpClass, JS_ARGV(cx, vp)))
        return false;

    return CompileRegExpAndSwap(cx, obj, argc, JS_ARGV(cx, vp), &JS_RVAL(cx, vp));
}

static JSBool
regexp_construct(JSContext *cx, uintN argc, Value *vp)
{
    Value *argv = JS_ARGV(cx, vp);

    if (!IsConstructing(vp)) {
        /*
         * If first arg is regexp and no flags are given, just return the arg.
         * Otherwise, delegate to the standard constructor.
         * See ECMAv5 15.10.3.1.
         */
        if (argc >= 1 && argv[0].isObject() && argv[0].toObject().isRegExp() &&
            (argc == 1 || argv[1].isUndefined())) {
            *vp = argv[0];
            return true;
        }
    }

    JSObject *obj = NewBuiltinClassInstance(cx, &js_RegExpClass);
    if (!obj)
        return false;

    return CompileRegExpAndSwap(cx, obj, argc, argv, &JS_RVAL(cx, vp));
}

static JSFunctionSpec regexp_methods[] = {
#if JS_HAS_TOSOURCE
    JS_FN(js_toSource_str,  regexp_toString,    0,0),
#endif
    JS_FN(js_toString_str,  regexp_toString,    0,0),
    JS_FN("compile",        regexp_compile,     2,0),
    JS_FN("exec",           js_regexp_exec,     1,0),
    JS_FN("test",           js_regexp_test,     1,0),
    JS_FS_END
};

/* Similar to SwapRegExpInternals. */
static bool
InitRegExpClassCompile(JSContext *cx, JSObject *obj)
{
    AlreadyIncRefed<RegExp> re = RegExp::create(cx, cx->runtime->emptyString, 0);
    if (!re)
        return false;
    SwapObjectRegExp(cx, obj, re);
    return true;
}

JSObject *
js_InitRegExpClass(JSContext *cx, JSObject *obj)
{
    JSObject *proto = js_InitClass(cx, obj, NULL, &js_RegExpClass, regexp_construct, 2,
                                   NULL, regexp_methods, regexp_static_props, NULL);
    if (!proto)
        return NULL;

    JSObject *ctor = JS_GetConstructor(cx, proto);
    if (!ctor)
        return NULL;

    /* Give RegExp.prototype private data so it matches the empty string. */
    if (!JS_AliasProperty(cx, ctor, "input",        "$_") ||
        !JS_AliasProperty(cx, ctor, "multiline",    "$*") ||
        !JS_AliasProperty(cx, ctor, "lastMatch",    "$&") ||
        !JS_AliasProperty(cx, ctor, "lastParen",    "$+") ||
        !JS_AliasProperty(cx, ctor, "leftContext",  "$`") ||
        !JS_AliasProperty(cx, ctor, "rightContext", "$'") ||
        !InitRegExpClassCompile(cx, proto)) {
        return NULL;
    }

    return proto;
}<|MERGE_RESOLUTION|>--- conflicted
+++ resolved
@@ -641,26 +641,13 @@
             if (!newChars.length()) {
                 if (!newChars.reserve(oldLen + 1))
                     return NULL;
-<<<<<<< HEAD
-                JS_ALWAYS_TRUE(newChars.append(oldChars, size_t(it - oldChars)));
-=======
                 newChars.infallibleAppend(oldChars, size_t(it - oldChars));
->>>>>>> 135e4ea7
             }
             if (!newChars.append('\\'))
                 return NULL;
         }
 
         if (!newChars.empty() && !newChars.append(*it))
-<<<<<<< HEAD
-            return NULL;
-    }
-
-    if (newChars.length()) {
-        size_t len = newChars.length();
-        if (!newChars.append('\0'))
-=======
->>>>>>> 135e4ea7
             return NULL;
     }
 
