--- conflicted
+++ resolved
@@ -1,290 +1,2 @@
-<<<<<<< HEAD
-#
-# This Source Code Form is subject to the terms of the Mozilla Public
-# License, v. 2.0. If a copy of the MPL was not distributed with this
-# file, You can obtain one at http://mozilla.org/MPL/2.0/.
-
-# A netscape style .mk file for autoconf builds
-
-target          = @target@
-ac_configure_args = @ac_configure_args@
-MOZILLA_VERSION = @MOZILLA_VERSION@
-
-MOZ_APP_NAME	= @MOZ_APP_NAME@
-MOZ_APP_DISPLAYNAME = @MOZ_APP_DISPLAYNAME@
-MOZ_APP_VERSION = @MOZ_APP_VERSION@
-
-MOZ_PKG_SPECIAL = @MOZ_PKG_SPECIAL@
-
-prefix		= @prefix@
-exec_prefix	= @exec_prefix@
-bindir		= @bindir@
-includedir	= @includedir@
-libdir		= @libdir@
-datadir		= @datadir@
-mandir		= @mandir@
-
-TOP_DIST	= @TOP_DIST@
-
-MOZ_JS_LIBS		   = @MOZ_JS_LIBS@
-
-MOZ_SYNC_BUILD_FILES = @MOZ_SYNC_BUILD_FILES@
-
-MOZ_DEBUG	= @MOZ_DEBUG@
-MOZ_DEBUG_SYMBOLS = @MOZ_DEBUG_SYMBOLS@
-MOZ_DEBUG_ENABLE_DEFS		= @MOZ_DEBUG_ENABLE_DEFS@
-MOZ_DEBUG_DISABLE_DEFS	= @MOZ_DEBUG_DISABLE_DEFS@
-MOZ_DEBUG_FLAGS	= @MOZ_DEBUG_FLAGS@
-MOZ_DEBUG_LDFLAGS=@MOZ_DEBUG_LDFLAGS@
-MOZ_MEMORY      = @MOZ_MEMORY@
-MOZ_PROFILING   = @MOZ_PROFILING@
-MOZ_JPROF       = @MOZ_JPROF@
-MOZ_SHARK       = @MOZ_SHARK@
-MOZ_VALGRIND    = @MOZ_VALGRIND@
-MOZ_CALLGRIND   = @MOZ_CALLGRIND@
-MOZ_VTUNE       = @MOZ_VTUNE@
-MOZ_ETW       = @MOZ_ETW@
-JS_HAS_CTYPES = @JS_HAS_CTYPES@
-DEHYDRA_PATH    = @DEHYDRA_PATH@
-
-MOZ_USING_CCACHE = @MOZ_USING_CCACHE@
-CLANG_CXX = @CLANG_CXX@
-NS_TRACE_MALLOC = @NS_TRACE_MALLOC@
-INCREMENTAL_LINKER = @INCREMENTAL_LINKER@
-MACOSX_DEPLOYMENT_TARGET = @MACOSX_DEPLOYMENT_TARGET@
-ENABLE_TESTS	= @ENABLE_TESTS@
-
-# The MOZ_UI_LOCALE var is used to build a particular locale. Do *not*
-# use the var to change any binary files. Do *not* use this var unless you
-# write rules for the "clean-locale" and "locale" targets.
-MOZ_UI_LOCALE = @MOZ_UI_LOCALE@
-
-MOZ_COMPONENTS_VERSION_SCRIPT_LDFLAGS = @MOZ_COMPONENTS_VERSION_SCRIPT_LDFLAGS@
-MOZ_COMPONENT_NSPR_LIBS=@MOZ_COMPONENT_NSPR_LIBS@
-
-MOZ_FIX_LINK_PATHS=@MOZ_FIX_LINK_PATHS@
-
-ENABLE_STRIP	= @ENABLE_STRIP@
-PKG_SKIP_STRIP	= @PKG_SKIP_STRIP@
-
-MOZ_POST_DSO_LIB_COMMAND = @MOZ_POST_DSO_LIB_COMMAND@
-MOZ_POST_PROGRAM_COMMAND = @MOZ_POST_PROGRAM_COMMAND@
-
-MOZ_BUILD_ROOT             = @MOZ_BUILD_ROOT@
-
-MOZ_NATIVE_NSPR = @MOZ_NATIVE_NSPR@
-
-CROSS_COMPILE   = @CROSS_COMPILE@
-
-OS_CPPFLAGS	= @OS_CPPFLAGS@
-OS_CFLAGS	= @OS_CFLAGS@
-OS_CXXFLAGS	= @OS_CXXFLAGS@
-OS_LDFLAGS	= @OS_LDFLAGS@
-
-OS_COMPILE_CFLAGS = @OS_COMPILE_CFLAGS@
-OS_COMPILE_CXXFLAGS = @OS_COMPILE_CXXFLAGS@
-
-OS_LIBS		= @OS_LIBS@
-ACDEFINES	= @ACDEFINES@
-
-WARNINGS_AS_ERRORS = @WARNINGS_AS_ERRORS@
-FAIL_ON_WARNINGS = @FAIL_ON_WARNINGS@
-
-MOZ_OPTIMIZE	= @MOZ_OPTIMIZE@
-MOZ_FRAMEPTR_FLAGS = @MOZ_FRAMEPTR_FLAGS@
-MOZ_OPTIMIZE_FLAGS = @MOZ_OPTIMIZE_FLAGS@
-MOZ_PGO_OPTIMIZE_FLAGS = @MOZ_PGO_OPTIMIZE_FLAGS@
-MOZ_OPTIMIZE_LDFLAGS = @MOZ_OPTIMIZE_LDFLAGS@
-MOZ_OPTIMIZE_SIZE_TWEAK = @MOZ_OPTIMIZE_SIZE_TWEAK@
-
-PROFILE_GEN_CFLAGS = @PROFILE_GEN_CFLAGS@
-PROFILE_GEN_LDFLAGS = @PROFILE_GEN_LDFLAGS@
-PROFILE_USE_CFLAGS = @PROFILE_USE_CFLAGS@
-PROFILE_USE_LDFLAGS = @PROFILE_USE_LDFLAGS@
-
-WIN_TOP_SRC	= @WIN_TOP_SRC@
-AR		= @AR@
-AR_FLAGS	= @AR_FLAGS@
-AR_EXTRACT	= @AR_EXTRACT@
-AR_LIST		= @AR_LIST@
-AR_DELETE	= @AR_DELETE@
-AS		= @AS@
-ASFLAGS		= @ASFLAGS@
-AS_DASH_C_FLAG	= @AS_DASH_C_FLAG@
-LD		= @LD@
-RC		= @RC@
-RCFLAGS		= @RCFLAGS@
-MC		= @MC@
-WINDRES		= @WINDRES@
-IMPLIB		= @IMPLIB@
-FILTER		= @FILTER@
-BIN_FLAGS	= @BIN_FLAGS@
-_MSC_VER	= @_MSC_VER@
-
-DLL_PREFIX	= @DLL_PREFIX@
-LIB_PREFIX	= @LIB_PREFIX@
-OBJ_SUFFIX	= @OBJ_SUFFIX@
-LIB_SUFFIX	= @LIB_SUFFIX@
-DLL_SUFFIX	= @DLL_SUFFIX@
-BIN_SUFFIX	= @BIN_SUFFIX@
-ASM_SUFFIX	= @ASM_SUFFIX@
-IMPORT_LIB_SUFFIX = @IMPORT_LIB_SUFFIX@
-LIBS_DESC_SUFFIX = @LIBS_DESC_SUFFIX@
-USE_N32		= @USE_N32@
-HAVE_64BIT_OS	= @HAVE_64BIT_OS@
-
-CC		    = @CC@
-CXX		    = @CXX@
-CPP       = @CPP@
-
-CC_VERSION	= @CC_VERSION@
-CXX_VERSION	= @CXX_VERSION@
-
-GNU_AS		= @GNU_AS@
-GNU_LD		= @GNU_LD@
-GNU_CC		= @GNU_CC@
-GNU_CXX		= @GNU_CXX@
-INTEL_CC	= @INTEL_CC@
-INTEL_CXX	= @INTEL_CXX@
-
-HOST_CC		= @HOST_CC@
-HOST_CXX	= @HOST_CXX@
-HOST_CFLAGS	= @HOST_CFLAGS@
-HOST_CXXFLAGS	= @HOST_CXXFLAGS@
-HOST_LDFLAGS	= @HOST_LDFLAGS@
-HOST_OPTIMIZE_FLAGS = @HOST_OPTIMIZE_FLAGS@
-HOST_NSPR_MDCPUCFG = @HOST_NSPR_MDCPUCFG@
-HOST_AR		= @HOST_AR@
-HOST_AR_FLAGS	= @HOST_AR_FLAGS@
-HOST_LD		= @HOST_LD@
-HOST_RANLIB	= @HOST_RANLIB@
-HOST_BIN_SUFFIX	= @HOST_BIN_SUFFIX@
-
-HOST_OS_ARCH	= @HOST_OS_ARCH@
-host_cpu	= @host_cpu@
-host_vendor	= @host_vendor@
-host_os		= @host_os@
-
-TARGET_NSPR_MDCPUCFG = @TARGET_NSPR_MDCPUCFG@
-TARGET_CPU	= @TARGET_CPU@
-TARGET_VENDOR	= @TARGET_VENDOR@
-TARGET_OS	= @TARGET_OS@
-TARGET_MD_ARCH	= @TARGET_MD_ARCH@
-TARGET_XPCOM_ABI = @TARGET_XPCOM_ABI@
-
-AUTOCONF	= @AUTOCONF@
-PERL		= @PERL@
-PYTHON		= @PYTHON@
-RANLIB		= @RANLIB@
-XARGS		= @XARGS@
-STRIP		= @STRIP@
-DOXYGEN		= @DOXYGEN@
-PBBUILD_BIN	= @PBBUILD_BIN@
-SDP		= @SDP@
-NSINSTALL_BIN	= @NSINSTALL_BIN@
-
-NSPR_CONFIG	= @NSPR_CONFIG@
-NSPR_CFLAGS	= @NSPR_CFLAGS@
-NSPR_LIBS	= @NSPR_LIBS@
-
-MOZ_NATIVE_ZLIB = @MOZ_NATIVE_ZLIB@
-MOZ_ZLIB_LIBS   = @MOZ_ZLIB_LIBS@
-MOZ_ZLIB_CFLAGS = @MOZ_ZLIB_CFLAGS@
-
-MOZ_NATIVE_FFI	= @MOZ_NATIVE_FFI@
-MOZ_FFI_LIBS	= @MOZ_FFI_LIBS@
-MOZ_FFI_CFLAGS	= @MOZ_FFI_CFLAGS@
-
-USE_DEPENDENT_LIBS = @USE_DEPENDENT_LIBS@
-
-JS_NATIVE_EDITLINE = @JS_NATIVE_EDITLINE@
-JS_DISABLE_SHELL   = @JS_DISABLE_SHELL@
-EDITLINE_LIBS      = @EDITLINE_LIBS@
-
-# MKSHLIB_FORCE_ALL is used to force the linker to include all object
-# files present in an archive. MKSHLIB_UNFORCE_ALL reverts the linker
-# to normal behavior. Makefile's that create shared libraries out of
-# archives use these flags to force in all of the .o files in the
-# archives into the shared library.
-WRAP_LDFLAGS            = @WRAP_LDFLAGS@
-DSO_CFLAGS              = @DSO_CFLAGS@
-DSO_PIC_CFLAGS          = @DSO_PIC_CFLAGS@
-MKSHLIB                 = @MKSHLIB@
-MKCSHLIB                = @MKCSHLIB@
-MKSHLIB_FORCE_ALL       = @MKSHLIB_FORCE_ALL@
-MKSHLIB_UNFORCE_ALL     = @MKSHLIB_UNFORCE_ALL@
-DSO_LDOPTS              = @DSO_LDOPTS@
-DLL_SUFFIX              = @DLL_SUFFIX@
-
-NO_LD_ARCHIVE_FLAGS     = @NO_LD_ARCHIVE_FLAGS@
-
-MOZ_NATIVE_MAKEDEPEND	= @MOZ_NATIVE_MAKEDEPEND@
-
-CL_INCLUDES_PREFIX = @CL_INCLUDES_PREFIX@
-
-MOZ_AUTO_DEPS	= @MOZ_AUTO_DEPS@
-COMPILER_DEPEND = @COMPILER_DEPEND@
-MDDEPDIR        := @MDDEPDIR@
-CC_WRAPPER = @CC_WRAPPER@
-CXX_WRAPPER = @CXX_WRAPPER@
-
-MOZ_DEMANGLE_SYMBOLS = @MOZ_DEMANGLE_SYMBOLS@
-
-OS_TARGET=@OS_TARGET@
-OS_ARCH=@OS_ARCH@
-OS_RELEASE=@OS_RELEASE@
-OS_TEST=@OS_TEST@
-CPU_ARCH=@CPU_ARCH@
-INTEL_ARCHITECTURE=@INTEL_ARCHITECTURE@
-
-# For Solaris build
-SOLARIS_SUNPRO_CC = @SOLARIS_SUNPRO_CC@
-SOLARIS_SUNPRO_CXX = @SOLARIS_SUNPRO_CXX@
-
-# For AIX build
-AIX_OBJMODEL = @AIX_OBJMODEL@
-
-# For OS/2 build
-MOZ_OS2_TOOLS = @MOZ_OS2_TOOLS@
-MOZ_OS2_HIGH_MEMORY = @MOZ_OS2_HIGH_MEMORY@
-
-MOZILLA_OFFICIAL = @MOZILLA_OFFICIAL@
-
-# Win32 options
-MOZ_BROWSE_INFO	= @MOZ_BROWSE_INFO@
-MOZ_TOOLS_DIR	= @MOZ_TOOLS_DIR@
-MSMANIFEST_TOOL = @MSMANIFEST_TOOL@
-MOZ_GLUE_LDFLAGS = @MOZ_GLUE_LDFLAGS@
-MOZ_GLUE_PROGRAM_LDFLAGS = @MOZ_GLUE_PROGRAM_LDFLAGS@
-
-# Codesighs tools option, enables win32 mapfiles.
-MOZ_MAPINFO	= @MOZ_MAPINFO@
-
-QEMU_CANT_RUN_JS_SHELL = @QEMU_CANT_RUN_JS_SHELL@
-
-MACOS_SDK_DIR	= @MACOS_SDK_DIR@
-NEXT_ROOT	= @NEXT_ROOT@
-GCC_VERSION	= @GCC_VERSION@
-UNIVERSAL_BINARY= @UNIVERSAL_BINARY@
-MOZ_CAN_RUN_PROGRAMS = @MOZ_CAN_RUN_PROGRAMS@
-HAVE_DTRACE= @HAVE_DTRACE@
-
-VISIBILITY_FLAGS = @VISIBILITY_FLAGS@
-WRAP_SYSTEM_INCLUDES = @WRAP_SYSTEM_INCLUDES@
-
-ENABLE_ION = @ENABLE_ION@
-ENABLE_METHODJIT = @ENABLE_METHODJIT@
-ENABLE_METHODJIT_SPEW = @ENABLE_METHODJIT_SPEW@
-HAVE_ARM_SIMD= @HAVE_ARM_SIMD@
-
-JS_SHARED_LIBRARY = @JS_SHARED_LIBRARY@
-HAVE_LINUX_PERF_EVENT_H = @HAVE_LINUX_PERF_EVENT_H@
-
-MOZ_METRO	= @MOZ_METRO@
-
-MOZ_ASAN = @MOZ_ASAN@
-
-=======
 @ALLSUBSTS@
->>>>>>> c14f921c
 include $(topsrcdir)/config/baseconfig.mk