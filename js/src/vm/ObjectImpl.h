--- conflicted
+++ resolved
@@ -918,12 +918,8 @@
 {
   public:
     enum Flags {
-<<<<<<< HEAD
         CONVERT_DOUBLE_ELEMENTS = 0x1,
         ASMJS_ARRAY_BUFFER = 0x2
-=======
-        CONVERT_DOUBLE_ELEMENTS = 0x1
->>>>>>> 7f739572
     };
 
   private:
@@ -931,11 +927,7 @@
     friend class ObjectImpl;
     friend class ArrayBufferObject;
 
-<<<<<<< HEAD
-    /* See Flags enum below. */
-=======
     /* See Flags enum above. */
->>>>>>> 7f739572
     uint32_t flags;
 
     /*
@@ -970,7 +962,6 @@
     void setShouldConvertDoubleElements() {
         flags |= CONVERT_DOUBLE_ELEMENTS;
     }
-<<<<<<< HEAD
 #ifdef JS_CPU_X64
     bool isAsmJSArrayBuffer() const {
         return flags & ASMJS_ARRAY_BUFFER;
@@ -979,8 +970,6 @@
         flags |= ASMJS_ARRAY_BUFFER;
     }
 #endif
-=======
->>>>>>> 7f739572
 
   public:
     ObjectElements(uint32_t capacity, uint32_t length)
