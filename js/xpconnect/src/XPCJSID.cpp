/* -*- Mode: C++; tab-width: 8; indent-tabs-mode: nil; c-basic-offset: 4 -*-
 *
 * This Source Code Form is subject to the terms of the Mozilla Public
 * License, v. 2.0. If a copy of the MPL was not distributed with this
 * file, You can obtain one at http://mozilla.org/MPL/2.0/. */

/* An xpcom implementation of the JavaScript nsIID and nsCID objects. */

#include "xpcprivate.h"
#include "mozilla/dom/DOMJSClass.h"
#include "mozilla/dom/BindingUtils.h"
#include "mozilla/Attributes.h"
#include "XPCWrapper.h"
#include "JavaScriptParent.h"

using namespace mozilla::dom;
using namespace JS;

/***************************************************************************/
// nsJSID

NS_IMPL_THREADSAFE_ISUPPORTS1(nsJSID, nsIJSID)

char nsJSID::gNoString[] = "";

nsJSID::nsJSID()
    : mID(GetInvalidIID()), mNumber(gNoString), mName(gNoString)
{
}

nsJSID::~nsJSID()
{
    if (mNumber && mNumber != gNoString)
        NS_Free(mNumber);
    if (mName && mName != gNoString)
        NS_Free(mName);
}

void nsJSID::Reset()
{
    mID = GetInvalidIID();

    if (mNumber && mNumber != gNoString)
        NS_Free(mNumber);
    if (mName && mName != gNoString)
        NS_Free(mName);

    mNumber = mName = nullptr;
}

bool
nsJSID::SetName(const char* name)
{
    NS_ASSERTION(!mName || mName == gNoString ,"name already set");
    NS_ASSERTION(name,"null name");
    mName = NS_strdup(name);
    return mName ? true : false;
}

NS_IMETHODIMP
nsJSID::GetName(char * *aName)
{
    if (!aName)
        return NS_ERROR_NULL_POINTER;

    if (!NameIsSet())
        SetNameToNoString();
    NS_ASSERTION(mName, "name not set");
    *aName = NS_strdup(mName);
    return *aName ? NS_OK : NS_ERROR_OUT_OF_MEMORY;
}

NS_IMETHODIMP
nsJSID::GetNumber(char * *aNumber)
{
    if (!aNumber)
        return NS_ERROR_NULL_POINTER;

    if (!mNumber) {
        if (!(mNumber = mID.ToString()))
            mNumber = gNoString;
    }

    *aNumber = NS_strdup(mNumber);
    return *aNumber ? NS_OK : NS_ERROR_OUT_OF_MEMORY;
}

NS_IMETHODIMP_(const nsID*)
nsJSID::GetID()
{
    return &mID;
}

NS_IMETHODIMP
nsJSID::GetValid(bool *aValid)
{
    if (!aValid)
        return NS_ERROR_NULL_POINTER;

    *aValid = IsValid();
    return NS_OK;
}

NS_IMETHODIMP
nsJSID::Equals(nsIJSID *other, bool *_retval)
{
    if (!_retval)
        return NS_ERROR_NULL_POINTER;

    if (!other || mID.Equals(GetInvalidIID())) {
        *_retval = false;
        return NS_OK;
    }

    *_retval = other->GetID()->Equals(mID);
    return NS_OK;
}

NS_IMETHODIMP
nsJSID::Initialize(const char *idString)
{
    if (!idString)
        return NS_ERROR_NULL_POINTER;

    if (*idString != '\0' && mID.Equals(GetInvalidIID())) {
        Reset();

        if (idString[0] == '{') {
            if (mID.Parse(idString)) {
                return NS_OK;
            }

            // error - reset to invalid state
            mID = GetInvalidIID();
        }
    }
    return NS_ERROR_FAILURE;
}

bool
nsJSID::InitWithName(const nsID& id, const char *nameString)
{
    NS_ASSERTION(nameString, "no name");
    Reset();
    mID = id;
    return SetName(nameString);
}

// try to use the name, if no name, then use the number
NS_IMETHODIMP
nsJSID::ToString(char **_retval)
{
    if (mName && mName != gNoString)
        return GetName(_retval);

    return GetNumber(_retval);
}

const nsID&
nsJSID::GetInvalidIID() const
{
    // {BB1F47B0-D137-11d2-9841-006008962422}
    static nsID invalid = {0xbb1f47b0, 0xd137, 0x11d2,
                            {0x98, 0x41, 0x0, 0x60, 0x8, 0x96, 0x24, 0x22}};
    return invalid;
}

//static
nsJSID*
nsJSID::NewID(const char* str)
{
    if (!str) {
        NS_ERROR("no string");
        return nullptr;
    }

    nsJSID* idObj = new nsJSID();
    if (idObj) {
        NS_ADDREF(idObj);
        if (NS_FAILED(idObj->Initialize(str)))
            NS_RELEASE(idObj);
    }
    return idObj;
}

//static
nsJSID*
nsJSID::NewID(const nsID& id)
{
    nsJSID* idObj = new nsJSID();
    if (idObj) {
        NS_ADDREF(idObj);
        idObj->mID = id;
        idObj->mName = nullptr;
        idObj->mNumber = nullptr;
    }
    return idObj;
}


/***************************************************************************/
// Class object support so that we can share prototypes of wrapper

// This class exists just so we can have a shared scriptable helper for
// the nsJSIID class. The instances implement their own helpers. But we
// needed to be able to indicate to the shared prototypes this single flag:
// nsIXPCScriptable::DONT_ENUM_STATIC_PROPS. And having a class to do it is
// the only means we have. Setting this flag on any given instance scriptable
// helper is not sufficient to convey the information that we don't want
// static properties enumerated on the shared proto.

class SharedScriptableHelperForJSIID MOZ_FINAL : public nsIXPCScriptable
{
public:
    NS_DECL_ISUPPORTS
    NS_DECL_NSIXPCSCRIPTABLE
    SharedScriptableHelperForJSIID() {}
};

NS_INTERFACE_MAP_BEGIN(SharedScriptableHelperForJSIID)
  NS_INTERFACE_MAP_ENTRY(nsIXPCScriptable)
  NS_INTERFACE_MAP_ENTRY_AMBIGUOUS(nsISupports, nsIXPCScriptable)
NS_INTERFACE_MAP_END_THREADSAFE

NS_IMPL_THREADSAFE_ADDREF(SharedScriptableHelperForJSIID)
NS_IMPL_THREADSAFE_RELEASE(SharedScriptableHelperForJSIID)

// The nsIXPCScriptable map declaration that will generate stubs for us...
#define XPC_MAP_CLASSNAME           SharedScriptableHelperForJSIID
#define XPC_MAP_QUOTED_CLASSNAME   "JSIID"
#define XPC_MAP_FLAGS               nsIXPCScriptable::DONT_ENUM_STATIC_PROPS |\
                                    nsIXPCScriptable::ALLOW_PROP_MODS_DURING_RESOLVE
#include "xpc_map_end.h" /* This will #undef the above */

static nsIXPCScriptable* gSharedScriptableHelperForJSIID;
static bool gClassObjectsWereInited = false;

static void EnsureClassObjectsInitialized()
{
    if (!gClassObjectsWereInited) {
        gSharedScriptableHelperForJSIID = new SharedScriptableHelperForJSIID();
        NS_ADDREF(gSharedScriptableHelperForJSIID);

        gClassObjectsWereInited = true;
    }
}

NS_METHOD GetSharedScriptableHelperForJSIID(uint32_t language,
                                            nsISupports **helper)
{
    EnsureClassObjectsInitialized();
    if (language == nsIProgrammingLanguage::JAVASCRIPT) {
        NS_IF_ADDREF(gSharedScriptableHelperForJSIID);
        *helper = gSharedScriptableHelperForJSIID;
    } else
        *helper = nullptr;
    return NS_OK;
}

/******************************************************/

#define NULL_CID                                                              \
{ 0x00000000, 0x0000, 0x0000,                                                 \
  { 0x00, 0x00, 0x00, 0x00, 0x00, 0x00, 0x00, 0x00 } }

NS_DECL_CI_INTERFACE_GETTER(nsJSIID)
NS_IMPL_CLASSINFO(nsJSIID, GetSharedScriptableHelperForJSIID,
                  nsIClassInfo::THREADSAFE, NULL_CID)

NS_DECL_CI_INTERFACE_GETTER(nsJSCID)
NS_IMPL_CLASSINFO(nsJSCID, NULL, nsIClassInfo::THREADSAFE, NULL_CID)

void xpc_DestroyJSxIDClassObjects()
{
    if (gClassObjectsWereInited) {
        NS_IF_RELEASE(NS_CLASSINFO_NAME(nsJSIID));
        NS_IF_RELEASE(NS_CLASSINFO_NAME(nsJSCID));
        NS_IF_RELEASE(gSharedScriptableHelperForJSIID);

        gClassObjectsWereInited = false;
    }
}

/***************************************************************************/

NS_INTERFACE_MAP_BEGIN(nsJSIID)
  NS_INTERFACE_MAP_ENTRY(nsIJSID)
  NS_INTERFACE_MAP_ENTRY(nsIJSIID)
  NS_INTERFACE_MAP_ENTRY(nsIXPCScriptable)
  NS_INTERFACE_MAP_ENTRY(nsISecurityCheckedComponent)
  NS_INTERFACE_MAP_ENTRY_AMBIGUOUS(nsISupports, nsIJSID)
  NS_IMPL_QUERY_CLASSINFO(nsJSIID)
NS_INTERFACE_MAP_END_THREADSAFE

NS_IMPL_THREADSAFE_ADDREF(nsJSIID)
NS_IMPL_THREADSAFE_RELEASE(nsJSIID)
NS_IMPL_CI_INTERFACE_GETTER2(nsJSIID, nsIJSID, nsIJSIID)

// The nsIXPCScriptable map declaration that will generate stubs for us...
#define XPC_MAP_CLASSNAME           nsJSIID
#define XPC_MAP_QUOTED_CLASSNAME   "nsJSIID"
#define                             XPC_MAP_WANT_NEWRESOLVE
#define                             XPC_MAP_WANT_ENUMERATE
#define                             XPC_MAP_WANT_HASINSTANCE
#define XPC_MAP_FLAGS               nsIXPCScriptable::DONT_ENUM_STATIC_PROPS |\
                                    nsIXPCScriptable::ALLOW_PROP_MODS_DURING_RESOLVE
#include "xpc_map_end.h" /* This will #undef the above */


nsJSIID::nsJSIID(nsIInterfaceInfo* aInfo)
    : mInfo(aInfo)
{
}

nsJSIID::~nsJSIID() {}

// If mInfo is present we use it and ignore mDetails, else we use mDetails.

NS_IMETHODIMP nsJSIID::GetName(char * *aName)
{
    return mInfo->GetName(aName);
}

NS_IMETHODIMP nsJSIID::GetNumber(char * *aNumber)
{
    char str[NSID_LENGTH];
    const nsIID* id;
    mInfo->GetIIDShared(&id);
    id->ToProvidedString(str);
    *aNumber = (char*) nsMemory::Clone(str, NSID_LENGTH);
    return *aNumber ? NS_OK : NS_ERROR_OUT_OF_MEMORY;
}

NS_IMETHODIMP_(const nsID*) nsJSIID::GetID()
{
    const nsIID* id;
    mInfo->GetIIDShared(&id);
    return id;
}

NS_IMETHODIMP nsJSIID::GetValid(bool *aValid)
{
    *aValid = true;
    return NS_OK;
}

NS_IMETHODIMP nsJSIID::Equals(nsIJSID *other, bool *_retval)
{
    if (!_retval)
        return NS_ERROR_NULL_POINTER;

    if (!other) {
        *_retval = false;
        return NS_OK;
    }

    mInfo->IsIID(other->GetID(), _retval);
    return NS_OK;
}

NS_IMETHODIMP nsJSIID::Initialize(const char *idString)
{
    return NS_ERROR_FAILURE;
}

NS_IMETHODIMP nsJSIID::ToString(char **_retval)
{
    return mInfo->GetName(_retval);
}

// static
nsJSIID*
nsJSIID::NewID(nsIInterfaceInfo* aInfo)
{
    if (!aInfo) {
        NS_ERROR("no info");
        return nullptr;
    }

    bool canScript;
    if (NS_FAILED(aInfo->IsScriptable(&canScript)) || !canScript)
        return nullptr;

    nsJSIID* idObj = new nsJSIID(aInfo);
    NS_IF_ADDREF(idObj);
    return idObj;
}


/* bool resolve (in nsIXPConnectWrappedNative wrapper, in JSContextPtr cx, in JSObjectPtr obj, in jsval id); */
NS_IMETHODIMP
nsJSIID::NewResolve(nsIXPConnectWrappedNative *wrapper,
                    JSContext * cx, JSObject * objArg,
                    jsid idArg, uint32_t flags,
                    JSObject * *objp, bool *_retval)
{
    RootedObject obj(cx, objArg);
    RootedId id(cx, idArg);
    XPCCallContext ccx(JS_CALLER, cx);

    AutoMarkingNativeInterfacePtr iface(ccx);

    const nsIID* iid;
    mInfo->GetIIDShared(&iid);

    iface = XPCNativeInterface::GetNewOrUsed(ccx, iid);

    if (!iface)
        return NS_OK;

    XPCNativeMember* member = iface->FindMember(id);
    if (member && member->IsConstant()) {
        RootedValue val(cx);
        if (!member->GetConstantValue(ccx, iface, val.address()))
            return NS_ERROR_OUT_OF_MEMORY;

        *objp = obj;
        *_retval = JS_DefinePropertyById(cx, obj, id, val, nullptr, nullptr,
                                         JSPROP_ENUMERATE | JSPROP_READONLY |
                                         JSPROP_PERMANENT);
    }

    return NS_OK;
}

/* bool enumerate (in nsIXPConnectWrappedNative wrapper, in JSContextPtr cx, in JSObjectPtr obj); */
NS_IMETHODIMP
nsJSIID::Enumerate(nsIXPConnectWrappedNative *wrapper,
                   JSContext * cx, JSObject * objArg, bool *_retval)
{
    // In this case, let's just eagerly resolve...

    RootedObject obj(cx, objArg);
    XPCCallContext ccx(JS_CALLER, cx);

    AutoMarkingNativeInterfacePtr iface(ccx);

    const nsIID* iid;
    mInfo->GetIIDShared(&iid);

    iface = XPCNativeInterface::GetNewOrUsed(ccx, iid);

    if (!iface)
        return NS_OK;

    uint16_t count = iface->GetMemberCount();
    for (uint16_t i = 0; i < count; i++) {
        XPCNativeMember* member = iface->GetMemberAt(i);
        if (member && member->IsConstant() &&
            !xpc_ForcePropertyResolve(cx, obj, member->GetName())) {
            return NS_ERROR_UNEXPECTED;
        }
    }
    return NS_OK;
}

<<<<<<< HEAD
nsresult
xpc_HasInstance(JSContext *cx, JSObject *obj, const nsID *iid, bool *bp)
=======
/*
 * HasInstance hooks need to find an appropriate reflector in order to function
 * properly. There are two complexities that we need to handle:
 *
 * 1 - Cross-compartment wrappers. Chrome uses over 100 compartments, all with
 *     system principal. The success of an instanceof check should not depend
 *     on which compartment an object comes from. At the same time, we want to
 *     make sure we don't unwrap important security wrappers.
 *     CheckedUnwrap does the right thing here.
 *
 * 2 - Prototype chains. Suppose someone creates a vanilla JS object |a| and
 *     sets its __proto__ to some WN |b|. If |b instanceof nsIFoo| returns true,
 *     one would expect |a instanceof nsIFoo| to return true as well, since
 *     instanceof is transitive up the prototype chain in ECMAScript. Moreover,
 *     there's chrome code that relies on this.
 *
 * This static method handles both complexities, returning either an XPCWN, a
 * slim wrapper, a DOM object, or null. The object may well be cross-compartment
 * from |cx|.
 */
static JSObject *
FindObjectForHasInstance(JSContext *cx, HandleObject objArg)
{
    RootedObject obj(cx, objArg);
    while (obj && !IS_WRAPPER_CLASS(js::GetObjectClass(obj)) && !IsDOMObject(obj))
    {
        if (js::IsWrapper(obj))
            obj = js::CheckedUnwrap(obj, /* stopAtOuter = */ false);
        else if (!js::GetObjectProto(cx, obj, obj.address()))
            return nullptr;
    }
    return obj;
}


/* bool hasInstance (in nsIXPConnectWrappedNative wrapper, in JSContextPtr cx, in JSObjectPtr obj, in jsval val, out bool bp); */
NS_IMETHODIMP
nsJSIID::HasInstance(nsIXPConnectWrappedNative *wrapper,
                     JSContext * cx, JSObject * /* unused */,
                     const jsval &val, bool *bp, bool *_retval)
>>>>>>> b388656f
{
    *bp = false;

<<<<<<< HEAD
    if (IS_SLIM_WRAPPER(obj)) {
        XPCWrappedNativeProto* proto = GetSlimWrapperProto(obj);
        if (proto->GetSet()->HasInterfaceWithAncestor(iid)) {
            *bp = true;
            return NS_OK;
        }
=======
    if (!JSVAL_IS_PRIMITIVE(val)) {
        // we have a JSObject
        RootedObject obj(cx, JSVAL_TO_OBJECT(val));

        NS_ASSERTION(obj, "when is an object not an object?");

        nsISupports *identity = nullptr;
        // is this really a native xpcom object with a wrapper?
        const nsIID* iid;
        mInfo->GetIIDShared(&iid);

        obj = FindObjectForHasInstance(cx, obj);
        if (!obj)
            return NS_OK;

        if (IS_SLIM_WRAPPER(obj)) {
            XPCWrappedNativeProto* proto = GetSlimWrapperProto(obj);
            if (proto->GetSet()->HasInterfaceWithAncestor(iid)) {
                *bp = true;
                return NS_OK;
            }
>>>>>>> b388656f

#ifdef DEBUG_slimwrappers
        char foo[NSID_LENGTH];
        iid->ToProvidedString(foo);
        SLIM_LOG_WILL_MORPH_FOR_PROP(cx, obj, foo);
#endif
<<<<<<< HEAD
        if (!MorphSlimWrapper(cx, obj))
            return NS_ERROR_FAILURE;
    } else {
        JSObject* unsafeObj =
            XPCWrapper::Unwrap(cx, obj, /* stopAtOuter = */ false);
        JSObject* cur = unsafeObj ? unsafeObj : obj;
        nsISupports *identity;
        if (mozilla::dom::UnwrapDOMObjectToISupports(cur, identity)) {
            nsCOMPtr<nsISupports> supp;
            identity->QueryInterface(*iid, getter_AddRefs(supp));
            *bp = supp;
            return NS_OK;
=======
            if (!MorphSlimWrapper(cx, obj))
                return NS_ERROR_FAILURE;
        } else if (IsDOMObject(obj)) {
              // Not all DOM objects implement nsISupports. But if they don't,
              // there's nothing to do in this HasInstance hook.
              if (!UnwrapDOMObjectToISupports(obj, identity))
                  return NS_OK;;
              nsCOMPtr<nsISupports> supp;
              identity->QueryInterface(*iid, getter_AddRefs(supp));
              *bp = supp;
              return NS_OK;
>>>>>>> b388656f
        }
    }

<<<<<<< HEAD
    JSObject *unwrapped = js::UnwrapObject(obj);
    if (mozilla::jsipc::JavaScriptParent::IsCPOW(unwrapped))
        return mozilla::jsipc::JavaScriptParent::InstanceOf(unwrapped, iid, bp);

    XPCWrappedNative* other_wrapper =
        XPCWrappedNative::GetWrappedNativeOfJSObject(cx, obj);
=======
        MOZ_ASSERT(IS_WN_WRAPPER(obj));
        XPCWrappedNative* other_wrapper = XPCWrappedNative::Get(obj);
        if (!other_wrapper)
            return NS_OK;
>>>>>>> b388656f

    if (!other_wrapper)
        return NS_OK;

    // We'll trust the interface set of the wrapper if this is known
    // to be an interface that the objects *expects* to be able to
    // handle.
    if (other_wrapper->HasInterfaceNoQI(*iid)) {
        *bp = true;
        return NS_OK;
    }

    // Otherwise, we'll end up Querying the native object to be sure.
    XPCCallContext ccx(JS_CALLER, cx);

    AutoMarkingNativeInterfacePtr iface(ccx);
    iface = XPCNativeInterface::GetNewOrUsed(ccx, iid);

    nsresult findResult = NS_OK;
    if (iface && other_wrapper->FindTearOff(ccx, iface, false, &findResult))
        *bp = true;
    if (NS_FAILED(findResult) && findResult != NS_ERROR_NO_INTERFACE)
        return findResult;

    return NS_OK;
}

/* bool hasInstance (in nsIXPConnectWrappedNative wrapper, in JSContextPtr cx, in JSObjectPtr obj, in jsval val, out bool bp); */
NS_IMETHODIMP
nsJSIID::HasInstance(nsIXPConnectWrappedNative *wrapper,
                     JSContext * cx, JSObject * iidobj,
                     const jsval &val, bool *bp, bool *_retval)
{
    *bp = false;

    if (JSVAL_IS_PRIMITIVE(val))
        return NS_OK;

    // we have a JSObject
    JSObject* obj = JSVAL_TO_OBJECT(val);

    // is this really a native xpcom object with a wrapper?
    const nsIID* iid;
    mInfo->GetIIDShared(&iid);

    return xpc_HasInstance(cx, obj, iid, bp);
}

/* string canCreateWrapper (in nsIIDPtr iid); */
NS_IMETHODIMP
nsJSIID::CanCreateWrapper(const nsIID * iid, char **_retval)
{
    // We let anyone do this...
    *_retval = xpc_CloneAllAccess();
    return NS_OK;
}

/* string canCallMethod (in nsIIDPtr iid, in wstring methodName); */
NS_IMETHODIMP
nsJSIID::CanCallMethod(const nsIID * iid, const PRUnichar *methodName, char **_retval)
{
    static const char* allowed[] = {"equals", "toString", nullptr};

    *_retval = xpc_CheckAccessList(methodName, allowed);
    return NS_OK;
}

/* string canGetProperty (in nsIIDPtr iid, in wstring propertyName); */
NS_IMETHODIMP
nsJSIID::CanGetProperty(const nsIID * iid, const PRUnichar *propertyName, char **_retval)
{
    static const char* allowed[] = {"name", "number", "valid", nullptr};
    *_retval = xpc_CheckAccessList(propertyName, allowed);
    return NS_OK;
}

/* string canSetProperty (in nsIIDPtr iid, in wstring propertyName); */
NS_IMETHODIMP
nsJSIID::CanSetProperty(const nsIID * iid, const PRUnichar *propertyName, char **_retval)
{
    // If you have to ask, then the answer is NO
    *_retval = nullptr;
    return NS_OK;
}

/***************************************************************************/

NS_INTERFACE_MAP_BEGIN(nsJSCID)
  NS_INTERFACE_MAP_ENTRY(nsIJSID)
  NS_INTERFACE_MAP_ENTRY(nsIJSCID)
  NS_INTERFACE_MAP_ENTRY(nsIXPCScriptable)
  NS_INTERFACE_MAP_ENTRY_AMBIGUOUS(nsISupports, nsIJSID)
  NS_IMPL_QUERY_CLASSINFO(nsJSCID)
NS_INTERFACE_MAP_END_THREADSAFE

NS_IMPL_THREADSAFE_ADDREF(nsJSCID)
NS_IMPL_THREADSAFE_RELEASE(nsJSCID)
NS_IMPL_CI_INTERFACE_GETTER2(nsJSCID, nsIJSID, nsIJSCID)

// The nsIXPCScriptable map declaration that will generate stubs for us...
#define XPC_MAP_CLASSNAME           nsJSCID
#define XPC_MAP_QUOTED_CLASSNAME   "nsJSCID"
#define                             XPC_MAP_WANT_CONSTRUCT
#define                             XPC_MAP_WANT_HASINSTANCE
#define XPC_MAP_FLAGS               0
#include "xpc_map_end.h" /* This will #undef the above */

nsJSCID::nsJSCID()  {}
nsJSCID::~nsJSCID() {}

NS_IMETHODIMP nsJSCID::GetName(char * *aName)
    {ResolveName(); return mDetails.GetName(aName);}

NS_IMETHODIMP nsJSCID::GetNumber(char * *aNumber)
    {return mDetails.GetNumber(aNumber);}

NS_IMETHODIMP_(const nsID*) nsJSCID::GetID()
    {return &mDetails.ID();}

NS_IMETHODIMP nsJSCID::GetValid(bool *aValid)
    {return mDetails.GetValid(aValid);}

NS_IMETHODIMP nsJSCID::Equals(nsIJSID *other, bool *_retval)
    {return mDetails.Equals(other, _retval);}

NS_IMETHODIMP nsJSCID::Initialize(const char *idString)
    {return mDetails.Initialize(idString);}

NS_IMETHODIMP nsJSCID::ToString(char **_retval)
    {ResolveName(); return mDetails.ToString(_retval);}

void
nsJSCID::ResolveName()
{
    if (!mDetails.NameIsSet())
        mDetails.SetNameToNoString();
}

//static
nsJSCID*
nsJSCID::NewID(const char* str)
{
    if (!str) {
        NS_ERROR("no string");
        return nullptr;
    }

    nsJSCID* idObj = new nsJSCID();
    if (idObj) {
        bool success = false;
        NS_ADDREF(idObj);

        if (str[0] == '{') {
            if (NS_SUCCEEDED(idObj->Initialize(str)))
                success = true;
        } else {
            nsCOMPtr<nsIComponentRegistrar> registrar;
            NS_GetComponentRegistrar(getter_AddRefs(registrar));
            if (registrar) {
                nsCID *cid;
                if (NS_SUCCEEDED(registrar->ContractIDToCID(str, &cid))) {
                    success = idObj->mDetails.InitWithName(*cid, str);
                    nsMemory::Free(cid);
                }
            }
        }
        if (!success)
            NS_RELEASE(idObj);
    }
    return idObj;
}

static const nsID*
GetIIDArg(uint32_t argc, const JS::Value& val, JSContext* cx)
{
    const nsID* iid;

    // If an IID was passed in then use it
    if (argc) {
        JSObject* iidobj;
        if (JSVAL_IS_PRIMITIVE(val) ||
            !(iidobj = JSVAL_TO_OBJECT(val)) ||
            !(iid = xpc_JSObjectToID(cx, iidobj))) {
            return nullptr;
        }
    } else
        iid = &NS_GET_IID(nsISupports);

    return iid;
}

static void
GetWrapperObject(MutableHandleObject obj)
{
    obj.set(NULL);
    nsXPConnect* xpc = nsXPConnect::GetXPConnect();
    if (!xpc)
        return;

    nsAXPCNativeCallContext *ccxp = NULL;
    xpc->GetCurrentNativeCallContext(&ccxp);
    if (!ccxp)
        return;

    nsCOMPtr<nsIXPConnectWrappedNative> wrapper;
    ccxp->GetCalleeWrapper(getter_AddRefs(wrapper));
    wrapper->GetJSObject(obj.address());
}

/* nsISupports createInstance (); */
NS_IMETHODIMP
nsJSCID::CreateInstance(const JS::Value& iidval, JSContext* cx,
                        uint8_t optionalArgc, JS::Value* retval)
{
    if (!mDetails.IsValid())
        return NS_ERROR_XPC_BAD_CID;

    RootedObject obj(cx);
    GetWrapperObject(&obj);
    if (!obj) {
        return NS_ERROR_UNEXPECTED;
    }

    // Do the security check if necessary
    XPCContext* xpcc = XPCContext::GetXPCContext(cx);

    nsIXPCSecurityManager* sm;
    sm = xpcc->GetAppropriateSecurityManager(nsIXPCSecurityManager::HOOK_CREATE_INSTANCE);
    if (sm && NS_FAILED(sm->CanCreateInstance(cx, mDetails.ID()))) {
        NS_ERROR("how are we not being called from chrome here?");
        return NS_OK;
    }

    // If an IID was passed in then use it
    const nsID* iid = GetIIDArg(optionalArgc, iidval, cx);
    if (!iid)
        return NS_ERROR_XPC_BAD_IID;

    nsCOMPtr<nsIComponentManager> compMgr;
    nsresult rv = NS_GetComponentManager(getter_AddRefs(compMgr));
    if (NS_FAILED(rv))
        return NS_ERROR_UNEXPECTED;

    nsCOMPtr<nsISupports> inst;
    rv = compMgr->CreateInstance(mDetails.ID(), nullptr, *iid, getter_AddRefs(inst));
    NS_ASSERTION(NS_FAILED(rv) || inst, "component manager returned success, but instance is null!");

    if (NS_FAILED(rv) || !inst)
        return NS_ERROR_XPC_CI_RETURNED_FAILURE;

    rv = nsXPConnect::GetXPConnect()->WrapNativeToJSVal(cx, obj, inst, nullptr, iid, true, retval, nullptr);
    if (NS_FAILED(rv) || JSVAL_IS_PRIMITIVE(*retval))
        return NS_ERROR_XPC_CANT_CREATE_WN;
    return NS_OK;
}

/* nsISupports getService (); */
NS_IMETHODIMP
nsJSCID::GetService(const JS::Value& iidval, JSContext* cx,
                    uint8_t optionalArgc, JS::Value* retval)
{
    if (!mDetails.IsValid())
        return NS_ERROR_XPC_BAD_CID;

    RootedObject obj(cx);
    GetWrapperObject(&obj);
    if (!obj) {
        return NS_ERROR_UNEXPECTED;
    }

    // Do the security check if necessary
    XPCContext* xpcc = XPCContext::GetXPCContext(cx);

    nsIXPCSecurityManager* sm;
    sm = xpcc->GetAppropriateSecurityManager(nsIXPCSecurityManager::HOOK_GET_SERVICE);
    if (sm && NS_FAILED(sm->CanCreateInstance(cx, mDetails.ID()))) {
        NS_ASSERTION(JS_IsExceptionPending(cx),
                     "security manager vetoed GetService without setting exception");
        return NS_OK;
    }

    // If an IID was passed in then use it
    const nsID* iid = GetIIDArg(optionalArgc, iidval, cx);
    if (!iid)
        return NS_ERROR_XPC_BAD_IID;

    nsCOMPtr<nsIServiceManager> svcMgr;
    nsresult rv = NS_GetServiceManager(getter_AddRefs(svcMgr));
    if (NS_FAILED(rv))
        return rv;

    nsCOMPtr<nsISupports> srvc;
    rv = svcMgr->GetService(mDetails.ID(), *iid, getter_AddRefs(srvc));
    NS_ASSERTION(NS_FAILED(rv) || srvc, "service manager returned success, but service is null!");
    if (NS_FAILED(rv) || !srvc)
        return NS_ERROR_XPC_GS_RETURNED_FAILURE;

    RootedObject instJSObj(cx);
    nsCOMPtr<nsIXPConnectJSObjectHolder> holder;
    rv = nsXPConnect::GetXPConnect()->WrapNative(cx, obj, srvc, *iid, getter_AddRefs(holder));
    if (NS_FAILED(rv) || !holder || NS_FAILED(holder->GetJSObject(instJSObj.address())))
        return NS_ERROR_XPC_CANT_CREATE_WN;

    *retval = OBJECT_TO_JSVAL(instJSObj);
    return NS_OK;
}

/* bool construct (in nsIXPConnectWrappedNative wrapper, in JSContextPtr cx, in JSObjectPtr obj, in uint32_t argc, in JSValPtr argv, in JSValPtr vp); */
NS_IMETHODIMP
nsJSCID::Construct(nsIXPConnectWrappedNative *wrapper,
                   JSContext * cx, JSObject * objArg,
                   uint32_t argc, jsval * argv, jsval * vp,
                   bool *_retval)
{
    RootedObject obj(cx, objArg);
    XPCJSRuntime* rt = nsXPConnect::GetRuntimeInstance();
    if (!rt)
        return NS_ERROR_FAILURE;

    // 'push' a call context and call on it
    RootedId name(cx, rt->GetStringID(XPCJSRuntime::IDX_CREATE_INSTANCE));
    XPCCallContext ccx(JS_CALLER, cx, obj, NullPtr(), name, argc, argv, vp);

    *_retval = XPCWrappedNative::CallMethod(ccx);
    return NS_OK;
}

/* bool hasInstance (in nsIXPConnectWrappedNative wrapper, in JSContextPtr cx, in JSObjectPtr obj, in jsval val, out bool bp); */
NS_IMETHODIMP
nsJSCID::HasInstance(nsIXPConnectWrappedNative *wrapper,
                     JSContext * cx, JSObject * /* unused */,
                     const jsval &val, bool *bp, bool *_retval)
{
    *bp = false;
    nsresult rv = NS_OK;

    if (!JSVAL_IS_PRIMITIVE(val)) {
        // we have a JSObject
        RootedObject obj(cx, &val.toObject());

        NS_ASSERTION(obj, "when is an object not an object?");

        // is this really a native xpcom object with a wrapper?
        nsIClassInfo* ci = nullptr;
        obj = FindObjectForHasInstance(cx, obj);
        if (!obj || !IS_WRAPPER_CLASS(js::GetObjectClass(obj)))
            return rv;
        if (IS_SLIM_WRAPPER_OBJECT(obj))
            ci = GetSlimWrapperProto(obj)->GetClassInfo();
        else if (XPCWrappedNative* other_wrapper = XPCWrappedNative::Get(obj))
            ci = other_wrapper->GetClassInfo();

        // We consider CID equality to be the thing that matters here.
        // This is perhaps debatable.
        if (ci) {
            nsID cid;
            if (NS_SUCCEEDED(ci->GetClassIDNoAlloc(&cid)))
                *bp = cid.Equals(mDetails.ID());
        }
    }
    return rv;
}

/***************************************************************************/
// additional utilities...

JSObject *
xpc_NewIDObject(JSContext *cx, HandleObject jsobj, const nsID& aID)
{
    RootedObject obj(cx);

    nsCOMPtr<nsIJSID> iid =
            dont_AddRef(static_cast<nsIJSID*>(nsJSID::NewID(aID)));
    if (iid) {
        nsXPConnect* xpc = nsXPConnect::GetXPConnect();
        if (xpc) {
            nsCOMPtr<nsIXPConnectJSObjectHolder> holder;
            nsresult rv = xpc->WrapNative(cx, jsobj,
                                          static_cast<nsISupports*>(iid),
                                          NS_GET_IID(nsIJSID),
                                          getter_AddRefs(holder));
            if (NS_SUCCEEDED(rv) && holder) {
                holder->GetJSObject(obj.address());
            }
        }
    }
    return obj;
}

// note: returned pointer is only valid while |obj| remains alive!
const nsID*
xpc_JSObjectToID(JSContext *cx, JSObject* obj)
{
    if (!cx || !obj)
        return nullptr;

    // NOTE: this call does NOT addref
    XPCWrappedNative* wrapper = nullptr;
    obj = js::CheckedUnwrap(obj);
    if (obj && IS_WN_WRAPPER(obj))
        wrapper = XPCWrappedNative::Get(obj);
    if (wrapper &&
        (wrapper->HasInterfaceNoQI(NS_GET_IID(nsIJSID))  ||
         wrapper->HasInterfaceNoQI(NS_GET_IID(nsIJSIID)) ||
         wrapper->HasInterfaceNoQI(NS_GET_IID(nsIJSCID)))) {
        return ((nsIJSID*)wrapper->GetIdentityObject())->GetID();
    }
    return nullptr;
}

JSBool
xpc_JSObjectIsID(JSContext *cx, JSObject* obj)
{
    NS_ASSERTION(cx && obj, "bad param");
    // NOTE: this call does NOT addref
    XPCWrappedNative* wrapper = nullptr;
    obj = js::CheckedUnwrap(obj);
    if (obj && IS_WN_WRAPPER(obj))
        wrapper = XPCWrappedNative::Get(obj);
    return wrapper &&
           (wrapper->HasInterfaceNoQI(NS_GET_IID(nsIJSID))  ||
            wrapper->HasInterfaceNoQI(NS_GET_IID(nsIJSIID)) ||
            wrapper->HasInterfaceNoQI(NS_GET_IID(nsIJSCID)));
}

<|MERGE_RESOLUTION|>--- conflicted
+++ resolved
@@ -454,10 +454,6 @@
     return NS_OK;
 }
 
-<<<<<<< HEAD
-nsresult
-xpc_HasInstance(JSContext *cx, JSObject *obj, const nsID *iid, bool *bp)
-=======
 /*
  * HasInstance hooks need to find an appropriate reflector in order to function
  * properly. There are two complexities that we need to handle:
@@ -482,7 +478,13 @@
 FindObjectForHasInstance(JSContext *cx, HandleObject objArg)
 {
     RootedObject obj(cx, objArg);
-    while (obj && !IS_WRAPPER_CLASS(js::GetObjectClass(obj)) && !IsDOMObject(obj))
+
+    RootedObject unwrapped(cx, js::CheckedUnwrap(obj, /* stopAtOuter = */ false));
+    if (unwrapped && mozilla::jsipc::JavaScriptParent::IsCPOW(unwrapped))
+        return unwrapped;
+
+    while (obj && !IS_WRAPPER_CLASS(js::GetObjectClass(obj)) &&
+           !IsDOMObject(obj) && !mozilla::jsipc::JavaScriptParent::IsCPOW(obj))
     {
         if (js::IsWrapper(obj))
             obj = js::CheckedUnwrap(obj, /* stopAtOuter = */ false);
@@ -492,95 +494,46 @@
     return obj;
 }
 
-
-/* bool hasInstance (in nsIXPConnectWrappedNative wrapper, in JSContextPtr cx, in JSObjectPtr obj, in jsval val, out bool bp); */
-NS_IMETHODIMP
-nsJSIID::HasInstance(nsIXPConnectWrappedNative *wrapper,
-                     JSContext * cx, JSObject * /* unused */,
-                     const jsval &val, bool *bp, bool *_retval)
->>>>>>> b388656f
+nsresult
+xpc_HasInstance(JSContext *cx, HandleObject objArg, const nsID *iid, bool *bp)
 {
     *bp = false;
 
-<<<<<<< HEAD
+    RootedObject obj(cx, FindObjectForHasInstance(cx, objArg));
+    if (!obj)
+        return NS_OK;
+
     if (IS_SLIM_WRAPPER(obj)) {
         XPCWrappedNativeProto* proto = GetSlimWrapperProto(obj);
         if (proto->GetSet()->HasInterfaceWithAncestor(iid)) {
             *bp = true;
             return NS_OK;
         }
-=======
-    if (!JSVAL_IS_PRIMITIVE(val)) {
-        // we have a JSObject
-        RootedObject obj(cx, JSVAL_TO_OBJECT(val));
-
-        NS_ASSERTION(obj, "when is an object not an object?");
-
-        nsISupports *identity = nullptr;
-        // is this really a native xpcom object with a wrapper?
-        const nsIID* iid;
-        mInfo->GetIIDShared(&iid);
-
-        obj = FindObjectForHasInstance(cx, obj);
-        if (!obj)
-            return NS_OK;
-
-        if (IS_SLIM_WRAPPER(obj)) {
-            XPCWrappedNativeProto* proto = GetSlimWrapperProto(obj);
-            if (proto->GetSet()->HasInterfaceWithAncestor(iid)) {
-                *bp = true;
-                return NS_OK;
-            }
->>>>>>> b388656f
 
 #ifdef DEBUG_slimwrappers
         char foo[NSID_LENGTH];
         iid->ToProvidedString(foo);
         SLIM_LOG_WILL_MORPH_FOR_PROP(cx, obj, foo);
 #endif
-<<<<<<< HEAD
         if (!MorphSlimWrapper(cx, obj))
             return NS_ERROR_FAILURE;
-    } else {
-        JSObject* unsafeObj =
-            XPCWrapper::Unwrap(cx, obj, /* stopAtOuter = */ false);
-        JSObject* cur = unsafeObj ? unsafeObj : obj;
-        nsISupports *identity;
-        if (mozilla::dom::UnwrapDOMObjectToISupports(cur, identity)) {
-            nsCOMPtr<nsISupports> supp;
-            identity->QueryInterface(*iid, getter_AddRefs(supp));
-            *bp = supp;
-            return NS_OK;
-=======
-            if (!MorphSlimWrapper(cx, obj))
-                return NS_ERROR_FAILURE;
-        } else if (IsDOMObject(obj)) {
-              // Not all DOM objects implement nsISupports. But if they don't,
-              // there's nothing to do in this HasInstance hook.
-              if (!UnwrapDOMObjectToISupports(obj, identity))
-                  return NS_OK;;
-              nsCOMPtr<nsISupports> supp;
-              identity->QueryInterface(*iid, getter_AddRefs(supp));
-              *bp = supp;
-              return NS_OK;
->>>>>>> b388656f
-        }
-    }
-
-<<<<<<< HEAD
-    JSObject *unwrapped = js::UnwrapObject(obj);
-    if (mozilla::jsipc::JavaScriptParent::IsCPOW(unwrapped))
-        return mozilla::jsipc::JavaScriptParent::InstanceOf(unwrapped, iid, bp);
-
-    XPCWrappedNative* other_wrapper =
-        XPCWrappedNative::GetWrappedNativeOfJSObject(cx, obj);
-=======
-        MOZ_ASSERT(IS_WN_WRAPPER(obj));
-        XPCWrappedNative* other_wrapper = XPCWrappedNative::Get(obj);
-        if (!other_wrapper)
-            return NS_OK;
->>>>>>> b388656f
-
+    } else if (IsDOMObject(obj)) {
+        // Not all DOM objects implement nsISupports. But if they don't,
+        // there's nothing to do in this HasInstance hook.
+        nsISupports *identity = nullptr;
+        if (!UnwrapDOMObjectToISupports(obj, identity))
+            return NS_OK;;
+        nsCOMPtr<nsISupports> supp;
+        identity->QueryInterface(*iid, getter_AddRefs(supp));
+        *bp = supp;
+        return NS_OK;
+    }
+
+    if (mozilla::jsipc::JavaScriptParent::IsCPOW(obj))
+        return mozilla::jsipc::JavaScriptParent::InstanceOf(obj, iid, bp);
+
+    MOZ_ASSERT(IS_WN_WRAPPER(obj));
+    XPCWrappedNative* other_wrapper = XPCWrappedNative::Get(obj);
     if (!other_wrapper)
         return NS_OK;
 
@@ -610,7 +563,7 @@
 /* bool hasInstance (in nsIXPConnectWrappedNative wrapper, in JSContextPtr cx, in JSObjectPtr obj, in jsval val, out bool bp); */
 NS_IMETHODIMP
 nsJSIID::HasInstance(nsIXPConnectWrappedNative *wrapper,
-                     JSContext * cx, JSObject * iidobj,
+                     JSContext * cx, JSObject * /* unused */,
                      const jsval &val, bool *bp, bool *_retval)
 {
     *bp = false;
@@ -619,7 +572,7 @@
         return NS_OK;
 
     // we have a JSObject
-    JSObject* obj = JSVAL_TO_OBJECT(val);
+    RootedObject obj(cx, JSVAL_TO_OBJECT(val));
 
     // is this really a native xpcom object with a wrapper?
     const nsIID* iid;
